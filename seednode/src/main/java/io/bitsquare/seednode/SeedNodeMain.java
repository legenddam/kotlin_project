/*
 * This file is part of Bitsquare.
 *
 * Bitsquare is free software: you can redistribute it and/or modify it
 * under the terms of the GNU Affero General Public License as published by
 * the Free Software Foundation, either version 3 of the License, or (at
 * your option) any later version.
 *
 * Bitsquare is distributed in the hope that it will be useful, but WITHOUT
 * ANY WARRANTY; without even the implied warranty of MERCHANTABILITY or
 * FITNESS FOR A PARTICULAR PURPOSE. See the GNU Affero General Public
 * License for more details.
 *
 * You should have received a copy of the GNU Affero General Public License
 * along with Bitsquare. If not, see <http://www.gnu.org/licenses/>.
 */

package io.bitsquare.seednode;

import com.google.common.util.concurrent.ThreadFactoryBuilder;
import io.bitsquare.app.BitsquareEnvironment;
import io.bitsquare.app.BitsquareExecutable;
import io.bitsquare.common.UserThread;
import io.bitsquare.common.util.Profiler;
import io.bitsquare.common.util.RestartUtil;
import joptsimple.OptionException;
import joptsimple.OptionParser;
import joptsimple.OptionSet;
import org.slf4j.Logger;
import org.slf4j.LoggerFactory;

<<<<<<< HEAD
=======
import java.io.IOException;
>>>>>>> 71fc780e
import java.util.concurrent.Executors;
import java.util.concurrent.ThreadFactory;

import static io.bitsquare.app.BitsquareEnvironment.*;

public class SeedNodeMain extends BitsquareExecutable {
    private static final Logger log = LoggerFactory.getLogger(SeedNodeMain.class);
    private static final long MAX_MEMORY_MB = 800;
    private static final long CHECK_MEMORY_PERIOD_SEC = 60;
    private SeedNode seedNode;
<<<<<<< HEAD
=======
    private volatile boolean stopped;
>>>>>>> 71fc780e

    public static void main(String[] args) throws Exception {
        final ThreadFactory threadFactory = new ThreadFactoryBuilder()
                .setNameFormat("SeedNodeMain")
                .setDaemon(true)
                .build();
        UserThread.setExecutor(Executors.newSingleThreadExecutor(threadFactory));

        // We don't want to do the full argument parsing here as that might easily change in update versions
        // So we only handle the absolute minimum which is APP_NAME, APP_DATA_DIR_KEY and USER_DATA_DIR
        BitsquareEnvironment.setDefaultAppName("Bitsquare_seednode");
        OptionParser parser = new OptionParser();
        parser.allowsUnrecognizedOptions();
        parser.accepts(USER_DATA_DIR_KEY, description("User data directory", DEFAULT_USER_DATA_DIR))
                .withRequiredArg();
        parser.accepts(APP_NAME_KEY, description("Application name", DEFAULT_APP_NAME))
                .withRequiredArg();

        OptionSet options;
        try {
            options = parser.parse(args);
        } catch (OptionException ex) {
            System.out.println("error: " + ex.getMessage());
            System.out.println();
            parser.printHelpOn(System.out);
            System.exit(EXIT_FAILURE);
            return;
        }
        BitsquareEnvironment bitsquareEnvironment = new BitsquareEnvironment(options);

        // need to call that before BitsquareAppMain().execute(args)
        BitsquareExecutable.initAppDir(bitsquareEnvironment.getProperty(BitsquareEnvironment.APP_DATA_DIR_KEY));

        // For some reason the JavaFX launch process results in us losing the thread context class loader: reset it.
        // In order to work around a bug in JavaFX 8u25 and below, you must include the following code as the first line of your realMain method:
        Thread.currentThread().setContextClassLoader(SeedNodeMain.class.getClassLoader());

        new SeedNodeMain().execute(args);
    }

    @Override
    protected void doExecute(OptionSet options) {
        final BitsquareEnvironment environment = new BitsquareEnvironment(options);
        SeedNode.setEnvironment(environment);
        UserThread.execute(() -> seedNode = new SeedNode());

<<<<<<< HEAD
=======
        UserThread.runPeriodically(() -> {
            Profiler.printSystemLoad(log);
            if (!stopped && Profiler.getUsedMemoryInMB() > MAX_MEMORY_MB) {
                stopped = true;
                seedNode.gracefulShutDown(() -> {
                    try {
                        final String[] tokens = environment.getAppDataDir().split("_");
                        String logPath = "error_" + (tokens.length > 1 ? tokens[tokens.length - 2] : "") + ".log";
                        RestartUtil.restartApplication(logPath);
                    } catch (IOException e) {
                        log.error(e.toString());
                        e.printStackTrace();
                    } finally {
                        log.warn("Shutdown complete");
                        System.exit(0);
                    }
                });

            }
        }, CHECK_MEMORY_PERIOD_SEC);

>>>>>>> 71fc780e
        while (true) {
            try {
                Thread.sleep(Long.MAX_VALUE);
            } catch (InterruptedException e) {
                e.printStackTrace();
                log.error(e.getMessage());
            }
        }
    }
}<|MERGE_RESOLUTION|>--- conflicted
+++ resolved
@@ -29,10 +29,7 @@
 import org.slf4j.Logger;
 import org.slf4j.LoggerFactory;
 
-<<<<<<< HEAD
-=======
 import java.io.IOException;
->>>>>>> 71fc780e
 import java.util.concurrent.Executors;
 import java.util.concurrent.ThreadFactory;
 
@@ -43,10 +40,7 @@
     private static final long MAX_MEMORY_MB = 800;
     private static final long CHECK_MEMORY_PERIOD_SEC = 60;
     private SeedNode seedNode;
-<<<<<<< HEAD
-=======
     private volatile boolean stopped;
->>>>>>> 71fc780e
 
     public static void main(String[] args) throws Exception {
         final ThreadFactory threadFactory = new ThreadFactoryBuilder()
@@ -93,8 +87,6 @@
         SeedNode.setEnvironment(environment);
         UserThread.execute(() -> seedNode = new SeedNode());
 
-<<<<<<< HEAD
-=======
         UserThread.runPeriodically(() -> {
             Profiler.printSystemLoad(log);
             if (!stopped && Profiler.getUsedMemoryInMB() > MAX_MEMORY_MB) {
@@ -116,7 +108,6 @@
             }
         }, CHECK_MEMORY_PERIOD_SEC);
 
->>>>>>> 71fc780e
         while (true) {
             try {
                 Thread.sleep(Long.MAX_VALUE);
