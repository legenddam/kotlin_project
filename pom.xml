<?xml version="1.0" encoding="UTF-8"?>
<project xmlns="http://maven.apache.org/POM/4.0.0" xmlns:xsi="http://www.w3.org/2001/XMLSchema-instance"
         xsi:schemaLocation="http://maven.apache.org/POM/4.0.0 http://maven.apache.org/xsd/maven-4.0.0.xsd">
    <modelVersion>4.0.0</modelVersion>

    <groupId>io.bitsquare</groupId>
    <artifactId>parent</artifactId>
    <packaging>pom</packaging>
    <version>0.5.0.0</version>
    <description>Bitsquare - The decentralized bitcoin exchange</description>
    <url>https://bitsquare.io</url>

    <organization>
        <name>bitsquare.io</name>
    </organization>

    <licenses>
        <license>
            <name>GNU AFFERO GENERAL PUBLIC LICENSE</name>
            <url>http://www.gnu.org/licenses/agpl-3.0.html</url>
            <distribution>repo</distribution>
        </license>
    </licenses>

    <issueManagement>
        <system>GitHub</system>
        <url>https://github.com/bitsquare/bitsquare/issues</url>
    </issueManagement>

    <scm>
        <connection>scm:git:https://github.com/bitsquare/bitsquare</connection>
        <developerConnection>scm:git:https://github.com/bitsquare/bitsquare</developerConnection>
        <url>scm:git:https://github.com/bitsquare/bitsquare</url>
    </scm>

    <properties>
        <project.build.sourceEncoding>UTF-8</project.build.sourceEncoding>
        <spring.version>4.3.6.RELEASE</spring.version>
    </properties>

    <modules>
        <module>common</module>
        <module>core</module>
        <module>jsocks</module>
        <module>jtorctl</module>
        <module>jtorproxy</module>
        <module>network</module>
        <module>gui</module>
        <module>headless</module>
        <module>seednode</module>
        <module>monitor</module>
        <module>statistics</module>
        <module>provider</module>
    </modules>

    <build>
        <plugins>
            <plugin>
                <groupId>org.apache.maven.plugins</groupId>
                <artifactId>maven-compiler-plugin</artifactId>
                <version>3.1</version>
                <configuration>
                    <source>1.8</source>
                    <target>1.8</target>
                </configuration>
            </plugin>
<<<<<<< HEAD

            <!--<plugin>
                <groupId>org.apache.maven.plugins</groupId>
                <artifactId>maven-enforcer-plugin</artifactId>
                <version>1.2</version>
                <executions>
                    <execution>
                        <id>enforce</id>
                        <configuration>
                            <rules>
                                <DependencyConvergence />
                            </rules>
                        </configuration>
                        <goals>
                            <goal>enforce</goal>
                        </goals>
                    </execution>
                </executions>
            </plugin>-->

            <plugin>
                <groupId>org.xolstice.maven.plugins</groupId>
                <artifactId>protobuf-maven-plugin</artifactId>
                <version>0.5.0</version>
                <configuration>
                    <protocExecutable>/usr/local/bin/protoc</protocExecutable>
                </configuration>
                <executions>
                    <execution>
                        <goals>
                            <goal>compile</goal>
                            <goal>test-compile</goal>
                        </goals>
                    </execution>
                </executions>
            </plugin>

=======
>>>>>>> f988a6f7
        </plugins>
    </build>

    <repositories>
        <repository>
            <id>sonatype-oss-snapshot</id>
            <snapshots/>
            <url>https://oss.sonatype.org/content/repositories/snapshots</url>
        </repository>
    </repositories>

    <dependencies>
        <!--bitcoinj
            Needs local installation!
            See doc/build.md for further info
        -->
        <dependency>
            <groupId>org.bitcoinj</groupId>
            <artifactId>bitcoinj-core</artifactId>
            <version>0.13.1.9</version>
            <exclusions>
                <exclusion>
                    <groupId>com.google.code.findbugs</groupId>
                    <artifactId>jsr305</artifactId>
                </exclusion>
                <exclusion>
                    <groupId>org.slf4j</groupId>
                    <artifactId>slf4j-api</artifactId>
                </exclusion>
                <exclusion>
                    <groupId>com.google.guava</groupId>
                    <artifactId>guava</artifactId>
                </exclusion>
            </exclusions>
        </dependency>

        <!--guice-->
        <dependency>
            <groupId>com.google.inject</groupId>
            <artifactId>guice</artifactId>
            <version>3.0</version>
        </dependency>

        <!--crypto-->
        <dependency>
            <groupId>org.bouncycastle</groupId>
            <artifactId>bcprov-jdk15on</artifactId>
            <version>1.53</version>
        </dependency>

        <!--utils-->
        <dependency>
            <groupId>commons-io</groupId>
            <artifactId>commons-io</artifactId>
            <version>2.4</version>
        </dependency>
        <dependency>
            <groupId>org.apache.commons</groupId>
            <artifactId>commons-lang3</artifactId>
            <version>3.4</version>
        </dependency>
        <dependency>
            <groupId>com.google.guava</groupId>
            <artifactId>guava</artifactId>
            <version>18.0</version>
        </dependency>
        <dependency>
            <groupId>org.fxmisc.easybind</groupId>
            <artifactId>easybind</artifactId>
            <version>1.0.3</version>
        </dependency>
        <dependency>
            <groupId>org.reactfx</groupId>
            <artifactId>reactfx</artifactId>
            <version>2.0-M3</version>
        </dependency>
        <dependency>
            <groupId>org.jetbrains</groupId>
            <artifactId>annotations</artifactId>
            <version>13.0</version>
        </dependency>
        <dependency>
            <groupId>com.google.code.findbugs</groupId>
            <artifactId>jsr305</artifactId>
            <version>3.0.1</version>
        </dependency>
        <dependency>
            <groupId>org.projectlombok</groupId>
            <artifactId>lombok</artifactId>
            <version>1.16.12</version>
            <scope>provided</scope>
        </dependency>
        <dependency>
            <groupId>com.google.protobuf</groupId>
            <artifactId>protobuf-java</artifactId>
            <version>3.2.0</version>
        </dependency>
        <dependency>
            <groupId>com.google.protobuf</groupId>
            <artifactId>protobuf-java-util</artifactId>
            <version>3.2.0</version>
            <scope>test</scope>
        </dependency>

        <!--logging-->
        <dependency>
            <groupId>org.slf4j</groupId>
            <artifactId>slf4j-api</artifactId>
            <version>1.7.22</version>
        </dependency>
        <dependency>
            <groupId>ch.qos.logback</groupId>
            <artifactId>logback-core</artifactId>
            <version>1.1.10</version>
        </dependency>
        <dependency>
            <groupId>ch.qos.logback</groupId>
            <artifactId>logback-classic</artifactId>
            <version>1.1.10</version>
        </dependency>

        <!--unit test-->
        <dependency>
            <groupId>junit</groupId>
            <artifactId>junit</artifactId>
            <version>4.11</version>
            <scope>test</scope>
        </dependency>
        <dependency>
            <groupId>org.mockito</groupId>
            <artifactId>mockito-core</artifactId>
            <version>2.7.5</version>
            <scope>test</scope>
        </dependency>
        <dependency>
            <groupId>org.jmockit</groupId>
            <artifactId>jmockit</artifactId>
            <version>1.30</version>
            <scope>test</scope>
        </dependency>
        <dependency>
            <groupId>org.springframework</groupId>
            <artifactId>spring-test</artifactId>
            <version>${spring.version}</version>
            <scope>test</scope>
        </dependency>
    </dependencies>

    <profiles>
        <profile>
            <id>update-protobuf</id>
            <activation>
                <property>
                    <name>updateProtobuf</name>
                    <value>true</value>
                </property>
            </activation>
            <build>
                <plugins>
                    <plugin>
                        <artifactId>maven-antrun-plugin</artifactId>
                        <executions>
                            <execution>
                                <id>compile-protoc</id>
                                <phase>generate-sources</phase>
                                <configuration>
                                    <tasks>
                                        <path id="proto.path">
                                            <fileset dir="common/src/main/proto">
                                                <include name="**/*.proto"/>
                                            </fileset>
                                        </path>
                                        <pathconvert pathsep=" " property="proto.files" refid="proto.path"/>
                                        <exec executable="protoc" failonerror="true">
                                            <arg value="--java_out=./common/src/main/java"/>
                                            <arg value="-Icommon/src/main/proto"/>
                                            <arg line="${proto.files}"/>
                                        </exec>
                                    </tasks>
                                </configuration>
                                <goals>
                                    <goal>run</goal>
                                </goals>
                            </execution>
                        </executions>
                    </plugin>
                </plugins>
            </build>
        </profile>
    </profiles>
</project><|MERGE_RESOLUTION|>--- conflicted
+++ resolved
@@ -64,27 +64,6 @@
                     <target>1.8</target>
                 </configuration>
             </plugin>
-<<<<<<< HEAD
-
-            <!--<plugin>
-                <groupId>org.apache.maven.plugins</groupId>
-                <artifactId>maven-enforcer-plugin</artifactId>
-                <version>1.2</version>
-                <executions>
-                    <execution>
-                        <id>enforce</id>
-                        <configuration>
-                            <rules>
-                                <DependencyConvergence />
-                            </rules>
-                        </configuration>
-                        <goals>
-                            <goal>enforce</goal>
-                        </goals>
-                    </execution>
-                </executions>
-            </plugin>-->
-
             <plugin>
                 <groupId>org.xolstice.maven.plugins</groupId>
                 <artifactId>protobuf-maven-plugin</artifactId>
@@ -101,9 +80,6 @@
                     </execution>
                 </executions>
             </plugin>
-
-=======
->>>>>>> f988a6f7
         </plugins>
     </build>
 
