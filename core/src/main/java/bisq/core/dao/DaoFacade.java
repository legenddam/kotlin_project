--- conflicted
+++ resolved
@@ -619,17 +619,12 @@
         return bondedRolesService.getBondedRoleFromHash(hash);
     }
 
-<<<<<<< HEAD
-    public boolean isUnlocking(BondedRole bondedRole) {
-        return daoStateService.isUnlocking(bondedRole);
-=======
     public Optional<BondedReputation> getBondedReputationFromHash(byte[] hash) {
         return bondedReputationService.getBondedReputationFromHash(hash);
     }
 
     public boolean isUnlocking(BondWithHash bondWithHash) {
-        return bsqStateService.isUnlocking(bondWithHash);
->>>>>>> d25e5357
+        return daoStateService.isUnlocking(bondWithHash);
     }
 
     public Coin getMinCompensationRequestAmount() {
