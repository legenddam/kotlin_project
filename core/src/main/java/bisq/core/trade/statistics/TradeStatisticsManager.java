--- conflicted
+++ resolved
@@ -143,11 +143,7 @@
         }
     }
 
-    public ObservableSet<TradeStatistics2> getObservableTradeStatisticsSet() {
-        return observableTradeStatisticsSet;
-    }
-
-    private void addToMap(TradeStatistics2 tradeStatistics, boolean storeLocally) {
+    public void addToMap(TradeStatistics2 tradeStatistics, boolean storeLocally) {
         if (!observableTradeStatisticsSet.contains(tradeStatistics)) {
             boolean itemAlreadyAdded = observableTradeStatisticsSet.stream()
                     .anyMatch(e -> (e.getOfferId().equals(tradeStatistics.getOfferId())));
@@ -161,6 +157,10 @@
                 log.debug("We have already an item with the same offer ID. That might happen if both the maker and the taker published the tradeStatistics");
             }
         }
+    }
+
+    public ObservableSet<TradeStatistics2> getObservableTradeStatisticsSet() {
+        return observableTradeStatisticsSet;
     }
 
     private void addToMap(TradeStatistics2 tradeStatistics, Map<String, TradeStatistics2> map) {
@@ -184,129 +184,4 @@
             jsonFileManager.writeToDisc(Utilities.objectToJson(array), "trade_statistics");
         }
     }
-<<<<<<< HEAD
-=======
-
-    private void checkTradeActivity() {
-        Date compareDate = new Date(new Date().getTime() - Duration.ofDays(120).toMillis());
-        long minTradeAmount = Coin.parseCoin("0.01").value;
-        long minNumOfTrades = 3;
-
-        Map<String, Tuple2<Long, Integer>> tradeStatMap = new HashMap<>();
-        observableTradeStatisticsSet.stream()
-                .filter(e -> CurrencyUtil.isCryptoCurrency(e.getBaseCurrency()))
-                .filter(e -> e.getTradeDate().getTime() > compareDate.getTime())
-                .forEach(e -> {
-                    tradeStatMap.putIfAbsent(e.getBaseCurrency(), new Tuple2<>(0L, 0));
-                    Tuple2<Long, Integer> tuple2 = tradeStatMap.get(e.getBaseCurrency());
-                    long accumulatedTradeAmount = tuple2.first + e.getTradeAmount().getValue();
-                    int numTrades = tuple2.second + 1;
-                    tradeStatMap.put(e.getBaseCurrency(), new Tuple2<>(accumulatedTradeAmount, numTrades));
-                });
-        StringBuilder sufficientlyTraded = new StringBuilder("\nSufficiently traded assets:");
-        StringBuilder insufficientlyTraded = new StringBuilder("\nInsufficiently traded assets:");
-        StringBuilder notTraded = new StringBuilder("\nNot traded assets:");
-        List<CryptoCurrency> whiteListedSortedCryptoCurrencies = CurrencyUtil.getWhiteListedSortedCryptoCurrencies(assetService);
-        Set<CryptoCurrency> assetsToRemove = new HashSet<>(whiteListedSortedCryptoCurrencies);
-        whiteListedSortedCryptoCurrencies.forEach(e -> {
-            String code = e.getCode();
-            if (!isWarmingUp(code) && !hasPaidBSQFee(code)) {
-                String nameAndCode = CurrencyUtil.getNameAndCode(code);
-                if (tradeStatMap.containsKey(code)) {
-                    Tuple2<Long, Integer> tuple = tradeStatMap.get(code);
-                    Long tradeAmount = tuple.first;
-                    Integer numTrades = tuple.second;
-                    if (tradeAmount >= minTradeAmount || numTrades >= minNumOfTrades) {
-                        assetsToRemove.remove(e);
-                        sufficientlyTraded.append("\n")
-                                .append(nameAndCode)
-                                .append(": Trade amount: ")
-                                .append(Coin.valueOf(tradeAmount).toFriendlyString())
-                                .append(", number of trades: ")
-                                .append(numTrades);
-                    } else {
-                        insufficientlyTraded.append("\n")
-                                .append(nameAndCode)
-                                .append(": Trade amount: ")
-                                .append(Coin.valueOf(tradeAmount).toFriendlyString())
-                                .append(", number of trades: ")
-                                .append(numTrades);
-                    }
-                } else {
-                    assetsToRemove.remove(e);
-                    notTraded.append("\n").append(nameAndCode);
-                }
-            }
-        });
-
-        log.debug(sufficientlyTraded.toString());
-        log.debug(insufficientlyTraded.toString());
-        log.debug(notTraded.toString());
-    }
-
-    private boolean hasPaidBSQFee(String code) {
-        return assetService.hasPaidBSQFee(code);
-    }
-
-    private boolean isWarmingUp(String code) {
-        Set<String> newlyAdded = new HashSet<>();
-
-        // v0.7.1 Jul 4 2018
-        newlyAdded.add("ZOC");
-        newlyAdded.add("AQUA");
-        newlyAdded.add("BTDX");
-        newlyAdded.add("BTCC");
-        newlyAdded.add("BTI");
-        newlyAdded.add("CRDS");
-        newlyAdded.add("CNMC");
-        newlyAdded.add("TARI");
-        newlyAdded.add("DAC");
-        newlyAdded.add("DRIP");
-        newlyAdded.add("FTO");
-        newlyAdded.add("GRFT");
-        newlyAdded.add("LIKE");
-        newlyAdded.add("LOBS");
-        newlyAdded.add("MAX");
-        newlyAdded.add("MEC");
-        newlyAdded.add("MCC");
-        newlyAdded.add("XMN");
-        newlyAdded.add("XMY");
-        newlyAdded.add("NANO");
-        newlyAdded.add("NPW");
-        newlyAdded.add("NIM");
-        newlyAdded.add("PIX");
-        newlyAdded.add("PXL");
-        newlyAdded.add("PRIV");
-        newlyAdded.add("TRIT");
-        newlyAdded.add("WAVI");
-
-        // v0.8.0 Aug 22 2018
-        // none added
-
-        // v0.9.0 (Date TBD)
-        newlyAdded.add("ACM");
-        newlyAdded.add("BTC2");
-        newlyAdded.add("BLUR");
-        newlyAdded.add("CHA");
-        newlyAdded.add("CROAT");
-        newlyAdded.add("DRGL");
-        newlyAdded.add("ETHS");
-        newlyAdded.add("GBK");
-        newlyAdded.add("KEK");
-        newlyAdded.add("LOKI");
-        newlyAdded.add("MBGL");
-        newlyAdded.add("NEOS");
-        newlyAdded.add("PZDC");
-        newlyAdded.add("QMCoin");
-        newlyAdded.add("QRL");
-        newlyAdded.add("RADS");
-        newlyAdded.add("RYO");
-        newlyAdded.add("SUB1X");
-        newlyAdded.add("MAI");
-        newlyAdded.add("TRTL");
-        newlyAdded.add("ZER");
-
-        return newlyAdded.contains(code);
-    }
->>>>>>> c161adbf
 }