package io.bitsquare.trade.statistics;

import com.google.inject.Inject;
import com.google.inject.name.Named;
import io.bitsquare.app.CoreOptionKeys;
import io.bitsquare.common.util.Utilities;
import io.bitsquare.locale.CurrencyTuple;
import io.bitsquare.locale.CurrencyUtil;
import io.bitsquare.p2p.P2PService;
import io.bitsquare.p2p.storage.HashMapChangedListener;
import io.bitsquare.p2p.storage.payload.StoragePayload;
import io.bitsquare.p2p.storage.storageentry.ProtectedStorageEntry;
import io.bitsquare.storage.PlainTextWrapper;
import io.bitsquare.storage.Storage;
import javafx.collections.FXCollections;
import javafx.collections.ObservableSet;
import lombok.Getter;
import lombok.extern.slf4j.Slf4j;
import org.slf4j.Logger;
import org.slf4j.LoggerFactory;

import java.util.ArrayList;
import java.util.HashSet;
import java.util.List;
import java.util.stream.Collectors;

@Slf4j
public class TradeStatisticsManager {
    @Getter
    private final Storage<HashSet<TradeStatistics>> statisticsStorage;
<<<<<<< HEAD
    @Getter
    private Storage<JsonString> fiatCurrencyListJsonStorage;
    @Getter
    private Storage<JsonString> cryptoCurrencyListJsonStorage;
    @Getter
    private Storage<JsonString> statisticsJsonStorage;
=======
    private Storage<PlainTextWrapper> fiatCurrencyListJsonStorage;
    private Storage<PlainTextWrapper> cryptoCurrencyListJsonStorage;
    private Storage<PlainTextWrapper> statisticsJsonStorage;
>>>>>>> fcfe4d44
    private boolean dumpStatistics;
    private ObservableSet<TradeStatistics> observableTradeStatisticsSet = FXCollections.observableSet();
    @Getter
    private HashSet<TradeStatistics> tradeStatisticsSet = new HashSet<>();

    @Inject
    public TradeStatisticsManager(Storage<HashSet<TradeStatistics>> statisticsStorage,
                                  Storage<PlainTextWrapper> fiatCurrencyListJsonStorage,
                                  Storage<PlainTextWrapper> cryptoCurrencyListJsonStorage,
                                  Storage<PlainTextWrapper> statisticsJsonStorage,
                                  P2PService p2PService,
                                  @Named(CoreOptionKeys.DUMP_STATISTICS) boolean dumpStatistics) {
        this.statisticsStorage = statisticsStorage;
        this.fiatCurrencyListJsonStorage = fiatCurrencyListJsonStorage;
        this.cryptoCurrencyListJsonStorage = cryptoCurrencyListJsonStorage;
        this.statisticsJsonStorage = statisticsJsonStorage;
        this.dumpStatistics = dumpStatistics;

        init(p2PService);
    }

    private void init(P2PService p2PService) {
        if (dumpStatistics) {
            this.statisticsJsonStorage.initWithFileName("trade_statistics.json");

            this.fiatCurrencyListJsonStorage.initWithFileName("fiat_currency_list.json");
            ArrayList<CurrencyTuple> fiatCurrencyList = new ArrayList<>(CurrencyUtil.getAllSortedFiatCurrencies().stream()
                    .map(e -> new CurrencyTuple(e.getCode(), e.getName(), 8))
                    .collect(Collectors.toList()));
            fiatCurrencyListJsonStorage.queueUpForSave(new PlainTextWrapper(Utilities.objectToJson(fiatCurrencyList)), 2000);

            this.cryptoCurrencyListJsonStorage.initWithFileName("crypto_currency_list.json");
            ArrayList<CurrencyTuple> cryptoCurrencyList = new ArrayList<>(CurrencyUtil.getAllSortedCryptoCurrencies().stream()
                    .map(e -> new CurrencyTuple(e.getCode(), e.getName(), 8))
                    .collect(Collectors.toList()));
            cryptoCurrencyList.add(0, new CurrencyTuple("BTC", "Bitcoin", 8));
            cryptoCurrencyListJsonStorage.queueUpForSave(new PlainTextWrapper(Utilities.objectToJson(cryptoCurrencyList)), 2000);
        }

        HashSet<TradeStatistics> persisted = statisticsStorage.initAndGetPersistedWithFileName("TradeStatistics");
        if (persisted != null)
            persisted.stream().forEach(this::add);

        p2PService.addHashSetChangedListener(new HashMapChangedListener() {
            @Override
            public void onAdded(ProtectedStorageEntry data) {
                final StoragePayload storagePayload = data.getStoragePayload();
                if (storagePayload instanceof TradeStatistics)
                    add((TradeStatistics) storagePayload);
            }

            @Override
            public void onRemoved(ProtectedStorageEntry data) {
                // We don't remove items
            }
        });

        // At startup the P2PDataStorage inits earlier, otherwise we ge the listener called.
        p2PService.getP2PDataStorage().getMap().values().forEach(e -> {
            final StoragePayload storagePayload = e.getStoragePayload();
            if (storagePayload instanceof TradeStatistics)
                add((TradeStatistics) storagePayload);
        });
    }

    public void add(TradeStatistics tradeStatistics) {
        if (!tradeStatisticsSet.contains(tradeStatistics)) {
            boolean itemAlreadyAdded = tradeStatisticsSet.stream().filter(e -> (e.getOfferId().equals(tradeStatistics.getOfferId()))).findAny().isPresent();
            if (!itemAlreadyAdded) {
                tradeStatisticsSet.add(tradeStatistics);
                observableTradeStatisticsSet.add(tradeStatistics);
                statisticsStorage.queueUpForSave(new HashSet<>(tradeStatisticsSet), 2000);

                dump();
            } else {
                log.debug("We have already an item with the same offer ID. That might happen if both the offerer and the taker published the tradeStatistics");
            }
        }
    }

    public ObservableSet<TradeStatistics> getObservableTradeStatisticsSet() {
        return observableTradeStatisticsSet;
    }

    private void dump() {
        if (dumpStatistics) {
            // We store the statistics as json so it is easy for further processing (e.g. for web based services)
            // TODO This is just a quick solution for storing to one file. 
            // 1 statistic entry has 500 bytes as json.
            // Need a more scalable solution later when we get more volume.
            // The flag will only be activated by dedicated nodes, so it should not be too critical for the moment, but needs to
            // get improved. Maybe a LevelDB like DB...? Could be impl. in a headless version only.
            List<TradeStatisticsForJson> list = tradeStatisticsSet.stream().map(TradeStatisticsForJson::new).collect(Collectors.toList());
            list.sort((o1, o2) -> (o1.tradeDate < o2.tradeDate ? 1 : (o1.tradeDate == o2.tradeDate ? 0 : -1)));
            TradeStatisticsForJson[] array = new TradeStatisticsForJson[list.size()];
            list.toArray(array);
            statisticsJsonStorage.queueUpForSave(new PlainTextWrapper(Utilities.objectToJson(array)), 5000);
        }
    }
}<|MERGE_RESOLUTION|>--- conflicted
+++ resolved
@@ -28,18 +28,9 @@
 public class TradeStatisticsManager {
     @Getter
     private final Storage<HashSet<TradeStatistics>> statisticsStorage;
-<<<<<<< HEAD
-    @Getter
-    private Storage<JsonString> fiatCurrencyListJsonStorage;
-    @Getter
-    private Storage<JsonString> cryptoCurrencyListJsonStorage;
-    @Getter
-    private Storage<JsonString> statisticsJsonStorage;
-=======
     private Storage<PlainTextWrapper> fiatCurrencyListJsonStorage;
     private Storage<PlainTextWrapper> cryptoCurrencyListJsonStorage;
     private Storage<PlainTextWrapper> statisticsJsonStorage;
->>>>>>> fcfe4d44
     private boolean dumpStatistics;
     private ObservableSet<TradeStatistics> observableTradeStatisticsSet = FXCollections.observableSet();
     @Getter
