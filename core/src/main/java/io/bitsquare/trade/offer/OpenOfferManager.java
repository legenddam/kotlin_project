/*
 * This file is part of Bitsquare.
 *
 * Bitsquare is free software: you can redistribute it and/or modify it
 * under the terms of the GNU Affero General Public License as published by
 * the Free Software Foundation, either version 3 of the License, or (at
 * your option) any later version.
 *
 * Bitsquare is distributed in the hope that it will be useful, but WITHOUT
 * ANY WARRANTY; without even the implied warranty of MERCHANTABILITY or
 * FITNESS FOR A PARTICULAR PURPOSE. See the GNU Affero General Public
 * License for more details.
 *
 * You should have received a copy of the GNU Affero General Public License
 * along with Bitsquare. If not, see <http://www.gnu.org/licenses/>.
 */

package io.bitsquare.trade.offer;

import com.google.inject.Inject;
import io.bitsquare.app.DevFlags;
import io.bitsquare.app.Log;
import io.bitsquare.btc.AddressEntry;
import io.bitsquare.btc.TradeWalletService;
import io.bitsquare.btc.WalletService;
import io.bitsquare.btc.pricefeed.PriceFeed;
import io.bitsquare.common.Timer;
import io.bitsquare.common.UserThread;
import io.bitsquare.common.crypto.KeyRing;
import io.bitsquare.common.handlers.ErrorMessageHandler;
import io.bitsquare.common.handlers.ResultHandler;
import io.bitsquare.crypto.DecryptedMsgWithPubKey;
import io.bitsquare.p2p.BootstrapListener;
import io.bitsquare.p2p.Message;
import io.bitsquare.p2p.NodeAddress;
import io.bitsquare.p2p.P2PService;
import io.bitsquare.p2p.messaging.DecryptedDirectMessageListener;
import io.bitsquare.p2p.messaging.SendDirectMessageListener;
import io.bitsquare.p2p.peers.PeerManager;
import io.bitsquare.storage.Storage;
import io.bitsquare.trade.TradableList;
import io.bitsquare.trade.closed.ClosedTradableManager;
import io.bitsquare.trade.exceptions.TradePriceOutOfToleranceException;
import io.bitsquare.trade.handlers.TransactionResultHandler;
import io.bitsquare.trade.protocol.availability.AvailabilityResult;
import io.bitsquare.trade.protocol.availability.messages.OfferAvailabilityRequest;
import io.bitsquare.trade.protocol.availability.messages.OfferAvailabilityResponse;
import io.bitsquare.trade.protocol.placeoffer.PlaceOfferModel;
import io.bitsquare.trade.protocol.placeoffer.PlaceOfferProtocol;
import io.bitsquare.user.Preferences;
import io.bitsquare.user.User;
import javafx.collections.ObservableList;
import org.bitcoinj.core.Coin;
import org.slf4j.Logger;
import org.slf4j.LoggerFactory;

import javax.annotation.Nullable;
import javax.inject.Named;
import java.io.File;
import java.util.ArrayList;
import java.util.List;
import java.util.Optional;
import java.util.concurrent.TimeUnit;

import static com.google.inject.internal.util.$Preconditions.checkNotNull;
import static io.bitsquare.util.Validator.nonEmptyStringOf;


public class OpenOfferManager implements PeerManager.Listener, DecryptedDirectMessageListener {
    private static final Logger log = LoggerFactory.getLogger(OpenOfferManager.class);

    private static final long RETRY_REPUBLISH_DELAY_SEC = 10;
    private static final long REPUBLISH_AGAIN_AT_STARTUP_DELAY_SEC = 10;
    private static final long REPUBLISH_INTERVAL_MS = TimeUnit.MINUTES.toMillis(DevFlags.STRESS_TEST_MODE ? 12 : 12);
    private static final long REFRESH_INTERVAL_MS = TimeUnit.MINUTES.toMillis(DevFlags.STRESS_TEST_MODE ? 4 : 4);

    private final KeyRing keyRing;
    private final User user;
    private final P2PService p2PService;
    private final WalletService walletService;
    private final TradeWalletService tradeWalletService;
    private final OfferBookService offerBookService;
    private final ClosedTradableManager closedTradableManager;
    private Preferences preferences;

    private final TradableList<OpenOffer> openOffers;
    private final Storage<TradableList<OpenOffer>> openOffersStorage;
    private boolean stopped;
    private Timer periodicRepublishOffersTimer, periodicRefreshOffersTimer, retryRepublishOffersTimer;


    ///////////////////////////////////////////////////////////////////////////////////////////
    // Constructor, Initialization
    ///////////////////////////////////////////////////////////////////////////////////////////

    @Inject
    public OpenOfferManager(KeyRing keyRing,
                            User user,
                            P2PService p2PService,
                            WalletService walletService,
                            TradeWalletService tradeWalletService,
                            OfferBookService offerBookService,
                            ClosedTradableManager closedTradableManager,
                            PriceFeed priceFeed,
                            Preferences preferences,
                            @Named(Storage.DIR_KEY) File storageDir) {
        this.keyRing = keyRing;
        this.user = user;
        this.p2PService = p2PService;
        this.walletService = walletService;
        this.tradeWalletService = tradeWalletService;
        this.offerBookService = offerBookService;
        this.closedTradableManager = closedTradableManager;
        this.preferences = preferences;

        openOffersStorage = new Storage<>(storageDir);
        openOffers = new TradableList<>(openOffersStorage, "OpenOffers");
        openOffers.forEach(e -> e.getOffer().setPriceFeed(priceFeed));

        // In case the app did get killed the shutDown from the modules is not called, so we use a shutdown hook
        Runtime.getRuntime().addShutdownHook(new Thread(OpenOfferManager.this::shutDown,
                "OpenOfferManager.ShutDownHook"));
    }

    public void onAllServicesInitialized() {
        p2PService.addDecryptedDirectMessageListener(this);

        if (p2PService.isBootstrapped())
            onBootstrapComplete();
        else
            p2PService.addP2PServiceListener(new BootstrapListener() {
                @Override
                public void onBootstrapComplete() {
                    OpenOfferManager.this.onBootstrapComplete();
                }
            });
    }

    @SuppressWarnings("WeakerAccess")
    public void shutDown() {
        shutDown(null);
    }

    public void shutDown(@Nullable Runnable completeHandler) {
        stopped = true;
        p2PService.getPeerManager().removeListener(this);
        p2PService.removeDecryptedDirectMessageListener(this);

        stopPeriodicRefreshOffersTimer();
        stopPeriodicRepublishOffersTimer();
        stopRetryRepublishOffersTimer();

        log.info("remove all open offers at shutDown");
        // we remove own offers from offerbook when we go offline
        // Normally we use a delay for broadcasting to the peers, but at shut down we want to get it fast out
        closeAllOpenOffers(completeHandler);
    }

    public void closeAllOpenOffers(@Nullable Runnable completeHandler) {
        openOffers.forEach(openOffer -> offerBookService.removeOfferAtShutDown(openOffer.getOffer()));
        if (completeHandler != null)
            UserThread.runAfter(completeHandler::run, openOffers.size() * 100 + 200, TimeUnit.MILLISECONDS);
    }

    public void removeAllOpenOffers(@Nullable Runnable completeHandler) {
        List<OpenOffer> openOffersList = new ArrayList<>(openOffers);
        openOffersList.forEach(openOffer -> removeOpenOffer(openOffer, () -> {
        }, errorMessage -> {
        }));
        if (completeHandler != null)
            UserThread.runAfter(completeHandler::run, openOffers.size() * 100 + 200, TimeUnit.MILLISECONDS);
    }

    ///////////////////////////////////////////////////////////////////////////////////////////
    // DecryptedDirectMessageListener implementation
    ///////////////////////////////////////////////////////////////////////////////////////////


    @Override
    public void onDirectMessage(DecryptedMsgWithPubKey decryptedMsgWithPubKey, NodeAddress peerNodeAddress) {
        // Handler for incoming offer availability requests
        // We get an encrypted message but don't do the signature check as we don't know the peer yet.
        // A basic sig check is in done also at decryption time
        Message message = decryptedMsgWithPubKey.message;
        if (message instanceof OfferAvailabilityRequest)
            handleOfferAvailabilityRequest((OfferAvailabilityRequest) message, peerNodeAddress);
    }


    ///////////////////////////////////////////////////////////////////////////////////////////
    // BootstrapListener delegate
    ///////////////////////////////////////////////////////////////////////////////////////////

    public void onBootstrapComplete() {
        stopped = false;

        // Republish means we send the complete offer object
        republishOffers();
        startPeriodicRepublishOffersTimer();

        // Refresh is started once we get a success from republish

        // We republish after a bit as it might be that our connected node still has the offer in the data map
        // but other peers have it already removed because of expired TTL.
        // Those other not directly connected peers would not get the broadcast of the new offer, as the first 
        // connected peer (seed node) does nto broadcast if it has the data in the map.
        // To update quickly to the whole network we repeat the republishOffers call after a few seconds when we 
        // are better connected to the network. There is no guarantee that all peers will receive it but we have
        // also our periodic timer, so after that longer interval the offer should be available to all peers.
        if (retryRepublishOffersTimer == null)
            retryRepublishOffersTimer = UserThread.runAfter(OpenOfferManager.this::republishOffers,
                    REPUBLISH_AGAIN_AT_STARTUP_DELAY_SEC);

        p2PService.getPeerManager().addListener(this);
    }


    ///////////////////////////////////////////////////////////////////////////////////////////
    // PeerManager.Listener implementation
    ///////////////////////////////////////////////////////////////////////////////////////////

    @Override
    public void onAllConnectionsLost() {
        log.info("onAllConnectionsLost");
        stopped = true;
        stopPeriodicRefreshOffersTimer();
        stopPeriodicRepublishOffersTimer();
        stopRetryRepublishOffersTimer();

        restart();
    }

    @Override
    public void onNewConnectionAfterAllConnectionsLost() {
        log.info("onNewConnectionAfterAllConnectionsLost");
        stopped = false;
        restart();
    }

    @Override
    public void onAwakeFromStandby() {
        log.info("onAwakeFromStandby");
        stopped = false;
        if (!p2PService.getNetworkNode().getAllConnections().isEmpty())
            restart();
    }


    ///////////////////////////////////////////////////////////////////////////////////////////
    // API
    ///////////////////////////////////////////////////////////////////////////////////////////

    public void placeOffer(Offer offer, Coin reservedFundsForOffer, boolean useSavingsWallet, TransactionResultHandler resultHandler) {
        PlaceOfferModel model = new PlaceOfferModel(offer, reservedFundsForOffer, useSavingsWallet, walletService, tradeWalletService, offerBookService, user);
        PlaceOfferProtocol placeOfferProtocol = new PlaceOfferProtocol(
                model,
                transaction -> {
                    OpenOffer openOffer = new OpenOffer(offer, openOffersStorage);
                    openOffers.add(openOffer);
                    openOffersStorage.queueUpForSave();
                    resultHandler.handleResult(transaction);
                    if (!stopped) {
                        startPeriodicRepublishOffersTimer();
                        startPeriodicRefreshOffersTimer();
                    } else {
                        log.warn("We have stopped already. We ignore that placeOfferProtocol.placeOffer.onResult call.");
                    }
                }
        );
        placeOfferProtocol.placeOffer();
    }

    // Remove from offerbook
    public void removeOffer(Offer offer, ResultHandler resultHandler, ErrorMessageHandler errorMessageHandler) {
        Optional<OpenOffer> openOfferOptional = findOpenOffer(offer.getId());
        if (openOfferOptional.isPresent()) {
            removeOpenOffer(openOfferOptional.get(), resultHandler, errorMessageHandler);
        } else {
            log.warn("Offer was not found in our list of open offers. We still try to remove it from the offerbook.");
            errorMessageHandler.handleErrorMessage("Offer was not found in our list of open offers. " +
                    "We still try to remove it from the offerbook.");
            offerBookService.removeOffer(offer,
                    () -> offer.setState(Offer.State.REMOVED),
                    null);
        }
    }

    // Remove from my offers
    public void removeOpenOffer(OpenOffer openOffer, ResultHandler resultHandler, ErrorMessageHandler errorMessageHandler) {
        Offer offer = openOffer.getOffer();
        offerBookService.removeOffer(offer,
                () -> {
                    offer.setState(Offer.State.REMOVED);
                    openOffer.setState(OpenOffer.State.CANCELED);
                    openOffers.remove(openOffer);
                    closedTradableManager.add(openOffer);
                    walletService.swapTradeEntryToAvailableEntry(offer.getId(), AddressEntry.Context.OFFER_FUNDING);
                    walletService.swapTradeEntryToAvailableEntry(offer.getId(), AddressEntry.Context.RESERVED_FOR_TRADE);
                    resultHandler.handleResult();
                },
                errorMessageHandler);
    }

    // Close openOffer after deposit published
    public void closeOpenOffer(Offer offer) {
        findOpenOffer(offer.getId()).ifPresent(openOffer -> {
            openOffers.remove(openOffer);
            openOffer.setState(OpenOffer.State.CLOSED);
            offerBookService.removeOffer(openOffer.getOffer(),
                    () -> log.trace("Successful removed offer"),
                    log::error);
        });
    }

    public void reserveOpenOffer(OpenOffer openOffer) {
        openOffer.setState(OpenOffer.State.RESERVED);
    }


    ///////////////////////////////////////////////////////////////////////////////////////////
    // Getters
    ///////////////////////////////////////////////////////////////////////////////////////////

    public boolean isMyOffer(Offer offer) {
        return offer.isMyOffer(keyRing);
    }

    public ObservableList<OpenOffer> getOpenOffers() {
        return openOffers.getObservableList();
    }

    public Optional<OpenOffer> findOpenOffer(String offerId) {
        return openOffers.stream().filter(openOffer -> openOffer.getId().equals(offerId)).findAny();
    }

    public Optional<OpenOffer> getOpenOfferById(String offerId) {
        return openOffers.stream().filter(e -> e.getId().equals(offerId)).findFirst();
    }


    ///////////////////////////////////////////////////////////////////////////////////////////
    // Offer Availability
    ///////////////////////////////////////////////////////////////////////////////////////////

    private void handleOfferAvailabilityRequest(OfferAvailabilityRequest message, NodeAddress sender) {
        log.trace("handleNewMessage: message = " + message.getClass().getSimpleName() + " from " + sender);
        if (!stopped) {
            try {
                nonEmptyStringOf(message.offerId);
                checkNotNull(message.getPubKeyRing());
            } catch (Throwable t) {
                log.warn("Invalid message " + message.toString());
                return;
            }

            Optional<OpenOffer> openOfferOptional = findOpenOffer(message.offerId);
            AvailabilityResult availabilityResult;
            if (openOfferOptional.isPresent() && openOfferOptional.get().getState() == OpenOffer.State.AVAILABLE) {
<<<<<<< HEAD
                availabilityResult = AvailabilityResult.AVAILABLE;
                List<NodeAddress> acceptedArbitrators = user.getAcceptedArbitratorAddresses();
                if (acceptedArbitrators != null && !acceptedArbitrators.isEmpty()) {
                    // We need to be backward compatible. takersTradePrice was not used before 0.4.9.
                    if (message.takersTradePrice > 0) {
                        // Check also tradePrice to avoid failures after taker fee is paid caused by a too big difference 
                        // in trade price between the peers. Also here poor connectivity might cause market price API connection 
                        // losses and therefore an outdated market price.
                        try {
                            openOfferOptional.get().getOffer().checkTradePriceTolerance(message.takersTradePrice);
                        } catch (TradePriceOutOfToleranceException e) {
                            log.warn("Trade price check failed because takers price is outside out tolerance.");
                            availabilityResult = AvailabilityResult.PRICE_OUT_OF_TOLERANCE;
                        } catch (Throwable e) {
                            log.warn("Trade price check failed. " + e.getMessage());
                            availabilityResult = AvailabilityResult.UNKNOWN_FAILURE;
                        }
                    }
                } else {
                    log.warn("acceptedArbitrators is null or empty: acceptedArbitrators=" + acceptedArbitrators);
                    availabilityResult = AvailabilityResult.NO_ARBITRATORS;
=======
                final Offer offer = openOfferOptional.get().getOffer();
                if (!preferences.getIgnoreTradersList().stream().filter(i -> i.equals(offer.getOffererNodeAddress().hostName)).findAny().isPresent()) {
                    availabilityResult = AvailabilityResult.AVAILABLE;
                    List<NodeAddress> acceptedArbitrators = user.getAcceptedArbitratorAddresses();
                    if (acceptedArbitrators != null && !acceptedArbitrators.isEmpty()) {
                        // We need to be backward compatible. takersTradePrice was not used before 0.4.9.
                        if (message.takersTradePrice > 0) {
                            // Check also tradePrice to avoid failures after taker fee is paid caused by a too big difference 
                            // in trade price between the peers. Also here poor connectivity might cause market price API connection 
                            // losses and therefore an outdated market price.
                            try {
                                offer.checkTradePriceTolerance(message.takersTradePrice);
                            } catch (TradePriceOutOfToleranceException e) {
                                log.warn("Trade price check failed because takers price is outside out tolerance.");
                                availabilityResult = AvailabilityResult.PRICE_OUT_OF_TOLERANCE;
                            } catch (Throwable e) {
                                log.warn("Trade price check failed. " + e.getMessage());
                                availabilityResult = AvailabilityResult.UNKNOWN_FAILURE;
                            }
                        }
                    } else {
                        log.warn("acceptedArbitrators is null or empty: acceptedArbitrators=" + acceptedArbitrators);
                        availabilityResult = AvailabilityResult.NO_ARBITRATORS;
                    }
                } else {
                    availabilityResult = AvailabilityResult.USER_IGNORED;
>>>>>>> 896b99bb
                }
            } else {
                availabilityResult = AvailabilityResult.OFFER_TAKEN;
            }
            try {
                p2PService.sendEncryptedDirectMessage(sender,
                        message.getPubKeyRing(),
                        new OfferAvailabilityResponse(message.offerId, availabilityResult),
                        new SendDirectMessageListener() {
                            @Override
                            public void onArrived() {
                                log.trace("OfferAvailabilityResponse successfully arrived at peer");
                            }

                            @Override
                            public void onFault() {
                                log.info("Sending OfferAvailabilityResponse failed.");
                            }
                        });
            } catch (Throwable t) {
                t.printStackTrace();
                log.info("Exception at handleRequestIsOfferAvailableMessage " + t.getMessage());
            }
        } else {
            log.warn("We have stopped already. We ignore that handleOfferAvailabilityRequest call.");
        }
    }


    ///////////////////////////////////////////////////////////////////////////////////////////
    // RepublishOffers, refreshOffers
    ///////////////////////////////////////////////////////////////////////////////////////////

    private void republishOffers() {
        int size = openOffers.size();
        final ArrayList<OpenOffer> openOffersList = new ArrayList<>(openOffers);
        Log.traceCall("Number of offer for republish: " + size);
        if (!stopped) {
            stopPeriodicRefreshOffersTimer();
            for (int i = 0; i < size; i++) {
                // we delay to avoid reaching throttle limits
                // roughly 1 offer per second
                final int n = i;
                final long minDelay = i * 500 + 1;
                final long maxDelay = minDelay * 2 + 500;
                UserThread.runAfterRandomDelay(() -> {
                    OpenOffer openOffer = openOffersList.get(n);
                    if (openOffers.contains(openOffer))
                        republishOffer(openOffer);
                }, minDelay, maxDelay, TimeUnit.MILLISECONDS);
            }
        } else {
            log.warn("We have stopped already. We ignore that republishOffers call.");
        }
    }

    private void republishOffer(OpenOffer openOffer) {
        offerBookService.addOffer(openOffer.getOffer(),
                () -> {
                    if (!stopped) {
                        log.debug("Successful added offer to P2P network");
                        // Refresh means we send only the dat needed to refresh the TTL (hash, signature and sequence nr.)
                        if (periodicRefreshOffersTimer == null)
                            startPeriodicRefreshOffersTimer();
                    } else {
                        log.warn("We have stopped already. We ignore that offerBookService.republishOffers.onSuccess call.");
                    }
                },
                errorMessage -> {
                    if (!stopped) {
                        log.error("Add offer to P2P network failed. " + errorMessage);
                        stopRetryRepublishOffersTimer();
                        retryRepublishOffersTimer = UserThread.runAfter(OpenOfferManager.this::republishOffers,
                                RETRY_REPUBLISH_DELAY_SEC);
                    } else {
                        log.warn("We have stopped already. We ignore that offerBookService.republishOffers.onFault call.");
                    }
                });
        openOffer.setStorage(openOffersStorage);
    }

    private void startPeriodicRepublishOffersTimer() {
        Log.traceCall();
        stopped = false;
        if (periodicRepublishOffersTimer == null)
            periodicRepublishOffersTimer = UserThread.runPeriodically(() -> {
                        if (!stopped) {
                            republishOffers();
                        } else {
                            log.warn("We have stopped already. We ignore that periodicRepublishOffersTimer.run call.");
                        }
                    },
                    REPUBLISH_INTERVAL_MS,
                    TimeUnit.MILLISECONDS);
        else
            log.trace("periodicRepublishOffersTimer already stated");
    }

    private void startPeriodicRefreshOffersTimer() {
        Log.traceCall();
        stopped = false;
        // refresh sufficiently before offer would expire
        if (periodicRefreshOffersTimer == null)
            periodicRefreshOffersTimer = UserThread.runPeriodically(() -> {
                        if (!stopped) {
                            int size = openOffers.size();
                            Log.traceCall("Number of offer for refresh: " + size);

                            //we clone our list as openOffers might change during our delayed call
                            final ArrayList<OpenOffer> openOffersList = new ArrayList<>(openOffers);
                            for (int i = 0; i < size; i++) {
                                // we delay to avoid reaching throttle limits
                                // roughly 1 offer per second
                                final int n = i;
                                final long minDelay = i * 500 + 1;
                                final long maxDelay = minDelay * 2 + 500;
                                UserThread.runAfterRandomDelay(() -> {
                                    OpenOffer openOffer = openOffersList.get(n);
                                    // we need to check if in the meantime the offer has been removed
                                    if (openOffers.contains(openOffer))
                                        refreshOffer(openOffer);
                                }, minDelay, maxDelay, TimeUnit.MILLISECONDS);
                            }
                        } else {
                            log.warn("We have stopped already. We ignore that periodicRefreshOffersTimer.run call.");
                        }
                    },
                    REFRESH_INTERVAL_MS,
                    TimeUnit.MILLISECONDS);
        else
            log.trace("periodicRefreshOffersTimer already stated");
    }

    private void refreshOffer(OpenOffer openOffer) {
        offerBookService.refreshOffer(openOffer.getOffer(),
                () -> log.debug("Successful refreshed TTL for offer"),
                errorMessage -> log.error("Refresh TTL for offer failed. " + errorMessage));
    }

    private void restart() {
        log.info("Restart after connection loss");
        if (retryRepublishOffersTimer == null)
            retryRepublishOffersTimer = UserThread.runAfter(() -> {
                stopped = false;
                stopRetryRepublishOffersTimer();
                republishOffers();
            }, RETRY_REPUBLISH_DELAY_SEC);

        startPeriodicRepublishOffersTimer();
    }


    ///////////////////////////////////////////////////////////////////////////////////////////
    // Private
    ///////////////////////////////////////////////////////////////////////////////////////////

    private void stopPeriodicRefreshOffersTimer() {
        if (periodicRefreshOffersTimer != null) {
            periodicRefreshOffersTimer.stop();
            periodicRefreshOffersTimer = null;
        }
    }

    private void stopPeriodicRepublishOffersTimer() {
        if (periodicRepublishOffersTimer != null) {
            periodicRepublishOffersTimer.stop();
            periodicRepublishOffersTimer = null;
        }
    }

    private void stopRetryRepublishOffersTimer() {
        if (retryRepublishOffersTimer != null) {
            retryRepublishOffersTimer.stop();
            retryRepublishOffersTimer = null;
        }
    }
}<|MERGE_RESOLUTION|>--- conflicted
+++ resolved
@@ -356,29 +356,6 @@
             Optional<OpenOffer> openOfferOptional = findOpenOffer(message.offerId);
             AvailabilityResult availabilityResult;
             if (openOfferOptional.isPresent() && openOfferOptional.get().getState() == OpenOffer.State.AVAILABLE) {
-<<<<<<< HEAD
-                availabilityResult = AvailabilityResult.AVAILABLE;
-                List<NodeAddress> acceptedArbitrators = user.getAcceptedArbitratorAddresses();
-                if (acceptedArbitrators != null && !acceptedArbitrators.isEmpty()) {
-                    // We need to be backward compatible. takersTradePrice was not used before 0.4.9.
-                    if (message.takersTradePrice > 0) {
-                        // Check also tradePrice to avoid failures after taker fee is paid caused by a too big difference 
-                        // in trade price between the peers. Also here poor connectivity might cause market price API connection 
-                        // losses and therefore an outdated market price.
-                        try {
-                            openOfferOptional.get().getOffer().checkTradePriceTolerance(message.takersTradePrice);
-                        } catch (TradePriceOutOfToleranceException e) {
-                            log.warn("Trade price check failed because takers price is outside out tolerance.");
-                            availabilityResult = AvailabilityResult.PRICE_OUT_OF_TOLERANCE;
-                        } catch (Throwable e) {
-                            log.warn("Trade price check failed. " + e.getMessage());
-                            availabilityResult = AvailabilityResult.UNKNOWN_FAILURE;
-                        }
-                    }
-                } else {
-                    log.warn("acceptedArbitrators is null or empty: acceptedArbitrators=" + acceptedArbitrators);
-                    availabilityResult = AvailabilityResult.NO_ARBITRATORS;
-=======
                 final Offer offer = openOfferOptional.get().getOffer();
                 if (!preferences.getIgnoreTradersList().stream().filter(i -> i.equals(offer.getOffererNodeAddress().hostName)).findAny().isPresent()) {
                     availabilityResult = AvailabilityResult.AVAILABLE;
@@ -405,7 +382,6 @@
                     }
                 } else {
                     availabilityResult = AvailabilityResult.USER_IGNORED;
->>>>>>> 896b99bb
                 }
             } else {
                 availabilityResult = AvailabilityResult.OFFER_TAKEN;
