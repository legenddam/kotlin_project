/*
 * This file is part of Bitsquare.
 *
 * Bitsquare is free software: you can redistribute it and/or modify it
 * under the terms of the GNU Affero General Public License as published by
 * the Free Software Foundation, either version 3 of the License, or (at
 * your option) any later version.
 *
 * Bitsquare is distributed in the hope that it will be useful, but WITHOUT
 * ANY WARRANTY; without even the implied warranty of MERCHANTABILITY or
 * FITNESS FOR A PARTICULAR PURPOSE. See the GNU Affero General Public
 * License for more details.
 *
 * You should have received a copy of the GNU Affero General Public License
 * along with Bitsquare. If not, see <http://www.gnu.org/licenses/>.
 */

package io.bitsquare.locale;

import io.bitsquare.user.Preferences;
import org.slf4j.Logger;
import org.slf4j.LoggerFactory;

import java.util.*;
import java.util.stream.Collectors;

public class CurrencyUtil {
    private static final Logger log = LoggerFactory.getLogger(CurrencyUtil.class);

    private static final List<FiatCurrency> allSortedFiatCurrencies = createAllSortedFiatCurrenciesList();

    private static List<FiatCurrency> createAllSortedFiatCurrenciesList() {
        Set<FiatCurrency> set = CountryUtil.getAllCountries().stream()
                .map(country -> getCurrencyByCountryCode(country.code))
                .collect(Collectors.toSet());
        List<FiatCurrency> list = new ArrayList<>(set);
        list.sort(TradeCurrency::compareTo);
        return list;
    }

    public static List<FiatCurrency> getAllSortedFiatCurrencies() {
        return allSortedFiatCurrencies;
    }

    public static List<FiatCurrency> getAllMainFiatCurrencies() {
        List<FiatCurrency> list = new ArrayList<>();
        // Top traded currencies
        list.add(new FiatCurrency("USD"));
        list.add(new FiatCurrency("EUR"));
        list.add(new FiatCurrency("GBP"));
        list.add(new FiatCurrency("CAD"));
        list.add(new FiatCurrency("AUD"));
        list.add(new FiatCurrency("RUB"));
        list.add(new FiatCurrency("INR"));

        list.sort(TradeCurrency::compareTo);

        TradeCurrency defaultTradeCurrency = getDefaultTradeCurrency();
        FiatCurrency defaultFiatCurrency = defaultTradeCurrency instanceof FiatCurrency ? (FiatCurrency) defaultTradeCurrency : null;
        if (defaultFiatCurrency != null && list.contains(defaultFiatCurrency)) {
            list.remove(defaultTradeCurrency);
            list.add(0, defaultFiatCurrency);
        }
        return list;
    }

    private static final List<CryptoCurrency> allSortedCryptoCurrencies = createAllSortedCryptoCurrenciesList();

    public static List<CryptoCurrency> getAllSortedCryptoCurrencies() {
        return allSortedCryptoCurrencies;
    }

    // Don't make a PR for adding a coin but follow the steps described here: 
    // https://forum.bitsquare.io/t/how-to-add-your-favorite-altcoin/
    public static List<CryptoCurrency> createAllSortedCryptoCurrenciesList() {
        final List<CryptoCurrency> result = new ArrayList<>();

        result.add(new CryptoCurrency("AIB", "Advanced Internet Blocks"));
        result.add(new CryptoCurrency("ANC", "Anoncoin"));
        result.add(new CryptoCurrency("ANTI", "Anti"));
        result.add(new CryptoCurrency("ARCO", "AquariusCoin"));
        result.add(new CryptoCurrency("ARG", "Argentum"));
        result.add(new CryptoCurrency("REP", "Augur", true));
        result.add(new CryptoCurrency("BATL", "Battlestars"));
        result.add(new CryptoCurrency("BIGUP", "BigUp"));
        result.add(new CryptoCurrency("BITAUD", "BitAUD", true));
        result.add(new CryptoCurrency("BITCHF", "BitCHF", true));
        result.add(new CryptoCurrency("BITCNY", "BitCNY", true));
        result.add(new CryptoCurrency("BITEUR", "BitEUR", true));
        result.add(new CryptoCurrency("BITGBP", "BitGBP", true));
        result.add(new CryptoCurrency("BITHKD", "BitHKD", true));
        result.add(new CryptoCurrency("BITNZD", "BitNZD", true));
        result.add(new CryptoCurrency("BITSEK", "BitSEK", true));
        result.add(new CryptoCurrency("BITSGD", "BitSGD", true));
        result.add(new CryptoCurrency("GBYTE", "Byte"));
        result.add(new CryptoCurrency("SYNQ", "BitSYNQ"));
        result.add(new CryptoCurrency("BTS", "BitShares"));
        result.add(new CryptoCurrency("BITUSD", "BitUSD", true));
        result.add(new CryptoCurrency("BLK", "Blackcoin"));
        result.add(new CryptoCurrency("BURST", "Burstcoin"));
        result.add(new CryptoCurrency("CLAM", "Clams"));
        result.add(new CryptoCurrency("CLOAK", "CloakCoin"));
        result.add(new CryptoCurrency("CMT", "Comet"));
        result.add(new CryptoCurrency("XCP", "Counterparty"));
        result.add(new CryptoCurrency("CRBIT", "Creditbit"));
        result.add(new CryptoCurrency("CRW", "Crown"));
        result.add(new CryptoCurrency("CBX", "Crypto Bullion"));
        result.add(new CryptoCurrency("DNET", "DarkNet"));
        result.add(new CryptoCurrency("DIBC", "DIBCOIN"));
        result.add(new CryptoCurrency("DASH", "Dash"));
        result.add(new CryptoCurrency("DCR", "Decred"));
        result.add(new CryptoCurrency("DGB", "Digibyte"));
        result.add(new CryptoCurrency("DRS", "Digital Rupees"));
        result.add(new CryptoCurrency("DGD", "DigixDAO Tokens", true));
        result.add(new CryptoCurrency("DOGE", "Dogecoin"));
        result.add(new CryptoCurrency("DMC", "DynamicCoin"));
        result.add(new CryptoCurrency("EMC", "Emercoin"));
        result.add(new CryptoCurrency("EURT", "EUR Tether"));
        result.add(new CryptoCurrency("ESP", "Espers"));
        result.add(new CryptoCurrency("ENT", "Eternity"));
        result.add(new CryptoCurrency("ETH", "Ether"));
        result.add(new CryptoCurrency("ETC", "Ether Classic"));
        result.add(new CryptoCurrency("ERC", "Europecoin"));
        result.add(new CryptoCurrency("EGC", "EverGreenCoin"));
        result.add(new CryptoCurrency("FCT", "Factom"));
        result.add(new CryptoCurrency("FAIR", "FairCoin"));
        result.add(new CryptoCurrency("FLO", "FlorinCoin"));
        result.add(new CryptoCurrency("GAME", "GameCredits"));
        result.add(new CryptoCurrency("GEMZ", "Gemz"));
        result.add(new CryptoCurrency("GRC", "Gridcoin"));
        result.add(new CryptoCurrency("GRS", "Groestlcoin"));
        result.add(new CryptoCurrency("NLG", "Gulden"));
        result.add(new CryptoCurrency("HODL", "HOdlcoin"));
        result.add(new CryptoCurrency("HNC", "HunCoin"));
        result.add(new CryptoCurrency("IOC", "I/O Coin"));
        result.add(new CryptoCurrency("IOP", "Fermat"));
        result.add(new CryptoCurrency("JPYT", "JPY Tether"));
        result.add(new CryptoCurrency("JBS", "Jumbucks"));
        result.add(new CryptoCurrency("LBC", "LBRY Credits"));
        result.add(new CryptoCurrency("LTBC", "LTBcoin"));
        result.add(new CryptoCurrency("LSK", "Lisk"));
        result.add(new CryptoCurrency("LTC", "Litecoin"));
        result.add(new CryptoCurrency("MAID", "MaidSafeCoin"));
        result.add(new CryptoCurrency("MKR", "Maker", true));
        result.add(new CryptoCurrency("MXT", "MarteXcoin"));
        result.add(new CryptoCurrency("MOIN", "Moin"));
        result.add(new CryptoCurrency("XMR", "Monero"));
        result.add(new CryptoCurrency("MT", "Mycelium Token", true));
        result.add(new CryptoCurrency("XMY", "Myriadcoin"));
        result.add(new CryptoCurrency("NAV", "Nav Coin"));
        result.add(new CryptoCurrency("XEM", "NEM"));
        result.add(new CryptoCurrency("NEVA", "Nevacoin"));
        result.add(new CryptoCurrency("NMC", "Namecoin"));
        result.add(new CryptoCurrency("NBT", "NuBits"));
        result.add(new CryptoCurrency("NSR", "NuShares"));
        result.add(new CryptoCurrency("NXT", "Nxt"));
        result.add(new CryptoCurrency("OK", "OKCash"));
        result.add(new CryptoCurrency("OMNI", "Omni"));
        result.add(new CryptoCurrency("OPAL", "Opal"));
        result.add(new CryptoCurrency("PASC", "Pascal Coin"));
        result.add(new CryptoCurrency("PPC", "Peercoin"));
        result.add(new CryptoCurrency("PINK", "Pinkcoin"));
        result.add(new CryptoCurrency("PIVX", "PIVX"));
        result.add(new CryptoCurrency("XPTX", "PlatinumBar"));
        result.add(new CryptoCurrency("PLU", "Plutons", true));
        result.add(new CryptoCurrency("POST", "PostCoin"));
        result.add(new CryptoCurrency("POT", "PotCoin"));
        result.add(new CryptoCurrency("XPM", "Primecoin"));
        result.add(new CryptoCurrency("RADS", "Radium"));
        result.add(new CryptoCurrency("REALEST", "RealEst. Coin"));
        result.add(new CryptoCurrency("RDD", "ReddCoin"));
        result.add(new CryptoCurrency("XRP", "Ripple"));
        result.add(new CryptoCurrency("SFSC", "Safe FileSystem Coin"));
<<<<<<< HEAD
=======
        result.add(new CryptoCurrency("STEEM", "STEEM"));
>>>>>>> 6972a6cb
        result.add(new CryptoCurrency("SDC", "ShadowCash"));
        result.add(new CryptoCurrency("SHIFT", "Shift"));
        result.add(new CryptoCurrency("SC", "Siacoin"));
        result.add(new CryptoCurrency("SF", "Siafund"));
        result.add(new CryptoCurrency("SIB", "Sibcoin"));
        result.add(new CryptoCurrency("SMLY", "Smileycoin"));
        result.add(new CryptoCurrency("SLR", "SolarCoin"));
        result.add(new CryptoCurrency("STEEM", "STEEM"));
        result.add(new CryptoCurrency("STEEMUSD", "Steem Dollars", true));
        result.add(new CryptoCurrency("XLM", "Stellar Lumens"));
        result.add(new CryptoCurrency("SJCX", "StorjcoinX"));
        result.add(new CryptoCurrency("STRAT", "Stratis"));
        result.add(new CryptoCurrency("SWT", "Swarm City Token"));
        result.add(new CryptoCurrency("SYNX", "Syndicate"));
        result.add(new CryptoCurrency("AMP", "Synereo", true));
        result.add(new CryptoCurrency("TRI", "Triangles"));
        result.add(new CryptoCurrency("USDT", "USD Tether"));
        result.add(new CryptoCurrency("UNO", "Unobtanium"));
        result.add(new CryptoCurrency("VCN", "VCoin"));
        result.add(new CryptoCurrency("VPN", "VPNCoin"));
        result.add(new CryptoCurrency("XVG", "Verge"));
        result.add(new CryptoCurrency("VRC", "VeriCoin"));
        result.add(new CryptoCurrency("WDC", "Worldcoin"));
        result.add(new CryptoCurrency("WAVES", "Waves"));
        result.add(new CryptoCurrency("XAUR", "Xaurum"));
        result.add(new CryptoCurrency("YACC", "YACCoin"));
        result.add(new CryptoCurrency("YBC", "YbCoin"));
        result.add(new CryptoCurrency("ZEC", "Zcash"));
        result.add(new CryptoCurrency("XZC", "Zcoin"));

        result.sort(TradeCurrency::compareTo);

        // Util for printing all altcoins for adding to FAQ page
        StringBuilder sb = new StringBuilder();
        result.stream().forEach(e -> sb.append("<li>\"")
                .append(e.getCode())
                .append("\", \"")
                .append(e.getName())
                .append("\"</li>")
                .append("\n"));
        //log.info(sb.toString());
        
        return result;
    }

    public static List<CryptoCurrency> getMainCryptoCurrencies() {
        final List<CryptoCurrency> result = new ArrayList<>();
        result.add(new CryptoCurrency("XMR", "Monero"));
        result.add(new CryptoCurrency("ZEC", "Zcash"));
        result.add(new CryptoCurrency("SC", "Siacoin"));
        result.add(new CryptoCurrency("ETH", "Ether"));
        result.add(new CryptoCurrency("ETC", "Ether Classic"));
        result.add(new CryptoCurrency("STEEM", "STEEM"));
        result.add(new CryptoCurrency("MT", "Mycelium Token", true));
        result.add(new CryptoCurrency("REP", "Augur", true));
        result.add(new CryptoCurrency("FLO", "FlorinCoin"));
        result.add(new CryptoCurrency("LTC", "Litecoin"));
        result.add(new CryptoCurrency("DASH", "Dash"));
        result.add(new CryptoCurrency("NMC", "Namecoin"));
        result.add(new CryptoCurrency("NBT", "NuBits"));
        result.add(new CryptoCurrency("DOGE", "Dogecoin"));
        result.add(new CryptoCurrency("NXT", "Nxt"));
        result.add(new CryptoCurrency("BTS", "BitShares"));

        result.sort(TradeCurrency::compareTo);
        return result;
    }


    /**
     * @return Sorted list of SEPA currencies with EUR as first item
     */
    private static Set<TradeCurrency> getSortedSEPACurrencyCodes() {
        return CountryUtil.getAllSepaCountries().stream()
                .map(country -> getCurrencyByCountryCode(country.code))
                .collect(Collectors.toSet());
    }

    // At OKPay you can exchange internally those currencies
    public static List<TradeCurrency> getAllOKPayCurrencies() {
        ArrayList<TradeCurrency> currencies = new ArrayList<>(Arrays.asList(
                new FiatCurrency("EUR"),
                new FiatCurrency("USD"),
                new FiatCurrency("GBP"),
                new FiatCurrency("CHF"),
                new FiatCurrency("RUB"),
                new FiatCurrency("PLN"),
                new FiatCurrency("JPY"),
                new FiatCurrency("CAD"),
                new FiatCurrency("AUD"),
                new FiatCurrency("CZK"),
                new FiatCurrency("NOK"),
                new FiatCurrency("SEK"),
                new FiatCurrency("DKK"),
                new FiatCurrency("HRK"),
                new FiatCurrency("HUF"),
                new FiatCurrency("NZD"),
                new FiatCurrency("RON"),
                new FiatCurrency("TRY"),
                new FiatCurrency("ZAR"),
                new FiatCurrency("HKD"),
                new FiatCurrency("CNY")
        ));
        currencies.sort(TradeCurrency::compareTo);
        return currencies;
    }

    public static boolean isFiatCurrency(String currencyCode) {
        try {
            return currencyCode != null && !currencyCode.isEmpty() && !isCryptoCurrency(currencyCode) && Currency.getInstance(currencyCode) != null;
        } catch (Throwable t) {
            return false;
        }
    }

    public static Optional<FiatCurrency> getFiatCurrency(String currencyCode) {
        return allSortedFiatCurrencies.stream().filter(e -> e.getCode().equals(currencyCode)).findAny();
    }

    @SuppressWarnings("WeakerAccess")
    public static boolean isCryptoCurrency(String currencyCode) {
        return getCryptoCurrency(currencyCode).isPresent();
    }

    public static Optional<CryptoCurrency> getCryptoCurrency(String currencyCode) {
        return getAllSortedCryptoCurrencies().stream().filter(e -> e.getCode().equals(currencyCode)).findAny();
    }

    public static Optional<TradeCurrency> getTradeCurrency(String currencyCode) {
        Optional<FiatCurrency> fiatCurrencyOptional = getFiatCurrency(currencyCode);
        if (isFiatCurrency(currencyCode) && fiatCurrencyOptional.isPresent()) {
            return Optional.of(fiatCurrencyOptional.get());
        } else {
            Optional<CryptoCurrency> cryptoCurrencyOptional = getCryptoCurrency(currencyCode);
            if (isCryptoCurrency(currencyCode) && cryptoCurrencyOptional.isPresent()) {
                return Optional.of(cryptoCurrencyOptional.get());
            } else {
                return Optional.empty();
            }
        }
    }

    public static FiatCurrency getCurrencyByCountryCode(String countryCode) {
        return new FiatCurrency(Currency.getInstance(new Locale(LanguageUtil.getDefaultLanguage(), countryCode)).getCurrencyCode());
    }


    public static String getNameByCode(String currencyCode) {
        if (isCryptoCurrency(currencyCode))
            return getCryptoCurrency(currencyCode).get().getName();
        else
            try {
                return Currency.getInstance(currencyCode).getDisplayName(Preferences.getDefaultLocale());
            } catch (Throwable t) {
                log.debug("No currency name available " + t.getMessage());
                return currencyCode;
            }
    }

    public static String getNameAndCode(String currencyCode) {
        return getNameByCode(currencyCode) + " (" + currencyCode + ")";
    }

    public static TradeCurrency getDefaultTradeCurrency() {
        return Preferences.getDefaultTradeCurrency();
    }

}<|MERGE_RESOLUTION|>--- conflicted
+++ resolved
@@ -171,10 +171,6 @@
         result.add(new CryptoCurrency("RDD", "ReddCoin"));
         result.add(new CryptoCurrency("XRP", "Ripple"));
         result.add(new CryptoCurrency("SFSC", "Safe FileSystem Coin"));
-<<<<<<< HEAD
-=======
-        result.add(new CryptoCurrency("STEEM", "STEEM"));
->>>>>>> 6972a6cb
         result.add(new CryptoCurrency("SDC", "ShadowCash"));
         result.add(new CryptoCurrency("SHIFT", "Shift"));
         result.add(new CryptoCurrency("SC", "Siacoin"));
