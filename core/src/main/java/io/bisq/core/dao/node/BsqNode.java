/*
 * This file is part of Bisq.
 *
 * Bisq is free software: you can redistribute it and/or modify it
 * under the terms of the GNU Affero General Public License as published by
 * the Free Software Foundation, either version 3 of the License, or (at
 * your option) any later version.
 *
 * Bisq is distributed in the hope that it will be useful, but WITHOUT
 * ANY WARRANTY; without even the implied warranty of MERCHANTABILITY or
 * FITNESS FOR A PARTICULAR PURPOSE. See the GNU Affero General Public
 * License for more details.
 *
 * You should have received a copy of the GNU Affero General Public License
 * along with Bisq. If not, see <http://www.gnu.org/licenses/>.
 */

package io.bisq.core.dao.node;

import com.google.inject.Inject;
import io.bisq.common.handlers.ErrorMessageHandler;
import io.bisq.core.dao.blockchain.BsqBlockChain;
import io.bisq.core.dao.blockchain.BsqBlockChainListener;
<<<<<<< HEAD
=======
import io.bisq.core.dao.blockchain.ReadableBsqBlockChain;
import io.bisq.core.dao.blockchain.SnapshotManager;
import io.bisq.core.dao.blockchain.WritableBsqBlockChain;
>>>>>>> b54b9a81
import io.bisq.core.provider.fee.FeeService;
import io.bisq.network.p2p.P2PService;
import io.bisq.network.p2p.P2PServiceListener;
import lombok.Getter;
import lombok.extern.slf4j.Slf4j;

import java.util.ArrayList;
import java.util.List;

/**
 * Base class for the lite and full node.
 * <p>
 * We are in UserThread context. We get callbacks from threaded classes which are already mapped to the UserThread.
 */
@Slf4j
public abstract class BsqNode {

    @SuppressWarnings("WeakerAccess")
    protected final P2PService p2PService;
<<<<<<< HEAD
    @SuppressWarnings("WeakerAccess")
    protected final BsqBlockChain bsqBlockChain;
=======
    protected final ReadableBsqBlockChain readableBsqBlockChain;
>>>>>>> b54b9a81
    @SuppressWarnings("WeakerAccess")
    protected final List<BsqBlockChainListener> bsqBlockChainListeners = new ArrayList<>();
    private final String genesisTxId;
    private final int genesisBlockHeight;
<<<<<<< HEAD
=======
    private final SnapshotManager snapshotManager;
>>>>>>> b54b9a81
    @Getter
    protected boolean parseBlockchainComplete;
    @SuppressWarnings("WeakerAccess")
    protected boolean p2pNetworkReady;

    ///////////////////////////////////////////////////////////////////////////////////////////
    // Constructor
    ///////////////////////////////////////////////////////////////////////////////////////////

    @SuppressWarnings("WeakerAccess")
    @Inject
<<<<<<< HEAD
    public BsqNode(P2PService p2PService,
                   BsqBlockChain bsqBlockChain,
                   FeeService feeService) {

        this.p2PService = p2PService;
        this.bsqBlockChain = bsqBlockChain;

        genesisTxId = bsqBlockChain.getGenesisTxId();
        genesisBlockHeight = bsqBlockChain.getGenesisBlockHeight();

        bsqBlockChain.setCreateCompensationRequestFee(feeService.getCreateCompensationRequestFee().value,
                genesisBlockHeight);
        bsqBlockChain.setVotingFee(feeService.getVotingTxFee().value,
=======
    public BsqNode(WritableBsqBlockChain writableBsqBlockChain,
                   ReadableBsqBlockChain readableBsqBlockChain,
                   SnapshotManager snapshotManager,
                   P2PService p2PService,
                   FeeService feeService) {

        this.p2PService = p2PService;
        this.readableBsqBlockChain = readableBsqBlockChain;

        genesisTxId = readableBsqBlockChain.getGenesisTxId();
        genesisBlockHeight = readableBsqBlockChain.getGenesisBlockHeight();
        this.snapshotManager = snapshotManager;

        writableBsqBlockChain.setCreateCompensationRequestFee(feeService.getCreateCompensationRequestFee().value,
                genesisBlockHeight);
        writableBsqBlockChain.setVotingFee(feeService.getVotingTxFee().value,
>>>>>>> b54b9a81
                genesisBlockHeight);
    }


    ///////////////////////////////////////////////////////////////////////////////////////////
    // Public methods
    ///////////////////////////////////////////////////////////////////////////////////////////

    public abstract void onAllServicesInitialized(ErrorMessageHandler errorMessageHandler);

    public void addBsqBlockChainListener(BsqBlockChainListener bsqBlockChainListener) {
        bsqBlockChainListeners.add(bsqBlockChainListener);
    }

    public void removeBsqBlockChainListener(BsqBlockChainListener bsqBlockChainListener) {
        bsqBlockChainListeners.remove(bsqBlockChainListener);
    }

    public abstract void shutDown();


    ///////////////////////////////////////////////////////////////////////////////////////////
    // Protected
    ///////////////////////////////////////////////////////////////////////////////////////////

    @SuppressWarnings("WeakerAccess")
    protected void onInitialized() {
        applySnapshot();
        log.info("onAllServicesInitialized");
        if (p2PService.isBootstrapped()) {
            log.info("onAllServicesInitialized: isBootstrapped");
            onP2PNetworkReady();
        } else {
            p2PService.addP2PServiceListener(new P2PServiceListener() {
                @Override
                public void onTorNodeReady() {
                }

                @Override
                public void onHiddenServicePublished() {
                }

                @Override
                public void onSetupFailed(Throwable throwable) {
                }

                @Override
                public void onRequestCustomBridges() {
                }

                @Override
                public void onDataReceived() {
                }

                @Override
                public void onNoSeedNodeAvailable() {
                    log.info("onAllServicesInitialized: onNoSeedNodeAvailable");
                    onP2PNetworkReady();
                }

                @Override
                public void onNoPeersAvailable() {
                }

                @Override
                public void onUpdatedDataReceived() {
                    log.info("onAllServicesInitialized: onBootstrapComplete");
                    onP2PNetworkReady();
                }
            });
        }
    }

    @SuppressWarnings("WeakerAccess")
    protected void onP2PNetworkReady() {
        p2pNetworkReady = true;
    }

    @SuppressWarnings("WeakerAccess")
    protected int getStartBlockHeight() {
<<<<<<< HEAD
        final int startBlockHeight = Math.max(genesisBlockHeight, bsqBlockChain.getChainHeadHeight() + 1);
=======
        final int startBlockHeight = Math.max(genesisBlockHeight, readableBsqBlockChain.getChainHeadHeight() + 1);
>>>>>>> b54b9a81
        log.info("Start parse blocks:\n" +
                        "   Start block height={}\n" +
                        "   Genesis txId={}\n" +
                        "   Genesis block height={}\n" +
                        "   BsqBlockChain block height={}\n",
                startBlockHeight,
                genesisTxId,
                genesisBlockHeight,
<<<<<<< HEAD
                bsqBlockChain.getChainHeadHeight());
=======
                readableBsqBlockChain.getChainHeadHeight());
>>>>>>> b54b9a81

        return startBlockHeight;
    }

    abstract protected void startParseBlocks();

    protected void notifyListenersOnNewBlock() {
        bsqBlockChainListeners.forEach(BsqBlockChainListener::onBsqBlockChainChanged);
    }

    @SuppressWarnings("WeakerAccess")
    protected void startReOrgFromLastSnapshot() {
        applySnapshot();
        startParseBlocks();
    }


    ///////////////////////////////////////////////////////////////////////////////////////////
    // Private
    ///////////////////////////////////////////////////////////////////////////////////////////

    private void applySnapshot() {
        bsqBlockChain.applySnapshot();
        bsqBlockChainListeners.forEach(BsqBlockChainListener::onBsqBlockChainChanged);
    }
}<|MERGE_RESOLUTION|>--- conflicted
+++ resolved
@@ -19,14 +19,10 @@
 
 import com.google.inject.Inject;
 import io.bisq.common.handlers.ErrorMessageHandler;
-import io.bisq.core.dao.blockchain.BsqBlockChain;
 import io.bisq.core.dao.blockchain.BsqBlockChainListener;
-<<<<<<< HEAD
-=======
 import io.bisq.core.dao.blockchain.ReadableBsqBlockChain;
 import io.bisq.core.dao.blockchain.SnapshotManager;
 import io.bisq.core.dao.blockchain.WritableBsqBlockChain;
->>>>>>> b54b9a81
 import io.bisq.core.provider.fee.FeeService;
 import io.bisq.network.p2p.P2PService;
 import io.bisq.network.p2p.P2PServiceListener;
@@ -46,20 +42,12 @@
 
     @SuppressWarnings("WeakerAccess")
     protected final P2PService p2PService;
-<<<<<<< HEAD
-    @SuppressWarnings("WeakerAccess")
-    protected final BsqBlockChain bsqBlockChain;
-=======
     protected final ReadableBsqBlockChain readableBsqBlockChain;
->>>>>>> b54b9a81
     @SuppressWarnings("WeakerAccess")
     protected final List<BsqBlockChainListener> bsqBlockChainListeners = new ArrayList<>();
     private final String genesisTxId;
     private final int genesisBlockHeight;
-<<<<<<< HEAD
-=======
     private final SnapshotManager snapshotManager;
->>>>>>> b54b9a81
     @Getter
     protected boolean parseBlockchainComplete;
     @SuppressWarnings("WeakerAccess")
@@ -71,21 +59,6 @@
 
     @SuppressWarnings("WeakerAccess")
     @Inject
-<<<<<<< HEAD
-    public BsqNode(P2PService p2PService,
-                   BsqBlockChain bsqBlockChain,
-                   FeeService feeService) {
-
-        this.p2PService = p2PService;
-        this.bsqBlockChain = bsqBlockChain;
-
-        genesisTxId = bsqBlockChain.getGenesisTxId();
-        genesisBlockHeight = bsqBlockChain.getGenesisBlockHeight();
-
-        bsqBlockChain.setCreateCompensationRequestFee(feeService.getCreateCompensationRequestFee().value,
-                genesisBlockHeight);
-        bsqBlockChain.setVotingFee(feeService.getVotingTxFee().value,
-=======
     public BsqNode(WritableBsqBlockChain writableBsqBlockChain,
                    ReadableBsqBlockChain readableBsqBlockChain,
                    SnapshotManager snapshotManager,
@@ -102,7 +75,6 @@
         writableBsqBlockChain.setCreateCompensationRequestFee(feeService.getCreateCompensationRequestFee().value,
                 genesisBlockHeight);
         writableBsqBlockChain.setVotingFee(feeService.getVotingTxFee().value,
->>>>>>> b54b9a81
                 genesisBlockHeight);
     }
 
@@ -183,24 +155,16 @@
 
     @SuppressWarnings("WeakerAccess")
     protected int getStartBlockHeight() {
-<<<<<<< HEAD
-        final int startBlockHeight = Math.max(genesisBlockHeight, bsqBlockChain.getChainHeadHeight() + 1);
-=======
         final int startBlockHeight = Math.max(genesisBlockHeight, readableBsqBlockChain.getChainHeadHeight() + 1);
->>>>>>> b54b9a81
         log.info("Start parse blocks:\n" +
                         "   Start block height={}\n" +
                         "   Genesis txId={}\n" +
                         "   Genesis block height={}\n" +
-                        "   BsqBlockChain block height={}\n",
+                        "   Block height={}\n",
                 startBlockHeight,
                 genesisTxId,
                 genesisBlockHeight,
-<<<<<<< HEAD
-                bsqBlockChain.getChainHeadHeight());
-=======
                 readableBsqBlockChain.getChainHeadHeight());
->>>>>>> b54b9a81
 
         return startBlockHeight;
     }
@@ -223,7 +187,7 @@
     ///////////////////////////////////////////////////////////////////////////////////////////
 
     private void applySnapshot() {
-        bsqBlockChain.applySnapshot();
+        snapshotManager.applySnapshot();
         bsqBlockChainListeners.forEach(BsqBlockChainListener::onBsqBlockChainChanged);
     }
 }