/*
 * This file is part of Bisq.
 *
 * Bisq is free software: you can redistribute it and/or modify it
 * under the terms of the GNU Affero General Public License as published by
 * the Free Software Foundation, either version 3 of the License, or (at
 * your option) any later version.
 *
 * Bisq is distributed in the hope that it will be useful, but WITHOUT
 * ANY WARRANTY; without even the implied warranty of MERCHANTABILITY or
 * FITNESS FOR A PARTICULAR PURPOSE. See the GNU Affero General Public
 * License for more details.
 *
 * You should have received a copy of the GNU Affero General Public License
 * along with Bisq. If not, see <http://www.gnu.org/licenses/>.
 */

package io.bisq.core.dao.blockchain.parse;

import com.google.common.annotations.VisibleForTesting;
import com.google.protobuf.Message;
import io.bisq.common.proto.persistable.PersistableEnvelope;
import io.bisq.common.proto.persistable.PersistenceProtoResolver;
import io.bisq.common.storage.Storage;
import io.bisq.common.util.FunctionalReadWriteLock;
import io.bisq.common.util.Tuple2;
import io.bisq.core.app.BisqEnvironment;
import io.bisq.core.dao.blockchain.exceptions.BlockNotConnectingException;
import io.bisq.core.dao.blockchain.vo.*;
import io.bisq.generated.protobuffer.PB;
import lombok.extern.slf4j.Slf4j;
import org.bitcoinj.core.Coin;

import javax.annotation.Nullable;
import javax.inject.Inject;
import javax.inject.Named;
import java.io.File;
import java.util.*;
import java.util.stream.Collectors;

import static com.google.common.base.Preconditions.checkArgument;
import static com.google.common.base.Preconditions.checkNotNull;

// Represents mutable state of BSQ chain data
// We get accessed the data from different threads so we need to make sure it is thread safe.
@Slf4j
public class BsqChainState implements PersistableEnvelope {

    ///////////////////////////////////////////////////////////////////////////////////////////
    // Static
    ///////////////////////////////////////////////////////////////////////////////////////////

    @VisibleForTesting
    static int getSnapshotHeight(int genesisHeight, int height, int grid) {
        return Math.round(Math.max(genesisHeight + 3 * grid, height) / grid) * grid - grid;
    }

    @VisibleForTesting
    static boolean isSnapshotHeight(int genesisHeight, int height, int grid) {
        return height % grid == 0 && height >= getSnapshotHeight(genesisHeight, height, grid);
    }

    private static final int SNAPSHOT_GRID = 100;  // set high to deactivate
    private static final int ISSUANCE_MATURITY = 144 * 30; // 30 days
    public static final Coin GENESIS_TOTAL_SUPPLY = Coin.COIN.multiply(25);

    //mainnet
    // this tx has a lot of outputs
    // https://blockchain.info/de/tx/ee921650ab3f978881b8fe291e0c025e0da2b7dc684003d7a03d9649dfee2e15
    // BLOCK_HEIGHT 411779
    // 411812 has 693 recursions
    // block 376078 has 2843 recursions and caused once a StackOverflowError, a second run worked. Took 1,2 sec.

    // BTC MAIN NET
    private static final String BTC_GENESIS_TX_ID = "e5c8313c4144d219b5f6b2dacf1d36f2d43a9039bb2fcd1bd57f8352a9c9809a";
    private static final int BTC_GENESIS_BLOCK_HEIGHT = 477865; // 2017-07-28

    // TEST NET
<<<<<<< HEAD
=======
    // TEST NET
>>>>>>> 8bddcba1
    // Phase 0 initial genesis tx 6.10.2017: 2f194230e23459a9211322c4b1c182cf3f367086e8059aca2f8f44e20dac527a
    private static final String BTC_TEST_NET_GENESIS_TX_ID = "2f194230e23459a9211322c4b1c182cf3f367086e8059aca2f8f44e20dac527a";
    private static final int BTC_TEST_NET_GENESIS_BLOCK_HEIGHT = 1209140;

    // REG TEST
    private static final String BTC_REG_TEST_GENESIS_TX_ID = "321a2156d6cac631d3e574caf54a5a401e51971280c14b18b5f5877026a94d47";
    private static final int BTC_REG_TEST_GENESIS_BLOCK_HEIGHT = 111;


    ///////////////////////////////////////////////////////////////////////////////////////////
    // Instance fields
    ///////////////////////////////////////////////////////////////////////////////////////////

    // Persisted data
    private final LinkedList<BsqBlock> bsqBlocks;
    private final Map<String, Tx> txMap;
    private final Map<TxIdIndexTuple, TxOutput> unspentTxOutputsMap;
    private final String genesisTxId;
    private final int genesisBlockHeight;
    private int chainHeadHeight = 0;
    @Nullable
    private Tx genesisTx;

    // not impl in PB yet
    private Set<Tuple2<Long, Integer>> compensationRequestFees;
    private Set<Tuple2<Long, Integer>> votingFees;

    // transient
    @Nullable
    transient private Storage<BsqChainState> storage;
    @Nullable
    transient private BsqChainState snapshotCandidate;
    transient private final FunctionalReadWriteLock lock;


    ///////////////////////////////////////////////////////////////////////////////////////////
    // Constructor
    ///////////////////////////////////////////////////////////////////////////////////////////

    @SuppressWarnings("WeakerAccess")
    @Inject
    public BsqChainState(PersistenceProtoResolver persistenceProtoResolver,
                         @Named(Storage.STORAGE_DIR) File storageDir) {

        bsqBlocks = new LinkedList<>();
        txMap = new HashMap<>();
        unspentTxOutputsMap = new HashMap<>();
        compensationRequestFees = new HashSet<>();
        votingFees = new HashSet<>();

        storage = new Storage<>(storageDir, persistenceProtoResolver);

        switch (BisqEnvironment.getBaseCurrencyNetwork()) {
            case BTC_TESTNET:
                genesisTxId = BTC_TEST_NET_GENESIS_TX_ID;
                genesisBlockHeight = BTC_TEST_NET_GENESIS_BLOCK_HEIGHT;
                break;
            case BTC_REGTEST:
                genesisTxId = BTC_REG_TEST_GENESIS_TX_ID;
                genesisBlockHeight = BTC_REG_TEST_GENESIS_BLOCK_HEIGHT;
                break;
            case BTC_MAINNET:
            default:
                genesisTxId = BTC_GENESIS_TX_ID;
                genesisBlockHeight = BTC_GENESIS_BLOCK_HEIGHT;
                break;

        }

        lock = new FunctionalReadWriteLock(true);
    }

    ///////////////////////////////////////////////////////////////////////////////////////////
    // PROTO BUFFER
    ///////////////////////////////////////////////////////////////////////////////////////////

    private BsqChainState(LinkedList<BsqBlock> bsqBlocks,
                          Map<String, Tx> txMap,
                          Map<TxIdIndexTuple, TxOutput> unspentTxOutputsMap,
                          String genesisTxId,
                          int genesisBlockHeight,
                          int chainHeadHeight,
                          @Nullable Tx genesisTx) {
        this.bsqBlocks = bsqBlocks;
        this.txMap = txMap;
        this.unspentTxOutputsMap = unspentTxOutputsMap;
        this.genesisTxId = genesisTxId;
        this.genesisBlockHeight = genesisBlockHeight;
        this.chainHeadHeight = chainHeadHeight;
        this.genesisTx = genesisTx;

        lock = new FunctionalReadWriteLock(true);

        // not impl yet in PB
        compensationRequestFees = new HashSet<>();
        votingFees = new HashSet<>();
    }

    @Override
    public Message toProtoMessage() {
        return PB.PersistableEnvelope.newBuilder().setBsqChainState(getBsqChainStateBuilder()).build();
    }

    private PB.BsqChainState.Builder getBsqChainStateBuilder() {
        final PB.BsqChainState.Builder builder = PB.BsqChainState.newBuilder()
                .addAllBsqBlocks(bsqBlocks.stream()
                        .map(BsqBlock::toProtoMessage)
                        .collect(Collectors.toList()))
                .putAllTxMap(txMap.entrySet().stream()
                        .collect(Collectors.toMap(Map.Entry::getKey,
                                v -> v.getValue().toProtoMessage())))
                .putAllUnspentTxOutputsMap(unspentTxOutputsMap.entrySet().stream()
                        .collect(Collectors.toMap(k -> k.getKey().getAsString(),
                                v -> v.getValue().toProtoMessage())))
                .setGenesisTxId(genesisTxId)
                .setGenesisBlockHeight(genesisBlockHeight)
                .setChainHeadHeight(chainHeadHeight);

        Optional.ofNullable(genesisTx).ifPresent(e -> builder.setGenesisTx(genesisTx.toProtoMessage()));

        return builder;
    }

    public static PersistableEnvelope fromProto(PB.BsqChainState proto) {
        return new BsqChainState(new LinkedList<>(proto.getBsqBlocksList().stream()
                .map(BsqBlock::fromProto)
                .collect(Collectors.toList())),
                new HashMap<>(proto.getTxMapMap().entrySet().stream()
                        .collect(Collectors.toMap(Map.Entry::getKey, v -> Tx.fromProto(v.getValue())))),
                new HashMap<>(proto.getUnspentTxOutputsMapMap().entrySet().stream()
                        .collect(Collectors.toMap(k -> new TxIdIndexTuple(k.getKey()), v -> TxOutput.fromProto(v.getValue())))),
                proto.getGenesisTxId(),
                proto.getGenesisBlockHeight(),
                proto.getChainHeadHeight(),
                proto.hasGenesisTx() ? Tx.fromProto(proto.getGenesisTx()) : null);
    }


    ///////////////////////////////////////////////////////////////////////////////////////////
    // Public write access
    ///////////////////////////////////////////////////////////////////////////////////////////

    public void applySnapshot() {
        lock.write(() -> {
            checkNotNull(storage, "storage must not be null");
            BsqChainState snapshot = storage.initAndGetPersistedWithFileName("BsqChainState");
            bsqBlocks.clear();
            txMap.clear();
            unspentTxOutputsMap.clear();
            chainHeadHeight = 0;
            genesisTx = null;

            if (snapshot != null) {
                log.info("applySnapshot snapshot.chainHeadHeight=" + snapshot.chainHeadHeight);
                bsqBlocks.addAll(snapshot.bsqBlocks);
                txMap.putAll(snapshot.txMap);
                unspentTxOutputsMap.putAll(snapshot.unspentTxOutputsMap);
                chainHeadHeight = snapshot.chainHeadHeight;
                genesisTx = snapshot.genesisTx;
            } else {
                log.info("Try to apply snapshot but no stored snapshot available");
            }

            printDetails();
        });
    }

    public void setCreateCompensationRequestFee(long fee, int blockHeight) {
        lock.write(() -> compensationRequestFees.add(new Tuple2<>(fee, blockHeight)));
    }

    public void setVotingFee(long fee, int blockHeight) {
        lock.write(() -> votingFees.add(new Tuple2<>(fee, blockHeight)));
    }


    ///////////////////////////////////////////////////////////////////////////////////////////
    // Package scope write access
    ///////////////////////////////////////////////////////////////////////////////////////////

    void addBlock(BsqBlock block) throws BlockNotConnectingException {
        try {
            lock.write2(() -> {
                if (!bsqBlocks.contains(block)) {
                    if (bsqBlocks.isEmpty() || (bsqBlocks.getLast().getHash().equals(block.getPreviousBlockHash()) &&
                            bsqBlocks.getLast().getHeight() + 1 == block.getHeight())) {
                        bsqBlocks.add(block);
                        block.getTxs().stream().forEach(BsqChainState.this::addTxToMap);
                        chainHeadHeight = block.getHeight();
                        maybeMakeSnapshot();
                        printDetails();
                    } else {
                        log.warn("addBlock called with a not connecting block:\n" +
                                        "height()={}, hash()={}, head.height()={}, head.hash()={}",
                                block.getHeight(), block.getHash(), bsqBlocks.getLast().getHeight(), bsqBlocks.getLast().getHash());
                        throw new BlockNotConnectingException(block);
                    }
                } else {
                    log.trace("We got that block already");
                }
                return null;
            });
        } catch (Exception e) {
            throw new BlockNotConnectingException(block);
        } catch (Throwable e) {
            log.error(e.toString());
            e.printStackTrace();
            throw e;
        }
    }

    void addTxToMap(Tx tx) {
        lock.write(() -> txMap.put(tx.getId(), tx));
    }

    void addUnspentTxOutput(TxOutput txOutput) {
        lock.write(() -> {
            checkArgument(txOutput.isVerified(), "txOutput must be verified at addUnspentTxOutput");
            unspentTxOutputsMap.put(txOutput.getTxIdIndexTuple(), txOutput);
        });
    }

    void removeUnspentTxOutput(TxOutput txOutput) {
        lock.write(() -> unspentTxOutputsMap.remove(txOutput.getTxIdIndexTuple()));
    }

    void setGenesisTx(Tx tx) {
        lock.write(() -> genesisTx = tx);
    }


    ///////////////////////////////////////////////////////////////////////////////////////////
    // Public read access
    ///////////////////////////////////////////////////////////////////////////////////////////

    public String getGenesisTxId() {
        return genesisTxId;
    }

    public int getGenesisBlockHeight() {
        return lock.read(() -> genesisBlockHeight);
    }

    public BsqChainState getClone() {
        return getClone(this);
    }

    public BsqChainState getClone(BsqChainState bsqChainState) {
        return lock.read(() -> (BsqChainState) BsqChainState.fromProto(bsqChainState.getBsqChainStateBuilder().build()));
    }

    public boolean containsBlock(BsqBlock bsqBlock) {
        return lock.read(() -> bsqBlocks.contains(bsqBlock));
    }

    Optional<TxOutput> getUnspentTxOutput(TxIdIndexTuple txIdIndexTuple) {
        return lock.read(() -> unspentTxOutputsMap.entrySet().stream()
                .filter(e -> e.getKey().equals(txIdIndexTuple))
                .map(Map.Entry::getValue).findAny());
    }

    public boolean isTxOutputSpendable(String txId, int index) {
        return lock.read(() -> getSpendableTxOutput(txId, index).isPresent());
    }

    public boolean hasTxBurntFee(String txId) {
        return lock.read(() -> getTx(txId).map(Tx::getBurntFee).filter(fee -> fee > 0).isPresent());
    }

    public Optional<TxType> getTxType(String txId) {
        return lock.read(() -> getTx(txId).map(Tx::getTxType));
    }

    public boolean containsTx(String txId) {
        return lock.read(() -> getTx(txId).isPresent());
    }

    public int getChainHeadHeight() {
        return lock.read(() -> chainHeadHeight);
    }

    // Only used for Json Exporter
    public Map<String, Tx> getTxMap() {
        return lock.read(() -> txMap);
    }

    public List<BsqBlock> getResettedBlocksFrom(int fromBlockHeight) {
        return lock.read(() -> {
            BsqChainState clone = getClone();
            List<BsqBlock> filtered = clone.bsqBlocks.stream()
                    .filter(block -> block.getHeight() >= fromBlockHeight)
                    .collect(Collectors.toList());
            filtered.stream().forEach(BsqBlock::reset);
            return filtered;
        });
    }

    public Coin getTotalBurntFee() {
        return lock.read(() -> Coin.valueOf(getTxMap().entrySet().stream().mapToLong(e -> e.getValue().getBurntFee()).sum()));
    }

    public Set<Tx> getFeeTransactions() {
        return lock.read(() -> getTxMap().entrySet().stream().filter(e -> e.getValue().getBurntFee() > 0).map(Map.Entry::getValue).collect(Collectors.toSet()));
    }

    public Coin getIssuedAmount() {
        return lock.read(() -> BsqChainState.GENESIS_TOTAL_SUPPLY);
    }

    public Set<TxOutput> getUnspentTxOutputs() {
        return lock.read(() -> getAllTxOutputs().stream().filter(e -> e.isVerified() && e.isUnspent()).collect(Collectors.toSet()));
    }

    public Set<TxOutput> getSpentTxOutputs() {
        return lock.read(() -> getAllTxOutputs().stream().filter(e -> e.isVerified() && !e.isUnspent()).collect(Collectors.toSet()));
    }

    public Set<Tx> getTransactions() {
        return lock.read(() -> getTxMap().entrySet().stream().map(Map.Entry::getValue).collect(Collectors.toSet()));
    }

    ///////////////////////////////////////////////////////////////////////////////////////////
    // Package scope read access
    ///////////////////////////////////////////////////////////////////////////////////////////

    Optional<TxOutput> getSpendableTxOutput(String txId, int index) {
        return lock.read(() -> getSpendableTxOutput(new TxIdIndexTuple(txId, index)));
    }

    Optional<TxOutput> getSpendableTxOutput(TxIdIndexTuple txIdIndexTuple) {
        return lock.read(() -> getUnspentTxOutput(txIdIndexTuple)
                .filter(this::isTxOutputMature));
    }

    long getCreateCompensationRequestFee(int blockHeight) {
        return lock.read(() -> {
            long fee = -1;
            for (Tuple2<Long, Integer> feeAtHeight : compensationRequestFees) {
                if (feeAtHeight.second <= blockHeight)
                    fee = feeAtHeight.first;
            }
            checkArgument(fee > -1, "compensationRequestFees must be set");
            return fee;
        });
    }

    //TODO not impl yet
    boolean isCompensationRequestPeriodValid(int blockHeight) {
        return lock.read(() -> true);

    }

    long getVotingFee(int blockHeight) {
        return lock.read(() -> {
            long fee = -1;
            for (Tuple2<Long, Integer> feeAtHeight : votingFees) {
                if (feeAtHeight.second <= blockHeight)
                    fee = feeAtHeight.first;
            }
            checkArgument(fee > -1, "compensationRequestFees must be set");
            return fee;
        });
    }

    //TODO not impl yet
    boolean isVotingPeriodValid(int blockHeight) {
        return lock.read(() -> true);
    }

    boolean existsCompensationRequestBtcAddress(String btcAddress) {
        return lock.read(() -> getAllTxOutputs().stream()
                .filter(txOutput -> txOutput.isCompensationRequestBtcOutput() &&
                        txOutput.getAddress().equals(btcAddress))
                .findAny()
                .isPresent());
    }

    Set<TxOutput> findSponsoringBtcOutputsWithSameBtcAddress(String btcAddress) {
        return lock.read(() -> getAllTxOutputs().stream()
                .filter(txOutput -> txOutput.isSponsoringBtcOutput() &&
                        txOutput.getAddress().equals(btcAddress))
                .collect(Collectors.toSet()));
    }

    //TODO
    // for genesis we dont need it and for issuance we need more implemented first
    boolean isTxOutputMature(TxOutput spendingTxOutput) {
        return lock.read(() -> true);
    }


    ///////////////////////////////////////////////////////////////////////////////////////////
    // Private
    ///////////////////////////////////////////////////////////////////////////////////////////

    private Optional<Tx> getTx(String txId) {
        return lock.read(() -> txMap.get(txId) != null ? Optional.of(txMap.get(txId)) : Optional.<Tx>empty());
    }

    private boolean isSnapshotHeight(int height) {
        return isSnapshotHeight(genesisBlockHeight, height, SNAPSHOT_GRID);
    }

    private void maybeMakeSnapshot() {
        lock.read(() -> {
            if (isSnapshotHeight(getChainHeadHeight()) &&
                    (snapshotCandidate == null ||
                            snapshotCandidate.chainHeadHeight != getChainHeadHeight())) {
                // At trigger event we store the latest snapshotCandidate to disc
                if (snapshotCandidate != null) {
                    // We clone because storage is in a threaded context
                    final BsqChainState cloned = getClone(snapshotCandidate);
                    checkNotNull(storage, "storage must nto be null");
                    storage.queueUpForSave(cloned);
                    // dont access cloned anymore with methods as locks are transient!
                    log.info("Saved snapshotCandidate to Disc at height " + cloned.chainHeadHeight);
                }
                // Now we clone and keep it in memory for the next trigger
                snapshotCandidate = getClone(this);
                // dont access cloned anymore with methods as locks are transient!
                log.debug("Cloned new snapshotCandidate at height " + snapshotCandidate.chainHeadHeight);
            }
        });
    }

    private Set<TxOutput> getAllTxOutputs() {
        return txMap.values().stream()
                .flatMap(tx -> tx.getOutputs().stream())
                .collect(Collectors.toSet());
    }

    private void printDetails() {
        log.debug("\nchainHeadHeight={}\n" +
                        "    blocks.size={}\n" +
                        "    txMap.size={}\n" +
                        "    unspentTxOutputsMap.size={}\n" +
                        "    compensationRequestFees.size={}\n" +
                        "    votingFees.size={}\n" +
                getChainHeadHeight(),
                bsqBlocks.size(),
                txMap.size(),
                unspentTxOutputsMap.size(),
                compensationRequestFees.size(),
                votingFees.size());
    }
}
<|MERGE_RESOLUTION|>--- conflicted
+++ resolved
@@ -76,10 +76,6 @@
     private static final int BTC_GENESIS_BLOCK_HEIGHT = 477865; // 2017-07-28
 
     // TEST NET
-<<<<<<< HEAD
-=======
-    // TEST NET
->>>>>>> 8bddcba1
     // Phase 0 initial genesis tx 6.10.2017: 2f194230e23459a9211322c4b1c182cf3f367086e8059aca2f8f44e20dac527a
     private static final String BTC_TEST_NET_GENESIS_TX_ID = "2f194230e23459a9211322c4b1c182cf3f367086e8059aca2f8f44e20dac527a";
     private static final int BTC_TEST_NET_GENESIS_BLOCK_HEIGHT = 1209140;
@@ -146,7 +142,6 @@
                 genesisTxId = BTC_GENESIS_TX_ID;
                 genesisBlockHeight = BTC_GENESIS_BLOCK_HEIGHT;
                 break;
-
         }
 
         lock = new FunctionalReadWriteLock(true);
