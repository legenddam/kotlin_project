/*
 * This file is part of bisq.
 *
 * bisq is free software: you can redistribute it and/or modify it
 * under the terms of the GNU Affero General Public License as published by
 * the Free Software Foundation, either version 3 of the License, or (at
 * your option) any later version.
 *
 * bisq is distributed in the hope that it will be useful, but WITHOUT
 * ANY WARRANTY; without even the implied warranty of MERCHANTABILITY or
 * FITNESS FOR A PARTICULAR PURPOSE. See the GNU Affero General Public
 * License for more details.
 *
 * You should have received a copy of the GNU Affero General Public License
 * along with bisq. If not, see <http://www.gnu.org/licenses/>.
 */

package io.bisq.core.dao.node.full;

import com.google.common.annotations.VisibleForTesting;
import com.google.common.collect.ImmutableList;
import com.neemre.btcdcli4j.core.domain.Block;
<<<<<<< HEAD
import io.bisq.core.dao.blockchain.BsqBlockChain;
=======
>>>>>>> b54b9a81
import io.bisq.core.dao.blockchain.exceptions.BlockNotConnectingException;
import io.bisq.core.dao.blockchain.exceptions.BsqBlockchainException;
import io.bisq.core.dao.blockchain.vo.BsqBlock;
import io.bisq.core.dao.blockchain.vo.Tx;
import io.bisq.core.dao.node.BsqParser;
import io.bisq.core.dao.node.consensus.BsqBlockController;
import io.bisq.core.dao.node.consensus.BsqTxController;
import io.bisq.core.dao.node.consensus.GenesisTxController;
import io.bisq.core.dao.node.full.rpc.RpcService;
import lombok.extern.slf4j.Slf4j;

import javax.inject.Inject;
import java.util.ArrayList;
import java.util.HashMap;
import java.util.List;
import java.util.Map;
import java.util.function.Consumer;

/**
 * Parser for full nodes. Request blockchain data via rpc from Bitcoin Core and iterates blocks to find BSQ relevant transactions.
 * <p>
 * We are in threaded context. Don't mix up with UserThread.
 */
@Slf4j
public class FullNodeParser extends BsqParser {

    private final RpcService rpcService;
    // Maybe we want to request fee at some point, leave it for now and disable it
    private final boolean requestFee = false;
    private final Map<Integer, Long> feesByBlock = new HashMap<>();

    ///////////////////////////////////////////////////////////////////////////////////////////
    // Constructor
    ///////////////////////////////////////////////////////////////////////////////////////////

    @Inject
    public FullNodeParser(RpcService rpcService,
<<<<<<< HEAD
                          BsqBlockChain bsqBlockChain,
                          GenesisTxVerification genesisTxVerification,
                          BsqTxVerification bsqTxVerification) {
        super(bsqBlockChain, genesisTxVerification, bsqTxVerification);
=======
                          BsqBlockController bsqBlockController,
                          GenesisTxController genesisTxController,
                          BsqTxController bsqTxController) {
        super(bsqBlockController, genesisTxController, bsqTxController);
>>>>>>> b54b9a81
        this.rpcService = rpcService;
    }


    ///////////////////////////////////////////////////////////////////////////////////////////
    // Package private
    ///////////////////////////////////////////////////////////////////////////////////////////

    @VisibleForTesting
    void parseBlocks(int startBlockHeight,
                     int chainHeadHeight,
                     Consumer<BsqBlock> newBlockHandler) throws BsqBlockchainException, BlockNotConnectingException {
        try {
            for (int blockHeight = startBlockHeight; blockHeight <= chainHeadHeight; blockHeight++) {
                Block btcdBlock = rpcService.requestBlock(blockHeight);
                final BsqBlock bsqBlock = parseBlock(btcdBlock);
                newBlockHandler.accept(bsqBlock);
            }
        } catch (BlockNotConnectingException e) {
            throw e;
        } catch (Throwable t) {
            log.error(t.toString());
            t.printStackTrace();
            throw new BsqBlockchainException(t);
        }
    }

    BsqBlock parseBlock(Block btcdBlock) throws BsqBlockchainException, BlockNotConnectingException {
        long startTs = System.currentTimeMillis();
        List<Tx> bsqTxsInBlock = findBsqTxsInBlock(btcdBlock);
        final BsqBlock bsqBlock = new BsqBlock(btcdBlock.getHeight(),
                btcdBlock.getHash(),
                btcdBlock.getPreviousBlockHash(),
                ImmutableList.copyOf(bsqTxsInBlock));
<<<<<<< HEAD
        bsqBlockChain.addBlock(bsqBlock);
=======
        bsqBlockController.addBlockIfValid(bsqBlock);
>>>>>>> b54b9a81
        log.info("parseBlock took {} ms at blockHeight {}; bsqTxsInBlock.size={}",
                System.currentTimeMillis() - startTs, bsqBlock.getHeight(), bsqTxsInBlock.size());
        return bsqBlock;
    }


    ///////////////////////////////////////////////////////////////////////////////////////////
    // Private
    ///////////////////////////////////////////////////////////////////////////////////////////

    private List<Tx> findBsqTxsInBlock(Block btcdBlock) throws BsqBlockchainException {
        int blockHeight = btcdBlock.getHeight();
        log.debug("Parse block at height={} ", blockHeight);

        // Check if the new block is the same chain we have built on.
        List<Tx> txList = new ArrayList<>();
        // We use a list as we want to maintain sorting of tx intra-block dependency
        List<Tx> bsqTxsInBlock = new ArrayList<>();
        // We add all transactions to the block
        long startTs = System.currentTimeMillis();

        // We don't user foreach because scope for exception would not be in method body...
        for (String txId : btcdBlock.getTx()) {

            // TODO if we use requestFee move code to later point once we found our bsq txs, so we only request it for bsq txs
            if (requestFee)
                rpcService.requestFees(txId, blockHeight, feesByBlock);

            final Tx tx = rpcService.requestTx(txId, blockHeight);
            txList.add(tx);
            checkForGenesisTx(blockHeight, bsqTxsInBlock, tx);
        }
        log.info("Requesting {} transactions took {} ms",
                btcdBlock.getTx().size(), System.currentTimeMillis() - startTs);
        // Worst case is that all txs in a block are depending on another, so only one get resolved at each iteration.
        // Min tx size is 189 bytes (normally about 240 bytes), 1 MB can contain max. about 5300 txs (usually 2000).
        // Realistically we don't expect more then a few recursive calls.
        // There are some blocks with testing such dependency chains like block 130768 where at each iteration only
        // one get resolved.
        // Lately there is a patter with 24 iterations observed
        recursiveFindBsqTxs(bsqTxsInBlock, txList, blockHeight, 0, 5300);

        return bsqTxsInBlock;
    }
}<|MERGE_RESOLUTION|>--- conflicted
+++ resolved
@@ -20,10 +20,6 @@
 import com.google.common.annotations.VisibleForTesting;
 import com.google.common.collect.ImmutableList;
 import com.neemre.btcdcli4j.core.domain.Block;
-<<<<<<< HEAD
-import io.bisq.core.dao.blockchain.BsqBlockChain;
-=======
->>>>>>> b54b9a81
 import io.bisq.core.dao.blockchain.exceptions.BlockNotConnectingException;
 import io.bisq.core.dao.blockchain.exceptions.BsqBlockchainException;
 import io.bisq.core.dao.blockchain.vo.BsqBlock;
@@ -61,17 +57,10 @@
 
     @Inject
     public FullNodeParser(RpcService rpcService,
-<<<<<<< HEAD
-                          BsqBlockChain bsqBlockChain,
-                          GenesisTxVerification genesisTxVerification,
-                          BsqTxVerification bsqTxVerification) {
-        super(bsqBlockChain, genesisTxVerification, bsqTxVerification);
-=======
                           BsqBlockController bsqBlockController,
                           GenesisTxController genesisTxController,
                           BsqTxController bsqTxController) {
         super(bsqBlockController, genesisTxController, bsqTxController);
->>>>>>> b54b9a81
         this.rpcService = rpcService;
     }
 
@@ -106,11 +95,7 @@
                 btcdBlock.getHash(),
                 btcdBlock.getPreviousBlockHash(),
                 ImmutableList.copyOf(bsqTxsInBlock));
-<<<<<<< HEAD
-        bsqBlockChain.addBlock(bsqBlock);
-=======
         bsqBlockController.addBlockIfValid(bsqBlock);
->>>>>>> b54b9a81
         log.info("parseBlock took {} ms at blockHeight {}; bsqTxsInBlock.size={}",
                 System.currentTimeMillis() - startTs, bsqBlock.getHeight(), bsqTxsInBlock.size());
         return bsqBlock;
