--- conflicted
+++ resolved
@@ -19,11 +19,6 @@
 
 import com.google.inject.Inject;
 import io.bisq.common.handlers.ErrorMessageHandler;
-<<<<<<< HEAD
-import io.bisq.common.persistance.ProtobufferResolver;
-import io.bisq.common.storage.PlainTextWrapper;
-=======
->>>>>>> 19c475f3
 import io.bisq.common.storage.Storage;
 import io.bisq.core.app.BisqEnvironment;
 import io.bisq.core.btc.BitcoinNetwork;
@@ -94,117 +89,12 @@
                                 BisqEnvironment bisqEnvironment,
                                 JsonExporter jsonExporter,
                                 @Named(Storage.DIR_KEY) File storageDir,
-<<<<<<< HEAD
-                                Storage<PlainTextWrapper> jsonStorage,
-                                @Named(RpcOptionKeys.RPC_USER) String rpcUser,
-                                @Named(RpcOptionKeys.DUMP_BLOCKCHAIN_DATA) boolean dumpBlockchainData,
-                                ProtobufferResolver protobufferResolver)
-    {
-=======
                                 @Named(RpcOptionKeys.RPC_USER) String rpcUser) {
->>>>>>> 19c475f3
         this.blockchainService = blockchainService;
         this.jsonExporter = jsonExporter;
         this.bitcoinNetwork = bisqEnvironment.getBitcoinNetwork();
-
         connectToBtcCore = rpcUser != null && !rpcUser.isEmpty();
-<<<<<<< HEAD
-        bsqUTXOMap = new BsqUTXOMap(storageDir, protobufferResolver);
-        bsqTXOMap = new BsqTXOMap(storageDir, protobufferResolver);
-
-        bsqUTXOMap.addListener(c -> onBsqUTXOChanged());
-        bsqTXOMap.addListener(c -> onBsqTXOChanged());
-        bsqTXOMap.addBurnedBSQTxMapListener(c -> onBsqTXOChanged());
-
-        if (dumpBlockchainData) {
-            this.jsonStorage.initWithFileName("txo.json");
-          /*  p2PService.addP2PServiceListener(new BootstrapListener() {
-                @Override
-                public void onBootstrapComplete() {
-                    addOfferBookChangedListener(new OfferBookChangedListener() {
-                        @Override
-                        public void onAdded(Offer offer) {
-                            doDumpBlockchainData();
-                        }
-
-                        @Override
-                        public void onRemoved(Offer offer) {
-                            doDumpBlockchainData();
-                        }
-                    });
-                    UserThread.runAfter(BsqBlockchainManager.this::doDumpBlockchainData, 1);
-                }
-            });*/
-        }
-    }
-
-    private void doDumpBlockchainData() {
-        List<TxOutputForJson> list = bsqTXOMap.getMap().values().stream()
-                .map(this::getTxOutputForJson)
-                .collect(Collectors.toList());
-
-        list.sort((o1, o2) -> (o1.getSortData().compareTo(o2.getSortData())));
-        TxOutputForJson[] array = new TxOutputForJson[list.size()];
-        list.toArray(array);
-        jsonStorage.queueUpForSave(new PlainTextWrapper(Utilities.objectToJson(array)), 5000);
-
-        // keep the individual file storage option as code as we dont know yet what we will use.
-      /*  log.error("txOutputForJson " + txOutputForJson);
-        File txoDir = new File(Paths.get(storageDir.getAbsolutePath(), "txo").toString());
-        if (!txoDir.exists())
-            if (!txoDir.mkdir())
-                log.warn("make txoDir failed.\ntxoDir=" + txoDir.getAbsolutePath());
-        File txoFile = new File(Paths.get(txoDir.getAbsolutePath(),
-                txOutput.getTxId() + ":" + outputIndex + ".json").toString());
-
-        // Nr of write requests might be a bit heavy, consider write whole list to one file
-        FileManager<PlainTextWrapper> fileManager = new FileManager<>(storageDir, txoFile, 1);
-        fileManager.saveLater(new PlainTextWrapper(Utilities.objectToJson(txOutputForJson)));*/
-    }
-
-    private TxOutputForJson getTxOutputForJson(TxOutput txOutput) {
-        String txId = txOutput.getTxId();
-        int outputIndex = txOutput.getIndex();
-        final long bsqAmount = txOutput.getValue();
-        final int height = txOutput.getBlockHeight();
-        final boolean isBsqCoinBase = txOutput.isBsqCoinBase();
-        final boolean verified = txOutput.isVerified();
-        final long burnedFee = txOutput.getBurnedFee();
-        final long btcTxFee = txOutput.getBtcTxFee();
-
-        PubKeyScript pubKeyScript = txOutput.getPubKeyScript();
-        final ScriptPubKeyForJson scriptPubKey = new ScriptPubKeyForJson(pubKeyScript.getAddresses(),
-                pubKeyScript.getAsm(),
-                pubKeyScript.getHex(),
-                pubKeyScript.getReqSigs(),
-                pubKeyScript.getType().toString());
-        SpentInfoForJson spentInfoJson = null;
-        SpendInfo spendInfo = txOutput.getSpendInfo();
-        if (spendInfo != null)
-            spentInfoJson = new SpentInfoForJson(spendInfo.getBlockHeight(),
-                    spendInfo.getInputIndex(),
-                    spendInfo.getTxId());
-
-        final long time = txOutput.getTime();
-        final String txVersion = txOutput.getTxVersion();
-        return new TxOutputForJson(txId,
-                outputIndex,
-                bsqAmount,
-                height,
-                isBsqCoinBase,
-                verified,
-                burnedFee,
-                btcTxFee,
-                scriptPubKey,
-                spentInfoJson,
-                time,
-                txVersion
-        );
-    }
-=======
         txOutputMap = new TxOutputMap(storageDir);
->>>>>>> 19c475f3
-
         txOutputMap.addListener(bsqTxOutputMap -> onBsqTxoChanged());
     }
 
