--- conflicted
+++ resolved
@@ -99,27 +99,19 @@
                                 BisqEnvironment bisqEnvironment,
                                 @Named(Storage.DIR_KEY) File storageDir,
                                 Storage<PlainTextWrapper> jsonStorage,
-<<<<<<< HEAD
+                                @Named(RpcOptionKeys.RPC_USER) String rpcUser,
                                 @Named(RpcOptionKeys.DUMP_BLOCKCHAIN_DATA) boolean dumpBlockchainData,
-                                ProtobufferResolver protobufferResolver) {
-=======
-                                @Named(RpcOptionKeys.RPC_USER) String rpcUser,
-                                @Named(RpcOptionKeys.DUMP_BLOCKCHAIN_DATA) boolean dumpBlockchainData) {
->>>>>>> c7fad700
+                                ProtobufferResolver protobufferResolver)
+    {
         this.blockchainService = blockchainService;
         this.storageDir = storageDir;
         this.jsonStorage = jsonStorage;
         this.dumpBlockchainData = dumpBlockchainData;
         this.bitcoinNetwork = bisqEnvironment.getBitcoinNetwork();
 
-<<<<<<< HEAD
+        connectToBtcCore = rpcUser != null && !rpcUser.isEmpty();
         bsqUTXOMap = new BsqUTXOMap(storageDir, protobufferResolver);
         bsqTXOMap = new BsqTXOMap(storageDir, protobufferResolver);
-=======
-        connectToBtcCore = rpcUser != null && !rpcUser.isEmpty();
-        bsqUTXOMap = new BsqUTXOMap(storageDir);
-        bsqTXOMap = new BsqTXOMap(storageDir);
->>>>>>> c7fad700
 
         bsqUTXOMap.addListener(c -> onBsqUTXOChanged());
         bsqTXOMap.addListener(c -> onBsqTXOChanged());
