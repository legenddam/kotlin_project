--- conflicted
+++ resolved
@@ -23,11 +23,6 @@
 import io.bisq.core.payment.payload.AliPayAccountPayload;
 import io.bisq.core.payment.payload.PaymentAccountPayload;
 import io.bisq.core.payment.payload.PaymentMethod;
-<<<<<<< HEAD
-import io.bisq.core.user.Preferences;
-import io.bisq.core.user.PreferencesImpl;
-=======
->>>>>>> 1e0cf107
 
 public final class AliPayAccount extends PaymentAccount {
     // That object is saved to disc. We need to take care of changes to not break deserialization.
@@ -35,11 +30,7 @@
 
     public AliPayAccount() {
         super(PaymentMethod.ALI_PAY);
-<<<<<<< HEAD
-        setSingleTradeCurrency(new FiatCurrency("CNY", PreferencesImpl.getDefaultLocale()));
-=======
         setSingleTradeCurrency(new FiatCurrency("CNY", GlobalSettings.getLocale()));
->>>>>>> 1e0cf107
     }
 
     @Override
