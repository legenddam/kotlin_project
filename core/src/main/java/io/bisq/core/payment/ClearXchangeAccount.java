--- conflicted
+++ resolved
@@ -23,10 +23,6 @@
 import io.bisq.core.payment.payload.ClearXchangeAccountPayload;
 import io.bisq.core.payment.payload.PaymentAccountPayload;
 import io.bisq.core.payment.payload.PaymentMethod;
-<<<<<<< HEAD
-import io.bisq.core.user.PreferencesImpl;
-=======
->>>>>>> 1e0cf107
 
 public final class ClearXchangeAccount extends PaymentAccount {
     // That object is saved to disc. We need to take care of changes to not break deserialization.
@@ -34,11 +30,7 @@
 
     public ClearXchangeAccount() {
         super(PaymentMethod.CLEAR_X_CHANGE);
-<<<<<<< HEAD
-        setSingleTradeCurrency(new FiatCurrency("USD", PreferencesImpl.getDefaultLocale()));
-=======
         setSingleTradeCurrency(new FiatCurrency("USD", GlobalSettings.getLocale()));
->>>>>>> 1e0cf107
     }
 
     @Override
