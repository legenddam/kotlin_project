--- conflicted
+++ resolved
@@ -23,10 +23,6 @@
 import io.bisq.core.payment.payload.FasterPaymentsAccountPayload;
 import io.bisq.core.payment.payload.PaymentAccountPayload;
 import io.bisq.core.payment.payload.PaymentMethod;
-<<<<<<< HEAD
-import io.bisq.core.user.PreferencesImpl;
-=======
->>>>>>> 1e0cf107
 
 public final class FasterPaymentsAccount extends PaymentAccount {
     // That object is saved to disc. We need to take care of changes to not break deserialization.
@@ -34,11 +30,7 @@
 
     public FasterPaymentsAccount() {
         super(PaymentMethod.FASTER_PAYMENTS);
-<<<<<<< HEAD
-        setSingleTradeCurrency(new FiatCurrency("GBP", PreferencesImpl.getDefaultLocale()));
-=======
         setSingleTradeCurrency(new FiatCurrency("GBP", GlobalSettings.getLocale()));
->>>>>>> 1e0cf107
     }
 
     @Override
