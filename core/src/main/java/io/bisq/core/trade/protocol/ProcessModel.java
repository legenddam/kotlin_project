--- conflicted
+++ resolved
@@ -36,21 +36,10 @@
 import io.bisq.core.trade.TradeManager;
 import io.bisq.core.trade.messages.TradeMsg;
 import io.bisq.core.user.User;
-<<<<<<< HEAD
-import io.bisq.network.p2p.storage.P2PService;
-import io.bisq.protobuffer.crypto.KeyRing;
-import io.bisq.protobuffer.message.trade.TradeMessage;
-import io.bisq.protobuffer.payload.btc.RawTransactionInput;
-import io.bisq.protobuffer.payload.crypto.PubKeyRing;
-import io.bisq.protobuffer.payload.filter.PaymentAccountFilter;
-import io.bisq.protobuffer.payload.p2p.NodeAddress;
-import io.bisq.protobuffer.payload.payment.PaymentAccountPayload;
 import lombok.Getter;
 import lombok.Setter;
-=======
 import io.bisq.network.p2p.NodeAddress;
 import io.bisq.network.p2p.P2PService;
->>>>>>> 8e97b6df
 import lombok.extern.slf4j.Slf4j;
 import org.bitcoinj.core.Coin;
 
@@ -90,14 +79,10 @@
 
     // Mutable
     public final TradingPeer tradingPeer;
-<<<<<<< HEAD
-    @Setter
-    transient private TradeMessage tradeMessage;
-    @Getter
-    @Setter
-=======
+    @Setter
     transient private TradeMsg tradeMessage;
->>>>>>> 8e97b6df
+    @Getter
+    @Setter
     private byte[] payoutTxSignature;
 
     @Getter
@@ -187,13 +172,6 @@
     // Getter/Setter for Mutable objects
     ///////////////////////////////////////////////////////////////////////////////////////////
 
-<<<<<<< HEAD
-=======
-    public void setTradeMessage(TradeMsg tradeMessage) {
-        this.tradeMessage = tradeMessage;
-    }
-
->>>>>>> 8e97b6df
     @Nullable
     public TradeMsg getTradeMessage() {
         return tradeMessage;
