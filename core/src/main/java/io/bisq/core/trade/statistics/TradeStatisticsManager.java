package io.bisq.core.trade.statistics;

import com.google.inject.Inject;
import com.google.inject.name.Named;
import io.bisq.common.UserThread;
import io.bisq.common.locale.CurrencyTuple;
import io.bisq.common.locale.CurrencyUtil;
import io.bisq.common.locale.Res;
import io.bisq.common.storage.JsonFileManager;
import io.bisq.common.storage.Storage;
import io.bisq.common.util.Utilities;
import io.bisq.core.app.AppOptionKeys;
import io.bisq.core.provider.price.PriceFeedService;
import io.bisq.core.trade.Trade;
import io.bisq.network.p2p.P2PService;
import io.bisq.network.p2p.storage.HashMapChangedListener;
import io.bisq.network.p2p.storage.payload.ProtectedStorageEntry;
import io.bisq.network.p2p.storage.payload.ProtectedStoragePayload;
import javafx.collections.FXCollections;
import javafx.collections.ObservableSet;
import lombok.extern.slf4j.Slf4j;

import java.io.File;
import java.util.*;
import java.util.concurrent.TimeUnit;
import java.util.stream.Collectors;

@Slf4j
public class TradeStatisticsManager {

    static TradeStatistics2 ConvertToTradeStatistics2(TradeStatistics tradeStatistics) {
        return new TradeStatistics2(tradeStatistics.getDirection(),
                tradeStatistics.getBaseCurrency(),
                tradeStatistics.getCounterCurrency(),
                tradeStatistics.getOfferPaymentMethod(),
                tradeStatistics.getOfferDate(),
                tradeStatistics.isOfferUseMarketBasedPrice(),
                tradeStatistics.getOfferMarketPriceMargin(),
                tradeStatistics.getOfferAmount(),
                tradeStatistics.getOfferMinAmount(),
                tradeStatistics.getOfferId(),
                tradeStatistics.getTradePrice().getValue(),
                tradeStatistics.getTradeAmount().getValue(),
                tradeStatistics.getTradeDate().getTime(),
                tradeStatistics.getDepositTxId(),
                null,
                tradeStatistics.getExtraDataMap());
    }

    private final JsonFileManager jsonFileManager;
    private final P2PService p2PService;
    private final PriceFeedService priceFeedService;
    private final boolean dumpStatistics;
    private final ObservableSet<TradeStatistics2> observableTradeStatisticsSet = FXCollections.observableSet();
    private final HashSet<TradeStatistics2> tradeStatisticsSet = new HashSet<>();

    @Inject
    public TradeStatisticsManager(P2PService p2PService,
                                  PriceFeedService priceFeedService,
                                  @Named(Storage.STORAGE_DIR) File storageDir,
                                  @Named(AppOptionKeys.DUMP_STATISTICS) boolean dumpStatistics) {
        this.p2PService = p2PService;
        this.priceFeedService = priceFeedService;
        this.dumpStatistics = dumpStatistics;
        jsonFileManager = new JsonFileManager(storageDir);
    }

    public void onAllServicesInitialized() {
        if (dumpStatistics) {
            ArrayList<CurrencyTuple> fiatCurrencyList = new ArrayList<>(CurrencyUtil.getAllSortedFiatCurrencies().stream()
                    .map(e -> new CurrencyTuple(e.getCode(), e.getName(), 8))
                    .collect(Collectors.toList()));
            jsonFileManager.writeToDisc(Utilities.objectToJson(fiatCurrencyList), "fiat_currency_list");

            ArrayList<CurrencyTuple> cryptoCurrencyList = new ArrayList<>(CurrencyUtil.getAllSortedCryptoCurrencies().stream()
                    .map(e -> new CurrencyTuple(e.getCode(), e.getName(), 8))
                    .collect(Collectors.toList()));
            cryptoCurrencyList.add(0, new CurrencyTuple(Res.getBaseCurrencyCode(), Res.getBaseCurrencyName(), 8));
            jsonFileManager.writeToDisc(Utilities.objectToJson(cryptoCurrencyList), "crypto_currency_list");
        }

        p2PService.getP2PDataStorage().addPersistableNetworkPayloadMapListener(payload -> {
            if (payload instanceof TradeStatistics2)
                addToMap((TradeStatistics2) payload, true);
        });

        p2PService.getP2PDataStorage().getPersistableNetworkPayloadCollection().getMap().values().forEach(e -> {
            if (e instanceof TradeStatistics2)
                addToMap((TradeStatistics2) e, false);
        });

        //TODO can be removed after version older than v0.6.0 are not used anymore
        // We listen to TradeStatistics objects from old clients as well and convert them into TradeStatistics2 objects
        p2PService.addHashSetChangedListener(new HashMapChangedListener() {
            @Override
            public void onAdded(ProtectedStorageEntry data) {
                final ProtectedStoragePayload protectedStoragePayload = data.getProtectedStoragePayload();
                if (protectedStoragePayload instanceof TradeStatistics)
                    p2PService.getP2PDataStorage().addPersistableNetworkPayload(ConvertToTradeStatistics2((TradeStatistics) protectedStoragePayload),
                            p2PService.getNetworkNode().getNodeAddress(), true, false, false, false);
            }

            @Override
            public void onRemoved(ProtectedStorageEntry data) {
                // We don't remove items
            }
        });

        priceFeedService.applyLatestBisqMarketPrice(tradeStatisticsSet);
        dump();

        // print all currencies sorted by nr. of trades
        // printAllCurrencyStats();
    }

    public void publishTradeStatistics(List<Trade> trades) {
        for (int i = 0; i < trades.size(); i++) {
            Trade trade = trades.get(i);
            TradeStatistics2 tradeStatistics = new TradeStatistics2(trade.getOffer().getOfferPayload(),
                    trade.getTradePrice(),
                    trade.getTradeAmount(),
                    trade.getDate(),
                    (trade.getDepositTx() != null ? trade.getDepositTx().getHashAsString() : ""));
            addToMap(tradeStatistics, true);

            // We only republish trades from last 10 days
            if ((new Date().getTime() - trade.getDate().getTime()) < TimeUnit.DAYS.toMillis(10)) {
                long delay = 5000;
                long minDelay = (i + 1) * delay;
                long maxDelay = (i + 2) * delay;
                UserThread.runAfterRandomDelay(() -> {
                    p2PService.addPersistableNetworkPayload(tradeStatistics, true);
                }, minDelay, maxDelay, TimeUnit.MILLISECONDS);
            }
        }
    }

    public void addToMap(TradeStatistics2 tradeStatistics, boolean storeLocally) {
        if (!tradeStatisticsSet.contains(tradeStatistics)) {
            boolean itemAlreadyAdded = tradeStatisticsSet.stream().filter(e -> (e.getOfferId().equals(tradeStatistics.getOfferId()))).findAny().isPresent();
            if (!itemAlreadyAdded) {
                tradeStatisticsSet.add(tradeStatistics);
                observableTradeStatisticsSet.add(tradeStatistics);

                tradeStatistics.getTradePrice().getValue();

                if (storeLocally) {
                    priceFeedService.applyLatestBisqMarketPrice(tradeStatisticsSet);
                    dump();
                }
            } else {
                log.debug("We have already an item with the same offer ID. That might happen if both the maker and the taker published the tradeStatistics");
            }
        }
    }

    public ObservableSet<TradeStatistics2> getObservableTradeStatisticsSet() {
        return observableTradeStatisticsSet;
    }

    private void dump() {
        if (dumpStatistics) {
            // We store the statistics as json so it is easy for further processing (e.g. for web based services)
            // TODO This is just a quick solution for storing to one file.
            // 1 statistic entry has 500 bytes as json.
            // Need a more scalable solution later when we get more volume.
            // The flag will only be activated by dedicated nodes, so it should not be too critical for the moment, but needs to
            // get improved. Maybe a LevelDB like DB...? Could be impl. in a headless version only.
            List<TradeStatisticsForJson> list = tradeStatisticsSet.stream().map(TradeStatisticsForJson::new).collect(Collectors.toList());
            list.sort((o1, o2) -> (o1.tradeDate < o2.tradeDate ? 1 : (o1.tradeDate == o2.tradeDate ? 0 : -1)));
            TradeStatisticsForJson[] array = new TradeStatisticsForJson[list.size()];
            list.toArray(array);
            jsonFileManager.writeToDisc(Utilities.objectToJson(array), "trade_statistics");
        }
    }

    private void printAllCurrencyStats() {
        Map<String, Set<TradeStatistics2>> map1 = new HashMap<>();
        for (TradeStatistics2 tradeStatistics : tradeStatisticsSet) {
            if (CurrencyUtil.isFiatCurrency(tradeStatistics.getCounterCurrency())) {
                final String counterCurrency = CurrencyUtil.getNameAndCode(tradeStatistics.getCounterCurrency());
                if (!map1.containsKey(counterCurrency))
                    map1.put(counterCurrency, new HashSet<>());

                map1.get(counterCurrency).add(tradeStatistics);
            }
        }

        StringBuilder sb1 = new StringBuilder("\nAll traded Fiat currencies:\n");
        map1.entrySet().stream()
                .sorted((o1, o2) -> Integer.valueOf(o2.getValue().size()).compareTo(o1.getValue().size()))
                .forEach(e -> sb1.append(e.getKey()).append(": ").append(e.getValue().size()).append("\n"));
        log.error(sb1.toString());

        Map<String, Set<TradeStatistics2>> map2 = new HashMap<>();
        for (TradeStatistics2 tradeStatistics : tradeStatisticsSet) {
            if (CurrencyUtil.isCryptoCurrency(tradeStatistics.getBaseCurrency())) {
                final String code = CurrencyUtil.getNameAndCode(tradeStatistics.getBaseCurrency());
                if (!map2.containsKey(code))
                    map2.put(code, new HashSet<>());

                map2.get(code).add(tradeStatistics);
            }
        }

        List<String> allCryptoCurrencies = new ArrayList<>();
        Set<String> coinsWithValidator = new HashSet<>();

        // List of coins with validator before 0.6.0 hard requirements for address validator
        coinsWithValidator.add("BTC");
        coinsWithValidator.add("BSQ");
        coinsWithValidator.add("LTC");
        coinsWithValidator.add("DOGE");
        coinsWithValidator.add("DASH");
        coinsWithValidator.add("ETH");
        coinsWithValidator.add("PIVX");
        coinsWithValidator.add("IOP");
        coinsWithValidator.add("888");
        coinsWithValidator.add("ZEC");
        coinsWithValidator.add("GBYTE");
        coinsWithValidator.add("NXT");

        // All those need to have a address validator
        Set<String> newlyAdded = new HashSet<>();
        // v0.6.0
        newlyAdded.add("DCT");
        newlyAdded.add("PNC");
        newlyAdded.add("WAC");
        newlyAdded.add("ZEN");
        newlyAdded.add("ELLA");
        newlyAdded.add("XCN");
        newlyAdded.add("TRC");
        newlyAdded.add("INXT");
        newlyAdded.add("PART");
        // v0.6.1
        newlyAdded.add("MAD");
        newlyAdded.add("BCH");
        newlyAdded.add("BCHC");
        newlyAdded.add("BTG");
        // v0.6.2
        newlyAdded.add("CAGE");
        newlyAdded.add("CRED");
        newlyAdded.add("XSPEC");
        // v0.6.3
        newlyAdded.add("WILD");
        newlyAdded.add("ONION");
        // v0.6.4
        newlyAdded.add("CREA");
        newlyAdded.add("XIN");
        // v0.6.5
        newlyAdded.add("BETR");
        newlyAdded.add("MVT");
        newlyAdded.add("REF");
        // v0.6.6
        newlyAdded.add("STL");
        newlyAdded.add("DAI");
        newlyAdded.add("YTN");
        newlyAdded.add("DARX");
        newlyAdded.add("ODN");
        newlyAdded.add("CDT");
        newlyAdded.add("DGM");
        newlyAdded.add("SCS");
        newlyAdded.add("SOS");
        newlyAdded.add("ACH");
        newlyAdded.add("VDN");
<<<<<<< HEAD
        // v0.7.0
        newlyAdded.add("ALC");
        newlyAdded.add("DIN");
        newlyAdded.add("NAH");
=======
        newlyAdded.add("ROI");
>>>>>>> c3e0d8f4

        coinsWithValidator.addAll(newlyAdded);

        CurrencyUtil.getAllSortedCryptoCurrencies()
                .forEach(e -> allCryptoCurrencies.add(e.getNameAndCode()));
        StringBuilder sb2 = new StringBuilder("\nAll traded Crypto currencies:\n");
        StringBuilder sb3 = new StringBuilder("\nNever traded Crypto currencies:\n");
        map2.entrySet().stream()
                .sorted((o1, o2) -> Integer.compare(o2.getValue().size(), o1.getValue().size()))
                .forEach(e -> {
                    final String key = e.getKey();
                    sb2.append(key).append(": ").append(e.getValue().size()).append("\n");
                    // key is: USD Tether (USDT)
                    String code = key.substring(key.indexOf("(") + 1, key.length() - 1);
                    if (!coinsWithValidator.contains(code) && !newlyAdded.contains(code))
                        allCryptoCurrencies.remove(key);
                });
        log.error(sb2.toString());

        // Not considered age of newly added coins, so take care with removal if coin was added recently.
        allCryptoCurrencies.sort(String::compareTo);
        allCryptoCurrencies
                .forEach(e -> {
                    // key is: USD Tether (USDT)
                    String code = e.substring(e.indexOf("(") + 1, e.length() - 1);
                    if (!coinsWithValidator.contains(code) && !newlyAdded.contains(code))
                        sb3.append(e).append("\n");
                });
        log.error(sb3.toString());
    }
}<|MERGE_RESOLUTION|>--- conflicted
+++ resolved
@@ -263,14 +263,11 @@
         newlyAdded.add("SOS");
         newlyAdded.add("ACH");
         newlyAdded.add("VDN");
-<<<<<<< HEAD
         // v0.7.0
         newlyAdded.add("ALC");
         newlyAdded.add("DIN");
         newlyAdded.add("NAH");
-=======
         newlyAdded.add("ROI");
->>>>>>> c3e0d8f4
 
         coinsWithValidator.addAll(newlyAdded);
 
