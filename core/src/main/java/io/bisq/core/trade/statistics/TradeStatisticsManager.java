package io.bisq.core.trade.statistics;

import com.google.inject.Inject;
import com.google.inject.name.Named;
import io.bisq.common.UserThread;
import io.bisq.common.locale.CurrencyTuple;
import io.bisq.common.locale.CurrencyUtil;
import io.bisq.common.locale.Res;
import io.bisq.common.storage.JsonFileManager;
import io.bisq.common.storage.Storage;
import io.bisq.common.util.Utilities;
import io.bisq.core.app.AppOptionKeys;
import io.bisq.core.provider.price.PriceFeedService;
import io.bisq.core.trade.Trade;
import io.bisq.network.p2p.P2PService;
import io.bisq.network.p2p.storage.HashMapChangedListener;
import io.bisq.network.p2p.storage.payload.ProtectedStorageEntry;
import io.bisq.network.p2p.storage.payload.ProtectedStoragePayload;
import javafx.collections.FXCollections;
import javafx.collections.ObservableSet;
import lombok.extern.slf4j.Slf4j;

import java.io.File;
import java.util.*;
import java.util.concurrent.TimeUnit;
import java.util.stream.Collectors;

@Slf4j
public class TradeStatisticsManager {

    static TradeStatistics2 ConvertToTradeStatistics2(TradeStatistics tradeStatistics) {
        return new TradeStatistics2(tradeStatistics.getDirection(),
                tradeStatistics.getBaseCurrency(),
                tradeStatistics.getCounterCurrency(),
                tradeStatistics.getOfferPaymentMethod(),
                tradeStatistics.getOfferDate(),
                tradeStatistics.isOfferUseMarketBasedPrice(),
                tradeStatistics.getOfferMarketPriceMargin(),
                tradeStatistics.getOfferAmount(),
                tradeStatistics.getOfferMinAmount(),
                tradeStatistics.getOfferId(),
                tradeStatistics.getTradePrice().getValue(),
                tradeStatistics.getTradeAmount().getValue(),
                tradeStatistics.getTradeDate().getTime(),
                tradeStatistics.getDepositTxId(),
                null,
                tradeStatistics.getExtraDataMap());
    }

    private final JsonFileManager jsonFileManager;
    private final P2PService p2PService;
    private final PriceFeedService priceFeedService;
    private final boolean dumpStatistics;
    private final ObservableSet<TradeStatistics2> observableTradeStatisticsSet = FXCollections.observableSet();
    private final HashSet<TradeStatistics2> tradeStatisticsSet = new HashSet<>();

    @Inject
    public TradeStatisticsManager(P2PService p2PService,
                                  PriceFeedService priceFeedService,
                                  @Named(Storage.STORAGE_DIR) File storageDir,
                                  @Named(AppOptionKeys.DUMP_STATISTICS) boolean dumpStatistics) {
        this.p2PService = p2PService;
        this.priceFeedService = priceFeedService;
        this.dumpStatistics = dumpStatistics;
        jsonFileManager = new JsonFileManager(storageDir);
    }

    public void onAllServicesInitialized() {
        if (dumpStatistics) {
            ArrayList<CurrencyTuple> fiatCurrencyList = new ArrayList<>(CurrencyUtil.getAllSortedFiatCurrencies().stream()
                    .map(e -> new CurrencyTuple(e.getCode(), e.getName(), 8))
                    .collect(Collectors.toList()));
            jsonFileManager.writeToDisc(Utilities.objectToJson(fiatCurrencyList), "fiat_currency_list");

            ArrayList<CurrencyTuple> cryptoCurrencyList = new ArrayList<>(CurrencyUtil.getAllSortedCryptoCurrencies().stream()
                    .map(e -> new CurrencyTuple(e.getCode(), e.getName(), 8))
                    .collect(Collectors.toList()));
            cryptoCurrencyList.add(0, new CurrencyTuple(Res.getBaseCurrencyCode(), Res.getBaseCurrencyName(), 8));
            jsonFileManager.writeToDisc(Utilities.objectToJson(cryptoCurrencyList), "crypto_currency_list");
        }

        p2PService.getP2PDataStorage().addPersistableNetworkPayloadMapListener(payload -> {
            if (payload instanceof TradeStatistics2)
                addToMap((TradeStatistics2) payload, true);
        });

        p2PService.getP2PDataStorage().getPersistableNetworkPayloadCollection().getMap().values().forEach(e -> {
            if (e instanceof TradeStatistics2)
                addToMap((TradeStatistics2) e, false);
        });

        //TODO can be removed after version older than v0.6.0 are not used anymore
        // We listen to TradeStatistics objects from old clients as well and convert them into TradeStatistics2 objects
        p2PService.addHashSetChangedListener(new HashMapChangedListener() {
            @Override
            public void onAdded(ProtectedStorageEntry data) {
                final ProtectedStoragePayload protectedStoragePayload = data.getProtectedStoragePayload();
                if (protectedStoragePayload instanceof TradeStatistics)
                    p2PService.getP2PDataStorage().addPersistableNetworkPayload(ConvertToTradeStatistics2((TradeStatistics) protectedStoragePayload),
                            p2PService.getNetworkNode().getNodeAddress(), true, false, false, false);
            }

            @Override
            public void onRemoved(ProtectedStorageEntry data) {
                // We don't remove items
            }
        });

        priceFeedService.applyLatestBisqMarketPrice(tradeStatisticsSet);
        dump();

        // print all currencies sorted by nr. of trades
        // printAllCurrencyStats();
    }

    public void publishTradeStatistics(List<Trade> trades) {
        for (int i = 0; i < trades.size(); i++) {
            Trade trade = trades.get(i);
            TradeStatistics2 tradeStatistics = new TradeStatistics2(trade.getOffer().getOfferPayload(),
                    trade.getTradePrice(),
                    trade.getTradeAmount(),
                    trade.getDate(),
                    (trade.getDepositTx() != null ? trade.getDepositTx().getHashAsString() : ""));
            addToMap(tradeStatistics, true);

            // We only republish trades from last 10 days
            if ((new Date().getTime() - trade.getDate().getTime()) < TimeUnit.DAYS.toMillis(10)) {
                long delay = 5000;
                long minDelay = (i + 1) * delay;
                long maxDelay = (i + 2) * delay;
                UserThread.runAfterRandomDelay(() -> {
                    p2PService.addPersistableNetworkPayload(tradeStatistics, true);
                }, minDelay, maxDelay, TimeUnit.MILLISECONDS);
            }
        }
    }

    public void addToMap(TradeStatistics2 tradeStatistics, boolean storeLocally) {
        if (!tradeStatisticsSet.contains(tradeStatistics)) {
            boolean itemAlreadyAdded = tradeStatisticsSet.stream().filter(e -> (e.getOfferId().equals(tradeStatistics.getOfferId()))).findAny().isPresent();
            if (!itemAlreadyAdded) {
                tradeStatisticsSet.add(tradeStatistics);
                observableTradeStatisticsSet.add(tradeStatistics);

                tradeStatistics.getTradePrice().getValue();

                if (storeLocally) {
                    priceFeedService.applyLatestBisqMarketPrice(tradeStatisticsSet);
                    dump();
                }
            } else {
                log.debug("We have already an item with the same offer ID. That might happen if both the maker and the taker published the tradeStatistics");
            }
        }
    }

    public ObservableSet<TradeStatistics2> getObservableTradeStatisticsSet() {
        return observableTradeStatisticsSet;
    }

    private void dump() {
        if (dumpStatistics) {
            // We store the statistics as json so it is easy for further processing (e.g. for web based services)
            // TODO This is just a quick solution for storing to one file.
            // 1 statistic entry has 500 bytes as json.
            // Need a more scalable solution later when we get more volume.
            // The flag will only be activated by dedicated nodes, so it should not be too critical for the moment, but needs to
            // get improved. Maybe a LevelDB like DB...? Could be impl. in a headless version only.
            List<TradeStatisticsForJson> list = tradeStatisticsSet.stream().map(TradeStatisticsForJson::new).collect(Collectors.toList());
            list.sort((o1, o2) -> (o1.tradeDate < o2.tradeDate ? 1 : (o1.tradeDate == o2.tradeDate ? 0 : -1)));
            TradeStatisticsForJson[] array = new TradeStatisticsForJson[list.size()];
            list.toArray(array);
            jsonFileManager.writeToDisc(Utilities.objectToJson(array), "trade_statistics");
        }
    }

    private void printAllCurrencyStats() {
        Map<String, Set<TradeStatistics2>> map1 = new HashMap<>();
        for (TradeStatistics2 tradeStatistics : tradeStatisticsSet) {
            if (CurrencyUtil.isFiatCurrency(tradeStatistics.getCounterCurrency())) {
                final String counterCurrency = CurrencyUtil.getNameAndCode(tradeStatistics.getCounterCurrency());
                if (!map1.containsKey(counterCurrency))
                    map1.put(counterCurrency, new HashSet<>());

                map1.get(counterCurrency).add(tradeStatistics);
            }
        }

        StringBuilder sb1 = new StringBuilder("\nAll traded Fiat currencies:\n");
        map1.entrySet().stream()
                .sorted((o1, o2) -> Integer.valueOf(o2.getValue().size()).compareTo(o1.getValue().size()))
                .forEach(e -> sb1.append(e.getKey()).append(": ").append(e.getValue().size()).append("\n"));
        log.error(sb1.toString());

        Map<String, Set<TradeStatistics2>> map2 = new HashMap<>();
        for (TradeStatistics2 tradeStatistics : tradeStatisticsSet) {
            if (CurrencyUtil.isCryptoCurrency(tradeStatistics.getBaseCurrency())) {
                final String code = CurrencyUtil.getNameAndCode(tradeStatistics.getBaseCurrency());
                if (!map2.containsKey(code))
                    map2.put(code, new HashSet<>());

                map2.get(code).add(tradeStatistics);
            }
        }

        List<String> allCryptoCurrencies = new ArrayList<>();
        Set<String> coinsWithValidator = new HashSet<>();

        // List of coins with validator before 0.6.0 hard requirements for address validator
        coinsWithValidator.add("BTC");
        coinsWithValidator.add("BSQ");
        coinsWithValidator.add("LTC");
        coinsWithValidator.add("DOGE");
        coinsWithValidator.add("DASH");
        coinsWithValidator.add("ETH");
        coinsWithValidator.add("PIVX");
        coinsWithValidator.add("IOP");
        coinsWithValidator.add("888");
        coinsWithValidator.add("ZEC");
        coinsWithValidator.add("GBYTE");
        coinsWithValidator.add("NXT");

        // All those need to have a address validator
        Set<String> newlyAdded = new HashSet<>();
        // v0.6.0
        newlyAdded.add("DCT");
        newlyAdded.add("PNC");
        newlyAdded.add("WAC");
        newlyAdded.add("ZEN");
        newlyAdded.add("ELLA");
        newlyAdded.add("XCN");
        newlyAdded.add("TRC");
        newlyAdded.add("INXT");
        newlyAdded.add("PART");
        // v0.6.1
        newlyAdded.add("MAD");
        newlyAdded.add("BCH");
        newlyAdded.add("BCHC");
        newlyAdded.add("BTG");
        // v0.6.2
        newlyAdded.add("CAGE");
        newlyAdded.add("CRED");
        newlyAdded.add("XSPEC");
        // v0.6.3
        newlyAdded.add("WILD");
        newlyAdded.add("ONION");
        // v0.6.4
        newlyAdded.add("CREA");
        newlyAdded.add("XIN");
        // v0.6.5
        newlyAdded.add("BETR");
        newlyAdded.add("MVT");
        newlyAdded.add("REF");
<<<<<<< HEAD
        newlyAdded.add("DAI");
        newlyAdded.add("YTN");
=======
        newlyAdded.add("DARX");

>>>>>>> 46d09678

        coinsWithValidator.addAll(newlyAdded);

        CurrencyUtil.getAllSortedCryptoCurrencies()
                .forEach(e -> allCryptoCurrencies.add(e.getNameAndCode()));
        StringBuilder sb2 = new StringBuilder("\nAll traded Crypto currencies:\n");
        StringBuilder sb3 = new StringBuilder("\nNever traded Crypto currencies:\n");
        map2.entrySet().stream()
                .sorted((o1, o2) -> Integer.compare(o2.getValue().size(), o1.getValue().size()))
                .forEach(e -> {
                    final String key = e.getKey();
                    sb2.append(key).append(": ").append(e.getValue().size()).append("\n");
                    // key is: USD Tether (USDT)
                    String code = key.substring(key.indexOf("(") + 1, key.length() - 1);
                    if (!coinsWithValidator.contains(code) && !newlyAdded.contains(code))
                        allCryptoCurrencies.remove(key);
                });
        log.error(sb2.toString());

        // Not considered age of newly added coins, so take care with removal if coin was added recently.
        allCryptoCurrencies.sort(String::compareTo);
        allCryptoCurrencies
                .forEach(e -> {
                    // key is: USD Tether (USDT)
                    String code = e.substring(e.indexOf("(") + 1, e.length() - 1);
                    if (!coinsWithValidator.contains(code) && !newlyAdded.contains(code))
                        sb3.append(e).append("\n");
                });
        log.error(sb3.toString());
    }
}<|MERGE_RESOLUTION|>--- conflicted
+++ resolved
@@ -251,13 +251,9 @@
         newlyAdded.add("BETR");
         newlyAdded.add("MVT");
         newlyAdded.add("REF");
-<<<<<<< HEAD
         newlyAdded.add("DAI");
         newlyAdded.add("YTN");
-=======
         newlyAdded.add("DARX");
-
->>>>>>> 46d09678
 
         coinsWithValidator.addAll(newlyAdded);
 
