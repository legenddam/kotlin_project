package io.bisq.core.trade.statistics;

import com.google.inject.Inject;
import com.google.inject.name.Named;
import io.bisq.common.UserThread;
import io.bisq.common.locale.CurrencyTuple;
import io.bisq.common.locale.CurrencyUtil;
import io.bisq.common.locale.Res;
import io.bisq.common.storage.JsonFileManager;
import io.bisq.common.storage.Storage;
import io.bisq.common.util.Utilities;
import io.bisq.core.app.AppOptionKeys;
import io.bisq.core.provider.price.PriceFeedService;
import io.bisq.core.trade.Trade;
import io.bisq.network.p2p.P2PService;
import io.bisq.network.p2p.storage.HashMapChangedListener;
import io.bisq.network.p2p.storage.payload.ProtectedStorageEntry;
import io.bisq.network.p2p.storage.payload.ProtectedStoragePayload;
import javafx.collections.FXCollections;
import javafx.collections.ObservableSet;
import lombok.extern.slf4j.Slf4j;

import java.io.File;
import java.util.*;
import java.util.concurrent.TimeUnit;
import java.util.stream.Collectors;

@Slf4j
public class TradeStatisticsManager {

    static TradeStatistics2 ConvertToTradeStatistics2(TradeStatistics tradeStatistics) {
        return new TradeStatistics2(tradeStatistics.getDirection(),
                tradeStatistics.getBaseCurrency(),
                tradeStatistics.getCounterCurrency(),
                tradeStatistics.getOfferPaymentMethod(),
                tradeStatistics.getOfferDate(),
                tradeStatistics.isOfferUseMarketBasedPrice(),
                tradeStatistics.getOfferMarketPriceMargin(),
                tradeStatistics.getOfferAmount(),
                tradeStatistics.getOfferMinAmount(),
                tradeStatistics.getOfferId(),
                tradeStatistics.getTradePrice().getValue(),
                tradeStatistics.getTradeAmount().getValue(),
                tradeStatistics.getTradeDate().getTime(),
                tradeStatistics.getDepositTxId(),
                null,
                tradeStatistics.getExtraDataMap());
    }

    private final JsonFileManager jsonFileManager;
    private final P2PService p2PService;
    private final PriceFeedService priceFeedService;
    private final boolean dumpStatistics;
    private final ObservableSet<TradeStatistics2> observableTradeStatisticsSet = FXCollections.observableSet();
    private final HashSet<TradeStatistics2> tradeStatisticsSet = new HashSet<>();

    @Inject
    public TradeStatisticsManager(P2PService p2PService,
                                  PriceFeedService priceFeedService,
                                  @Named(Storage.STORAGE_DIR) File storageDir,
                                  @Named(AppOptionKeys.DUMP_STATISTICS) boolean dumpStatistics) {
        this.p2PService = p2PService;
        this.priceFeedService = priceFeedService;
        this.dumpStatistics = dumpStatistics;
        jsonFileManager = new JsonFileManager(storageDir);
    }

    public void onAllServicesInitialized() {
        if (dumpStatistics) {
            ArrayList<CurrencyTuple> fiatCurrencyList = new ArrayList<>(CurrencyUtil.getAllSortedFiatCurrencies().stream()
                    .map(e -> new CurrencyTuple(e.getCode(), e.getName(), 8))
                    .collect(Collectors.toList()));
            jsonFileManager.writeToDisc(Utilities.objectToJson(fiatCurrencyList), "fiat_currency_list");

            ArrayList<CurrencyTuple> cryptoCurrencyList = new ArrayList<>(CurrencyUtil.getAllSortedCryptoCurrencies().stream()
                    .map(e -> new CurrencyTuple(e.getCode(), e.getName(), 8))
                    .collect(Collectors.toList()));
            cryptoCurrencyList.add(0, new CurrencyTuple(Res.getBaseCurrencyCode(), Res.getBaseCurrencyName(), 8));
            jsonFileManager.writeToDisc(Utilities.objectToJson(cryptoCurrencyList), "crypto_currency_list");
        }

        p2PService.getP2PDataStorage().addPersistableNetworkPayloadMapListener(payload -> {
            if (payload instanceof TradeStatistics2)
                addToMap((TradeStatistics2) payload, true);
        });

        p2PService.getP2PDataStorage().getPersistableNetworkPayloadCollection().getMap().values().forEach(e -> {
            if (e instanceof TradeStatistics2)
                addToMap((TradeStatistics2) e, false);
        });

        //TODO can be removed after version older than v0.6.0 are not used anymore
        // We listen to TradeStatistics objects from old clients as well and convert them into TradeStatistics2 objects
        p2PService.addHashSetChangedListener(new HashMapChangedListener() {
            @Override
            public void onAdded(ProtectedStorageEntry data) {
                final ProtectedStoragePayload protectedStoragePayload = data.getProtectedStoragePayload();
                if (protectedStoragePayload instanceof TradeStatistics)
                    p2PService.getP2PDataStorage().addPersistableNetworkPayload(ConvertToTradeStatistics2((TradeStatistics) protectedStoragePayload),
                            p2PService.getNetworkNode().getNodeAddress(), true, false, false, false);
            }

            @Override
            public void onRemoved(ProtectedStorageEntry data) {
                // We don't remove items
            }
        });

        priceFeedService.applyLatestBisqMarketPrice(tradeStatisticsSet);
        dump();

        // print all currencies sorted by nr. of trades
        // printAllCurrencyStats();
    }

    public void publishTradeStatistics(List<Trade> trades) {
        for (int i = 0; i < trades.size(); i++) {
            Trade trade = trades.get(i);
            TradeStatistics2 tradeStatistics = new TradeStatistics2(trade.getOffer().getOfferPayload(),
                    trade.getTradePrice(),
                    trade.getTradeAmount(),
                    trade.getDate(),
                    (trade.getDepositTx() != null ? trade.getDepositTx().getHashAsString() : ""));
            addToMap(tradeStatistics, true);

            // We only republish trades from last 10 days
            if ((new Date().getTime() - trade.getDate().getTime()) < TimeUnit.DAYS.toMillis(10)) {
                long delay = 5000;
                long minDelay = (i + 1) * delay;
                long maxDelay = (i + 2) * delay;
                UserThread.runAfterRandomDelay(() -> {
                    p2PService.addPersistableNetworkPayload(tradeStatistics, true);
                }, minDelay, maxDelay, TimeUnit.MILLISECONDS);
            }
        }
    }

    public void addToMap(TradeStatistics2 tradeStatistics, boolean storeLocally) {
        if (!tradeStatisticsSet.contains(tradeStatistics)) {
            boolean itemAlreadyAdded = tradeStatisticsSet.stream().filter(e -> (e.getOfferId().equals(tradeStatistics.getOfferId()))).findAny().isPresent();
            if (!itemAlreadyAdded) {
                tradeStatisticsSet.add(tradeStatistics);
                observableTradeStatisticsSet.add(tradeStatistics);

                tradeStatistics.getTradePrice().getValue();

                if (storeLocally) {
                    priceFeedService.applyLatestBisqMarketPrice(tradeStatisticsSet);
                    dump();
                }
            } else {
                log.debug("We have already an item with the same offer ID. That might happen if both the maker and the taker published the tradeStatistics");
            }
        }
    }

    public ObservableSet<TradeStatistics2> getObservableTradeStatisticsSet() {
        return observableTradeStatisticsSet;
    }

    private void dump() {
        if (dumpStatistics) {
            // We store the statistics as json so it is easy for further processing (e.g. for web based services)
            // TODO This is just a quick solution for storing to one file.
            // 1 statistic entry has 500 bytes as json.
            // Need a more scalable solution later when we get more volume.
            // The flag will only be activated by dedicated nodes, so it should not be too critical for the moment, but needs to
            // get improved. Maybe a LevelDB like DB...? Could be impl. in a headless version only.
            List<TradeStatisticsForJson> list = tradeStatisticsSet.stream().map(TradeStatisticsForJson::new).collect(Collectors.toList());
            list.sort((o1, o2) -> (o1.tradeDate < o2.tradeDate ? 1 : (o1.tradeDate == o2.tradeDate ? 0 : -1)));
            TradeStatisticsForJson[] array = new TradeStatisticsForJson[list.size()];
            list.toArray(array);
            jsonFileManager.writeToDisc(Utilities.objectToJson(array), "trade_statistics");
        }
    }

    private void printAllCurrencyStats() {
        Map<String, Set<TradeStatistics2>> map1 = new HashMap<>();
        for (TradeStatistics2 tradeStatistics : tradeStatisticsSet) {
            if (CurrencyUtil.isFiatCurrency(tradeStatistics.getCounterCurrency())) {
                final String counterCurrency = CurrencyUtil.getNameAndCode(tradeStatistics.getCounterCurrency());
                if (!map1.containsKey(counterCurrency))
                    map1.put(counterCurrency, new HashSet<>());

                map1.get(counterCurrency).add(tradeStatistics);
            }
        }

        StringBuilder sb1 = new StringBuilder("\nAll traded Fiat currencies:\n");
        map1.entrySet().stream()
                .sorted((o1, o2) -> Integer.valueOf(o2.getValue().size()).compareTo(o1.getValue().size()))
                .forEach(e -> sb1.append(e.getKey()).append(": ").append(e.getValue().size()).append("\n"));
        log.error(sb1.toString());

        Map<String, Set<TradeStatistics2>> map2 = new HashMap<>();
        for (TradeStatistics2 tradeStatistics : tradeStatisticsSet) {
            if (CurrencyUtil.isCryptoCurrency(tradeStatistics.getBaseCurrency())) {
                final String code = CurrencyUtil.getNameAndCode(tradeStatistics.getBaseCurrency());
                if (!map2.containsKey(code))
                    map2.put(code, new HashSet<>());

                map2.get(code).add(tradeStatistics);
            }
        }

        List<String> allCryptoCurrencies = new ArrayList<>();
        Set<String> coinsWithValidator = new HashSet<>();

        // List of coins with validator before 0.6.0 hard requirements for address validator
        coinsWithValidator.add("BTC");
        coinsWithValidator.add("BSQ");
        coinsWithValidator.add("LTC");
        coinsWithValidator.add("DOGE");
        coinsWithValidator.add("DASH");
        coinsWithValidator.add("ETH");
        coinsWithValidator.add("PIVX");
        coinsWithValidator.add("IOP");
        coinsWithValidator.add("888");
        coinsWithValidator.add("ZEC");
        coinsWithValidator.add("GBYTE");
        coinsWithValidator.add("NXT");

        // All those need to have a address validator
        Set<String> newlyAdded = new HashSet<>();
        // v0.6.0
        newlyAdded.add("DCT");
        newlyAdded.add("PNC");
        newlyAdded.add("WAC");
        newlyAdded.add("ZEN");
        newlyAdded.add("ELLA");
        newlyAdded.add("XCN");
        newlyAdded.add("TRC");
        newlyAdded.add("INXT");
        newlyAdded.add("PART");
        // v0.6.1
        newlyAdded.add("MAD");
        newlyAdded.add("BCH");
        newlyAdded.add("BCHC");
        newlyAdded.add("BTG");
        // v0.6.2
        newlyAdded.add("CAGE");
        newlyAdded.add("CRED");
        newlyAdded.add("XSPEC");
        // v0.6.3
        newlyAdded.add("WILD");
        newlyAdded.add("ONION");
        // v0.6.4
        newlyAdded.add("CREA");
        newlyAdded.add("XIN");
        // v0.6.5
        newlyAdded.add("BETR");
        newlyAdded.add("MVT");
        newlyAdded.add("REF");
        // v0.6.6
        newlyAdded.add("STL");
        newlyAdded.add("DAI");
        newlyAdded.add("YTN");
        newlyAdded.add("DARX");
        newlyAdded.add("ODN");
        newlyAdded.add("CDT");
        newlyAdded.add("DGM");
        newlyAdded.add("SCS");
        newlyAdded.add("SOS");
        newlyAdded.add("ACH");
        newlyAdded.add("VDN");
<<<<<<< HEAD
        // v0.7.0
        coinsWithValidator.add("ALC");
=======
        newlyAdded.add("DIN");
>>>>>>> 987a6d16

        coinsWithValidator.addAll(newlyAdded);

        CurrencyUtil.getAllSortedCryptoCurrencies()
                .forEach(e -> allCryptoCurrencies.add(e.getNameAndCode()));
        StringBuilder sb2 = new StringBuilder("\nAll traded Crypto currencies:\n");
        StringBuilder sb3 = new StringBuilder("\nNever traded Crypto currencies:\n");
        map2.entrySet().stream()
                .sorted((o1, o2) -> Integer.compare(o2.getValue().size(), o1.getValue().size()))
                .forEach(e -> {
                    final String key = e.getKey();
                    sb2.append(key).append(": ").append(e.getValue().size()).append("\n");
                    // key is: USD Tether (USDT)
                    String code = key.substring(key.indexOf("(") + 1, key.length() - 1);
                    if (!coinsWithValidator.contains(code) && !newlyAdded.contains(code))
                        allCryptoCurrencies.remove(key);
                });
        log.error(sb2.toString());

        // Not considered age of newly added coins, so take care with removal if coin was added recently.
        allCryptoCurrencies.sort(String::compareTo);
        allCryptoCurrencies
                .forEach(e -> {
                    // key is: USD Tether (USDT)
                    String code = e.substring(e.indexOf("(") + 1, e.length() - 1);
                    if (!coinsWithValidator.contains(code) && !newlyAdded.contains(code))
                        sb3.append(e).append("\n");
                });
        log.error(sb3.toString());
    }
}<|MERGE_RESOLUTION|>--- conflicted
+++ resolved
@@ -263,12 +263,9 @@
         newlyAdded.add("SOS");
         newlyAdded.add("ACH");
         newlyAdded.add("VDN");
-<<<<<<< HEAD
         // v0.7.0
         coinsWithValidator.add("ALC");
-=======
         newlyAdded.add("DIN");
->>>>>>> 987a6d16
 
         coinsWithValidator.addAll(newlyAdded);
 
