--- conflicted
+++ resolved
@@ -71,12 +71,7 @@
 
         PersistedList<TradeStatistics> persisted = statisticsStorage.initAndGetPersistedWithFileName("TradeStatistics");
         if (persisted != null)
-<<<<<<< HEAD
-
             persisted.getList().stream().forEach(e -> add(e, false));
-=======
-            persisted.getHashSet().stream().forEach(e -> add(e, false));
->>>>>>> 0acba598
 
         p2PService.addHashSetChangedListener(new HashMapChangedListener() {
             @Override
