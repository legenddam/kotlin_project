/*
 * This file is part of bisq.
 *
 * bisq is free software: you can redistribute it and/or modify it
 * under the terms of the GNU Affero General Public License as published by
 * the Free Software Foundation, either version 3 of the License, or (at
 * your option) any later version.
 *
 * bisq is distributed in the hope that it will be useful, but WITHOUT
 * ANY WARRANTY; without even the implied warranty of MERCHANTABILITY or
 * FITNESS FOR A PARTICULAR PURPOSE. See the GNU Affero General Public
 * License for more details.
 *
 * You should have received a copy of the GNU Affero General Public License
 * along with bisq. If not, see <http://www.gnu.org/licenses/>.
 */

package io.bisq.core.btc;

import com.google.protobuf.ByteString;
import com.google.protobuf.Message;
import io.bisq.common.app.Version;
import io.bisq.common.persistance.Persistable;
import io.bisq.common.util.Utilities;
<<<<<<< HEAD
import io.bisq.generated.protobuffer.PB;
=======
import io.bisq.core.btc.wallet.KeyBagSupplier;
>>>>>>> 7d8b5c42
import lombok.EqualsAndHashCode;
import lombok.Getter;
import lombok.extern.slf4j.Slf4j;
import org.bitcoinj.core.Address;
import org.bitcoinj.core.Coin;
import org.bitcoinj.core.NetworkParameters;
import org.bitcoinj.crypto.DeterministicKey;
import org.bitcoinj.params.MainNetParams;
import org.bitcoinj.params.RegTestParams;
import org.bitcoinj.params.TestNet3Params;
import org.jetbrains.annotations.NotNull;

import javax.annotation.Nullable;
import java.io.IOException;
import java.io.ObjectInputStream;
import java.util.Optional;

import static com.google.common.base.Preconditions.checkArgument;
import static com.google.common.base.Preconditions.checkNotNull;

/**
 * Every trade use a addressEntry with a dedicated address for all transactions related to the trade.
 * That way we have a kind of separated trade wallet, isolated from other transactions and avoiding coin merge.
 * If we would not avoid coin merge the user would lose privacy between trades.
 */
@EqualsAndHashCode
@Slf4j
@Getter
public final class AddressEntry implements Persistable {
    // That object is saved to disc. We need to take care of changes to not break deserialization.
    private static final long serialVersionUID = Version.LOCAL_DB_VERSION;

    public enum Context {
        ARBITRATOR,
        AVAILABLE,
        OFFER_FUNDING,
        RESERVED_FOR_TRADE,
        MULTI_SIG,
        TRADE_PAYOUT
    }

    // keyPair can be null in case the object is created from deserialization as it is transient.
    // It will be restored when the wallet is ready at setDeterministicKey
    // So after startup it never must be null
    @Nullable
    transient private DeterministicKey keyPair;
    @Nullable
    private final String offerId;
    @Nullable
    private KeyBagSupplier keyBagSupplier;
    private final Context context;
    private final byte[] pubKey;
    private final byte[] pubKeyHash;
    private final String paramId;
    @Nullable
    private Coin coinLockedInMultiSig;
    transient private NetworkParameters params;


    ///////////////////////////////////////////////////////////////////////////////////////////
    // Constructor, initialization
    ///////////////////////////////////////////////////////////////////////////////////////////

    public AddressEntry(DeterministicKey keyPair, NetworkParameters params, Context context) {
        this(keyPair, params, context, null);
    }

    public AddressEntry(@NotNull DeterministicKey keyPair,
                        NetworkParameters params,
                        Context context,
                        @Nullable String offerId) {
        this.keyPair = keyPair;
        this.params = params;
        this.context = context;
        this.offerId = offerId;
        paramId = params.getId();
        pubKey = keyPair.getPubKey();
        pubKeyHash = keyPair.getPubKeyHash();
    }

    // called from Resolver
    public AddressEntry(byte[] pubKey,
                        byte[] pubKeyHash,
                        String paramId,
                        Context context,
                        @Nullable String offerId,
                        @NotNull KeyBagSupplier keyBagSupplier) {
        this.pubKey = pubKey;
        this.pubKeyHash = pubKeyHash;
        this.paramId = paramId;
        this.context = context;
        this.offerId = offerId;
        this.keyBagSupplier = keyBagSupplier;
    }

    private void readObject(ObjectInputStream in) throws IOException, ClassNotFoundException {
        try {
            in.defaultReadObject();

            if (MainNetParams.ID_MAINNET.equals(paramId))
                params = MainNetParams.get();
            else if (MainNetParams.ID_TESTNET.equals(paramId))
                params = TestNet3Params.get();
            else if (MainNetParams.ID_REGTEST.equals(paramId))
                params = RegTestParams.get();

        } catch (Throwable t) {
            log.warn("Cannot be deserialized." + t.getMessage());
        }
    }

    // Set after wallet is ready 
    //todo can be removed once keyBagSupplier is used
    public void setDeterministicKey(DeterministicKey deterministicKey) {
        this.keyPair = deterministicKey;
    }

    // getKeyPair must not be called before wallet is ready (in case we get the object recreated from disk deserialization)
    // If the object is created at runtime it must be always constructed after wallet is ready.
    @NotNull
    public DeterministicKey getKeyPair() {
        if (keyPair == null) {
            checkNotNull(keyBagSupplier, "keyBagConsumer must not be null if keyPair is null (protobuffer case)");
            checkNotNull(pubKeyHash, "pubKeyHash must not be null");
            checkArgument(keyBagSupplier.isKeyBagReady(), "getKeyPair must nto be called before keybag is ready");
            keyPair = (DeterministicKey) keyBagSupplier.getKeyBag().findKeyFromPubHash(pubKeyHash);
            checkNotNull(keyPair, "keyPair must not be null");
        }
        return keyPair;
    }

    public void setCoinLockedInMultiSig(@NotNull Coin coinLockedInMultiSig) {
        this.coinLockedInMultiSig = coinLockedInMultiSig;
    }


    ///////////////////////////////////////////////////////////////////////////////////////////
    // Getters
    ///////////////////////////////////////////////////////////////////////////////////////////

    // For display we usually only display the first 8 characters.
    @Nullable
    public String getShortOfferId() {
        return offerId != null ? Utilities.getShortId(offerId) : null;
    }

    @Nullable
    public String getAddressString() {
        return getAddress() != null ? getAddress().toString() : null;
    }

    @Nullable
    public Address getAddress() {
        return keyPair != null ? keyPair.toAddress(params) : null;
    }

    public boolean isOpenOffer() {
        return context == Context.OFFER_FUNDING || context == Context.RESERVED_FOR_TRADE;
    }

    public boolean isTrade() {
        return context == Context.MULTI_SIG || context == Context.TRADE_PAYOUT;
    }

    public boolean isTradable() {
        return isOpenOffer() || isTrade();
    }

    @Nullable
    public Coin getCoinLockedInMultiSig() {
        return coinLockedInMultiSig;
    }

    @Override
    public String toString() {
        return "AddressEntry{" +
                "offerId='" + getOfferId() + '\'' +
                ", context=" + context +
                ", address=" + getAddressString() +
                '}';
    }

    @Override
    public Message toProtobuf() {
        PB.AddressEntry.Builder builder = PB.AddressEntry.newBuilder()
                .setContext(PB.AddressEntry.Context.valueOf(context.name()))
                .setPubkey(ByteString.copyFrom(pubKey))
                .setPubKeyHash(ByteString.copyFrom(pubKeyHash))
                .setParamId(paramId);
        Optional.ofNullable(offerId).ifPresent(builder::setOfferId);
        Optional.ofNullable(coinLockedInMultiSig).ifPresent(coinLockedInMultiSig -> {
            builder.setCoinLockedInMultiSig(PB.Coin.newBuilder().setValue(coinLockedInMultiSig.getValue()));
        });
        return builder.build();
    }
}<|MERGE_RESOLUTION|>--- conflicted
+++ resolved
@@ -22,11 +22,8 @@
 import io.bisq.common.app.Version;
 import io.bisq.common.persistance.Persistable;
 import io.bisq.common.util.Utilities;
-<<<<<<< HEAD
+import io.bisq.core.btc.wallet.KeyBagSupplier;
 import io.bisq.generated.protobuffer.PB;
-=======
-import io.bisq.core.btc.wallet.KeyBagSupplier;
->>>>>>> 7d8b5c42
 import lombok.EqualsAndHashCode;
 import lombok.Getter;
 import lombok.extern.slf4j.Slf4j;
@@ -138,7 +135,7 @@
         }
     }
 
-    // Set after wallet is ready 
+    // Set after wallet is ready
     //todo can be removed once keyBagSupplier is used
     public void setDeterministicKey(DeterministicKey deterministicKey) {
         this.keyPair = deterministicKey;
