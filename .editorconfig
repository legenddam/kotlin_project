root = true

[*]
indent_style = space
indent_size = 4
continuation_indent_size = 8
end_of_line = lf
charset = utf-8
trim_trailing_whitespace = true
insert_final_newline = true

<<<<<<< HEAD
=======
[*.bat]
end_of_line = crlf

[build.gradle]
continuation_indent_size = 4

>>>>>>> d2810f4d
[.idea/codeStyles/*.xml]
indent_size = 2
insert_final_newline = false<|MERGE_RESOLUTION|>--- conflicted
+++ resolved
@@ -9,15 +9,12 @@
 trim_trailing_whitespace = true
 insert_final_newline = true
 
-<<<<<<< HEAD
-=======
 [*.bat]
 end_of_line = crlf
 
 [build.gradle]
 continuation_indent_size = 4
 
->>>>>>> d2810f4d
 [.idea/codeStyles/*.xml]
 indent_size = 2
 insert_final_newline = false