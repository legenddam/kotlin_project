/*
 * This file is part of Bisq.
 *
 * Bisq is free software: you can redistribute it and/or modify it
 * under the terms of the GNU Affero General Public License as published by
 * the Free Software Foundation, either version 3 of the License, or (at
 * your option) any later version.
 *
 * Bisq is distributed in the hope that it will be useful, but WITHOUT
 * ANY WARRANTY; without even the implied warranty of MERCHANTABILITY or
 * FITNESS FOR A PARTICULAR PURPOSE. See the GNU Affero General Public
 * License for more details.
 *
 * You should have received a copy of the GNU Affero General Public License
 * along with Bisq. If not, see <http://www.gnu.org/licenses/>.
 */

package bisq.desktop.main.settings.preferences;

import bisq.desktop.app.BisqApp;
import bisq.desktop.common.view.ActivatableViewAndModel;
import bisq.desktop.common.view.FxmlView;
import bisq.desktop.components.AutoTooltipButton;
import bisq.desktop.components.AutoTooltipLabel;
import bisq.desktop.components.InputTextField;
import bisq.desktop.components.PasswordTextField;
import bisq.desktop.components.TitledGroupBg;
import bisq.desktop.main.overlays.popups.Popup;
import bisq.desktop.util.FormBuilder;
import bisq.desktop.util.GUIUtil;
import bisq.desktop.util.ImageUtil;
import bisq.desktop.util.Layout;

import bisq.core.app.BisqEnvironment;
import bisq.core.btc.BaseCurrencyNetwork;
import bisq.core.dao.DaoFacade;
import bisq.core.dao.governance.asset.AssetService;
import bisq.core.locale.Country;
import bisq.core.locale.CountryUtil;
import bisq.core.locale.CryptoCurrency;
import bisq.core.locale.CurrencyUtil;
import bisq.core.locale.FiatCurrency;
import bisq.core.locale.LanguageUtil;
import bisq.core.locale.Res;
import bisq.core.locale.TradeCurrency;
import bisq.core.provider.fee.FeeService;
import bisq.core.trade.statistics.ReferralIdService;
import bisq.core.user.BlockChainExplorer;
import bisq.core.user.Preferences;
import bisq.core.util.BSFormatter;

import bisq.common.UserThread;
import bisq.common.util.Tuple3;

import org.bitcoinj.core.Coin;

import javax.inject.Inject;

import org.apache.commons.lang3.StringUtils;

import javafx.scene.control.Button;
import javafx.scene.control.ComboBox;
import javafx.scene.control.Label;
import javafx.scene.control.ListCell;
import javafx.scene.control.ListView;
import javafx.scene.control.Separator;
import javafx.scene.control.ToggleButton;
import javafx.scene.image.ImageView;
import javafx.scene.layout.AnchorPane;
import javafx.scene.layout.GridPane;
import javafx.scene.layout.Priority;
import javafx.scene.layout.VBox;

import javafx.geometry.HPos;
import javafx.geometry.Insets;
import javafx.geometry.Orientation;
import javafx.geometry.VPos;

import javafx.beans.value.ChangeListener;

import javafx.collections.FXCollections;
import javafx.collections.ObservableList;

import javafx.util.Callback;
import javafx.util.StringConverter;

import java.util.Arrays;
import java.util.Collections;
import java.util.List;
import java.util.concurrent.TimeUnit;
import java.util.stream.Collectors;

import static bisq.desktop.util.FormBuilder.*;

@FxmlView
public class PreferencesView extends ActivatableViewAndModel<GridPane, PreferencesViewModel> {

    // not supported yet
    //private ComboBox<String> btcDenominationComboBox;
    private ComboBox<BlockChainExplorer> blockChainExplorerComboBox;
    private ComboBox<String> userLanguageComboBox;
    private ComboBox<Country> userCountryComboBox;
    private ComboBox<TradeCurrency> preferredTradeCurrencyComboBox;
    private ComboBox<BaseCurrencyNetwork> selectBaseCurrencyNetworkComboBox;

    private ToggleButton showOwnOffersInOfferBook, useAnimations, sortMarketCurrenciesNumerically, avoidStandbyMode,
            useCustomFee;
    private int gridRow = 0;
    private InputTextField transactionFeeInputTextField, ignoreTradersListInputTextField, referralIdInputTextField, rpcUserTextField;
    private ToggleButton isDaoFullNodeToggleButton;
    private PasswordTextField rpcPwTextField;
    private TitledGroupBg daoOptionsTitledGroupBg;

    private ChangeListener<Boolean> transactionFeeFocusedListener;
    private final Preferences preferences;
    private final FeeService feeService;
    private final ReferralIdService referralIdService;
    private final BisqEnvironment bisqEnvironment;
    private final AssetService assetService;
    private final DaoFacade daoFacade;
    private final BSFormatter formatter;

    private ListView<FiatCurrency> fiatCurrenciesListView;
    private ComboBox<FiatCurrency> fiatCurrenciesComboBox;
    private ListView<CryptoCurrency> cryptoCurrenciesListView;
    private ComboBox<CryptoCurrency> cryptoCurrenciesComboBox;
    private Button resetDontShowAgainButton, resyncDaoButton;
    // private ListChangeListener<TradeCurrency> displayCurrenciesListChangeListener;
    private ObservableList<BlockChainExplorer> blockExplorers;
    private ObservableList<String> languageCodes;
    private ObservableList<Country> countries;
    private ObservableList<FiatCurrency> fiatCurrencies;
    private ObservableList<FiatCurrency> allFiatCurrencies;
    private ObservableList<CryptoCurrency> cryptoCurrencies;
    private ObservableList<CryptoCurrency> allCryptoCurrencies;
    private ObservableList<TradeCurrency> tradeCurrencies;
    private InputTextField deviationInputTextField;
    private ChangeListener<String> deviationListener, ignoreTradersListListener, referralIdListener, rpcUserListener, rpcPwListener;
    private ChangeListener<Boolean> deviationFocusedListener;
    private ChangeListener<Boolean> useCustomFeeCheckboxListener;
    private ChangeListener<Number> transactionFeeChangeListener;


    ///////////////////////////////////////////////////////////////////////////////////////////
    // Constructor, initialisation
    ///////////////////////////////////////////////////////////////////////////////////////////

    @Inject
    public PreferencesView(PreferencesViewModel model, Preferences preferences, FeeService feeService,
                           ReferralIdService referralIdService, BisqEnvironment bisqEnvironment,
                           AssetService assetService, DaoFacade daoFacade, BSFormatter formatter) {
        super(model);
        this.preferences = preferences;
        this.feeService = feeService;
        this.referralIdService = referralIdService;
        this.bisqEnvironment = bisqEnvironment;
        this.assetService = assetService;
        this.daoFacade = daoFacade;
        this.formatter = formatter;
    }

    @Override
    public void initialize() {

        blockExplorers = FXCollections.observableArrayList(preferences.getBlockChainExplorers());
        languageCodes = FXCollections.observableArrayList(LanguageUtil.getUserLanguageCodes());
        countries = FXCollections.observableArrayList(CountryUtil.getAllCountries());
        fiatCurrencies = preferences.getFiatCurrenciesAsObservable();
        cryptoCurrencies = preferences.getCryptoCurrenciesAsObservable();
        tradeCurrencies = preferences.getTradeCurrenciesAsObservable();

        allFiatCurrencies = FXCollections.observableArrayList(CurrencyUtil.getAllSortedFiatCurrencies());
        allFiatCurrencies.removeAll(fiatCurrencies);

        initializeGeneralOptions();
        initializeSeparator();
        initializeDisplayCurrencies();
        initializeDisplayOptions();
        initializeDaoOptions();
    }


    @Override
    protected void activate() {
        // We want to have it updated in case an asset got removed
        allCryptoCurrencies = FXCollections.observableArrayList(CurrencyUtil.getWhiteListedSortedCryptoCurrencies(assetService));
        allCryptoCurrencies.removeAll(cryptoCurrencies);

        activateGeneralOptions();
        activateDisplayCurrencies();
        activateDisplayPreferences();
        activateDaoPreferences();
    }

    @Override
    protected void deactivate() {
        deactivateGeneralOptions();
        deactivateDisplayCurrencies();
        deactivateDisplayPreferences();
        deactivateDaoPreferences();
    }

    ///////////////////////////////////////////////////////////////////////////////////////////
    // Initialize
    ///////////////////////////////////////////////////////////////////////////////////////////

    private void initializeGeneralOptions() {
        TitledGroupBg titledGroupBg = addTitledGroupBg(root, gridRow, 9, Res.get("setting.preferences.general"));
        GridPane.setColumnSpan(titledGroupBg, 1);

        // selectBaseCurrencyNetwork
        selectBaseCurrencyNetworkComboBox = FormBuilder.addComboBox(root, gridRow,
                Res.get("settings.preferences.selectCurrencyNetwork"), Layout.FIRST_ROW_DISTANCE);

        selectBaseCurrencyNetworkComboBox.setButtonCell(GUIUtil.getComboBoxButtonCell(Res.get("settings.preferences.selectCurrencyNetwork"),
                selectBaseCurrencyNetworkComboBox, false));
        selectBaseCurrencyNetworkComboBox.setConverter(new StringConverter<>() {
            @Override
            public String toString(BaseCurrencyNetwork baseCurrencyNetwork) {
                return baseCurrencyNetwork != null ?
                        (baseCurrencyNetwork.getCurrencyName() + "_" + baseCurrencyNetwork.getNetwork())
                        : "";
            }

            @Override
            public BaseCurrencyNetwork fromString(String string) {
                return null;
            }
        });

        userLanguageComboBox = FormBuilder.addComboBox(root, ++gridRow,
                Res.get("shared.language"));
        userCountryComboBox = FormBuilder.addComboBox(root, ++gridRow,
                Res.get("shared.country"));
        userCountryComboBox.setButtonCell(GUIUtil.getComboBoxButtonCell(Res.get("shared.country"), userCountryComboBox,
                false));
        blockChainExplorerComboBox = FormBuilder.addComboBox(root, ++gridRow,
                Res.get("setting.preferences.explorer"));
        blockChainExplorerComboBox.setButtonCell(GUIUtil.getComboBoxButtonCell(Res.get("setting.preferences.explorer"),
                blockChainExplorerComboBox, false));

        Tuple3<Label, InputTextField, ToggleButton> tuple = addTopLabelInputTextFieldSlideToggleButton(root, ++gridRow,
                Res.get("setting.preferences.txFee"), Res.get("setting.preferences.useCustomValue"));
        transactionFeeInputTextField = tuple.second;
        useCustomFee = tuple.third;

        useCustomFeeCheckboxListener = (observable, oldValue, newValue) -> {
            preferences.setUseCustomWithdrawalTxFee(newValue);
            transactionFeeInputTextField.setEditable(newValue);
            if (!newValue) {
                transactionFeeInputTextField.setText(String.valueOf(feeService.getTxFeePerByte().value));
                try {
                    preferences.setWithdrawalTxFeeInBytes(feeService.getTxFeePerByte().value);
                } catch (Exception e) {
                    e.printStackTrace();
                }
            }

            preferences.setUseCustomWithdrawalTxFee(newValue);
        };

        transactionFeeFocusedListener = (o, oldValue, newValue) -> {
            if (oldValue && !newValue) {
                String estimatedFee = String.valueOf(feeService.getTxFeePerByte().value);
                try {
                    int withdrawalTxFeePerByte = Integer.parseInt(transactionFeeInputTextField.getText());
                    final long minFeePerByte = BisqEnvironment.getBaseCurrencyNetwork().getDefaultMinFeePerByte();
                    if (withdrawalTxFeePerByte < minFeePerByte) {
                        new Popup<>().warning(Res.get("setting.preferences.txFeeMin", minFeePerByte)).show();
                        transactionFeeInputTextField.setText(estimatedFee);
                    } else if (withdrawalTxFeePerByte > 5000) {
                        new Popup<>().warning(Res.get("setting.preferences.txFeeTooLarge")).show();
                        transactionFeeInputTextField.setText(estimatedFee);
                    } else {
                        preferences.setWithdrawalTxFeeInBytes(withdrawalTxFeePerByte);
                    }
                } catch (NumberFormatException t) {
                    log.error(t.toString());
                    t.printStackTrace();
                    new Popup<>().warning(Res.get("validation.integerOnly")).show();
                    transactionFeeInputTextField.setText(estimatedFee);
                } catch (Throwable t) {
                    log.error(t.toString());
                    t.printStackTrace();
                    new Popup<>().warning(Res.get("validation.inputError", t.getMessage())).show();
                    transactionFeeInputTextField.setText(estimatedFee);
                }
            }
        };
        transactionFeeChangeListener = (observable, oldValue, newValue) -> transactionFeeInputTextField.setText(String.valueOf(feeService.getTxFeePerByte().value));

        // deviation
        deviationInputTextField = addInputTextField(root, ++gridRow,
                Res.get("setting.preferences.deviation"));

        deviationListener = (observable, oldValue, newValue) -> {
            try {
                double value = formatter.parsePercentStringToDouble(newValue);
                final double maxDeviation = 0.5;
                if (value <= maxDeviation) {
                    preferences.setMaxPriceDistanceInPercent(value);
                } else {
                    new Popup<>().warning(Res.get("setting.preferences.deviationToLarge", maxDeviation * 100)).show();
                    UserThread.runAfter(() -> deviationInputTextField.setText(formatter.formatPercentagePrice(preferences.getMaxPriceDistanceInPercent())), 100, TimeUnit.MILLISECONDS);
                }
            } catch (NumberFormatException t) {
                log.error("Exception at parseDouble deviation: " + t.toString());
                UserThread.runAfter(() -> deviationInputTextField.setText(formatter.formatPercentagePrice(preferences.getMaxPriceDistanceInPercent())), 100, TimeUnit.MILLISECONDS);
            }
        };
        deviationFocusedListener = (observable1, oldValue1, newValue1) -> {
            if (oldValue1 && !newValue1)
                UserThread.runAfter(() -> deviationInputTextField.setText(formatter.formatPercentagePrice(preferences.getMaxPriceDistanceInPercent())), 100, TimeUnit.MILLISECONDS);
        };

        // ignoreTraders
        ignoreTradersListInputTextField = addInputTextField(root, ++gridRow,
                Res.get("setting.preferences.ignorePeers"));
        ignoreTradersListListener = (observable, oldValue, newValue) ->
                preferences.setIgnoreTradersList(Arrays.asList(StringUtils.deleteWhitespace(newValue)
                        .replace(":9999", "").replace(".onion", "")
                        .split(",")));

        // referralId
        referralIdInputTextField = addInputTextField(root, ++gridRow, Res.get("setting.preferences.refererId"));
        referralIdListener = (observable, oldValue, newValue) -> {
            if (!newValue.equals(oldValue))
                referralIdService.setReferralId(newValue);
        };

        // AvoidStandbyModeService
        avoidStandbyMode = addSlideToggleButton(root, ++gridRow,
                Res.get("setting.preferences.avoidStandbyMode"));
    }

    private void initializeSeparator() {
        final Separator separator = new Separator(Orientation.VERTICAL);
        separator.setPadding(new Insets(0, 10, 0, 10));
        GridPane.setColumnIndex(separator, 1);
        GridPane.setHalignment(separator, HPos.CENTER);
        GridPane.setRowIndex(separator, 0);
        GridPane.setRowSpan(separator, GridPane.REMAINING);
        root.getChildren().add(separator);
    }

    private void initializeDisplayCurrencies() {
        int displayCurrenciesGridRowIndex = 0;
        TitledGroupBg titledGroupBg = addTitledGroupBg(root, displayCurrenciesGridRowIndex, 9, Res.get("setting.preferences.currenciesInList"));
        GridPane.setColumnIndex(titledGroupBg, 2);
        GridPane.setColumnSpan(titledGroupBg, 2);


        preferredTradeCurrencyComboBox = FormBuilder.addComboBox(root, displayCurrenciesGridRowIndex++, Res.get("setting.preferences.prefCurrency"),
                Layout.FIRST_ROW_DISTANCE);
        GridPane.setColumnIndex(preferredTradeCurrencyComboBox, 2);

        preferredTradeCurrencyComboBox.setButtonCell(GUIUtil.getTradeCurrencyButtonCell("", "",
                Collections.emptyMap()));
        preferredTradeCurrencyComboBox.setCellFactory(GUIUtil.getTradeCurrencyCellFactory("", "",
                Collections.emptyMap()));
<<<<<<< HEAD

        Tuple3<Label, ListView<FiatCurrency>, VBox> fiatTuple = FormBuilder.addTopLabelListView(root, displayCurrenciesGridRowIndex, Res.get("setting.preferences.displayFiat"));

        int listRowSpan = 6;
        GridPane.setColumnIndex(fiatTuple.third, 2);
        GridPane.setRowSpan(fiatTuple.third, listRowSpan);

=======

        Tuple3<Label, ListView<FiatCurrency>, VBox> fiatTuple = FormBuilder.addTopLabelListView(root, displayCurrenciesGridRowIndex, Res.get("setting.preferences.displayFiat"));

        int listRowSpan = 6;
        GridPane.setColumnIndex(fiatTuple.third, 2);
        GridPane.setRowSpan(fiatTuple.third, listRowSpan);

>>>>>>> 63e15640
        GridPane.setValignment(fiatTuple.third, VPos.TOP);
        GridPane.setMargin(fiatTuple.third, new Insets(10, 0, 0, 0));
        fiatCurrenciesListView = fiatTuple.second;
        fiatCurrenciesListView.setMinHeight(9 * Layout.LIST_ROW_HEIGHT + 2);
        fiatCurrenciesListView.setPrefHeight(10 * Layout.LIST_ROW_HEIGHT + 2);
        Label placeholder = new AutoTooltipLabel(Res.get("setting.preferences.noFiat"));
        placeholder.setWrapText(true);
        fiatCurrenciesListView.setPlaceholder(placeholder);
        fiatCurrenciesListView.setCellFactory(new Callback<>() {
            @Override
            public ListCell<FiatCurrency> call(ListView<FiatCurrency> list) {
                return new ListCell<>() {
                    final Label label = new AutoTooltipLabel();
                    final ImageView icon = ImageUtil.getImageViewById(ImageUtil.REMOVE_ICON);
                    final Button removeButton = new AutoTooltipButton("", icon);
                    final AnchorPane pane = new AnchorPane(label, removeButton);

                    {
                        label.setLayoutY(5);
                        removeButton.setId("icon-button");
                        AnchorPane.setRightAnchor(removeButton, 0d);
                    }

                    @Override
                    public void updateItem(final FiatCurrency item, boolean empty) {
                        super.updateItem(item, empty);
                        if (item != null && !empty) {
                            label.setText(item.getNameAndCode());
                            removeButton.setOnAction(e -> {
                                if (item.equals(preferences.getPreferredTradeCurrency())) {
                                    new Popup<>().warning(Res.get("setting.preferences.cannotRemovePrefCurrency")).show();
                                } else {
                                    preferences.removeFiatCurrency(item);
                                    if (!allFiatCurrencies.contains(item)) {
                                        allFiatCurrencies.add(item);
                                        allFiatCurrencies.sort(TradeCurrency::compareTo);
                                    }
                                }
                            });
                            setGraphic(pane);
                        } else {
                            setGraphic(null);
                            removeButton.setOnAction(null);
                        }
                    }
                };
            }
        });

        Tuple3<Label, ListView<CryptoCurrency>, VBox> cryptoCurrenciesTuple = FormBuilder.addTopLabelListView(root, displayCurrenciesGridRowIndex, Res.get("setting.preferences.displayAltcoins"));

        GridPane.setColumnIndex(cryptoCurrenciesTuple.third, 3);
        GridPane.setRowSpan(cryptoCurrenciesTuple.third, listRowSpan);

        GridPane.setValignment(cryptoCurrenciesTuple.third, VPos.TOP);
        GridPane.setMargin(cryptoCurrenciesTuple.third, new Insets(0, 0, 0, 20));
        cryptoCurrenciesListView = cryptoCurrenciesTuple.second;
        cryptoCurrenciesListView.setMinHeight(9 * Layout.LIST_ROW_HEIGHT + 2);
        cryptoCurrenciesListView.setPrefHeight(10 * Layout.LIST_ROW_HEIGHT + 2);
        placeholder = new AutoTooltipLabel(Res.get("setting.preferences.noAltcoins"));
        placeholder.setWrapText(true);
        cryptoCurrenciesListView.setPlaceholder(placeholder);
        cryptoCurrenciesListView.setCellFactory(new Callback<>() {
            @Override
            public ListCell<CryptoCurrency> call(ListView<CryptoCurrency> list) {
                return new ListCell<>() {
                    final Label label = new AutoTooltipLabel();
                    final ImageView icon = ImageUtil.getImageViewById(ImageUtil.REMOVE_ICON);
                    final Button removeButton = new AutoTooltipButton("", icon);
                    final AnchorPane pane = new AnchorPane(label, removeButton);

                    {
                        label.setLayoutY(5);
                        removeButton.setId("icon-button");
                        AnchorPane.setRightAnchor(removeButton, 0d);
                    }

                    @Override
                    public void updateItem(final CryptoCurrency item, boolean empty) {
                        super.updateItem(item, empty);
                        if (item != null && !empty) {
                            label.setText(item.getNameAndCode());
                            removeButton.setOnAction(e -> {
                                if (item.equals(preferences.getPreferredTradeCurrency())) {
                                    new Popup<>().warning(Res.get("setting.preferences.cannotRemovePrefCurrency")).show();
                                } else {
                                    preferences.removeCryptoCurrency(item);
                                    if (!allCryptoCurrencies.contains(item)) {
                                        allCryptoCurrencies.add(item);
                                        allCryptoCurrencies.sort(TradeCurrency::compareTo);
                                    }
                                }
                            });
                            setGraphic(pane);
                        } else {
                            setGraphic(null);
                            removeButton.setOnAction(null);
                        }
                    }
                };
            }
        });

        fiatCurrenciesComboBox = FormBuilder.addComboBox(root, displayCurrenciesGridRowIndex + listRowSpan);
        GridPane.setColumnIndex(fiatCurrenciesComboBox, 2);
        GridPane.setValignment(fiatCurrenciesComboBox, VPos.TOP);
        fiatCurrenciesComboBox.setPromptText(Res.get("setting.preferences.addFiat"));
        fiatCurrenciesComboBox.setButtonCell(new ListCell<>() {
            @Override
            protected void updateItem(final FiatCurrency item, boolean empty) {
                super.updateItem(item, empty);
                this.setVisible(item != null || !empty);

                if (empty || item == null) {
                    setText(Res.get("setting.preferences.addFiat"));
                } else {
                    setText(item.getNameAndCode());
                }
            }
        });
        fiatCurrenciesComboBox.setConverter(new StringConverter<>() {
            @Override
            public String toString(FiatCurrency tradeCurrency) {
                return tradeCurrency.getNameAndCode();
            }

            @Override
            public FiatCurrency fromString(String s) {
                return null;
            }
        });

        cryptoCurrenciesComboBox = FormBuilder.addComboBox(root, displayCurrenciesGridRowIndex + listRowSpan);
        GridPane.setColumnIndex(cryptoCurrenciesComboBox, 3);
        GridPane.setValignment(cryptoCurrenciesComboBox, VPos.TOP);
        cryptoCurrenciesComboBox.setPromptText(Res.get("setting.preferences.addAltcoin"));
        cryptoCurrenciesComboBox.setButtonCell(new ListCell<>() {
            @Override
            protected void updateItem(final CryptoCurrency item, boolean empty) {
                super.updateItem(item, empty);
                this.setVisible(item != null || !empty);


                if (empty || item == null) {
                    setText(Res.get("setting.preferences.addAltcoin"));
                } else {
                    setText(item.getNameAndCode());
                }
            }
        });
        cryptoCurrenciesComboBox.setConverter(new StringConverter<>() {
            @Override
            public String toString(CryptoCurrency tradeCurrency) {
                return tradeCurrency.getNameAndCode();
            }

            @Override
            public CryptoCurrency fromString(String s) {
                return null;
            }
        });
    }

    private void initializeDisplayOptions() {
        TitledGroupBg titledGroupBg = addTitledGroupBg(root, ++gridRow, 4, Res.get("setting.preferences.displayOptions"), Layout.GROUP_DISTANCE);
        GridPane.setColumnSpan(titledGroupBg, 1);

//        showOwnOffersInOfferBook = addLabelCheckBox(root, gridRow, Res.get("setting.preferences.showOwnOffers"), Layout.FIRST_ROW_AND_GROUP_DISTANCE);
        showOwnOffersInOfferBook = addSlideToggleButton(root, gridRow, Res.get("setting.preferences.showOwnOffers"), Layout.FIRST_ROW_AND_GROUP_DISTANCE);
        useAnimations = addSlideToggleButton(root, ++gridRow, Res.get("setting.preferences.useAnimations"));
        // useStickyMarketPriceCheckBox = addLabelCheckBox(root, ++gridRow, "Use sticky market price:", "").second;
        sortMarketCurrenciesNumerically = addSlideToggleButton(root, ++gridRow, Res.get("setting.preferences.sortWithNumOffers"));
        resetDontShowAgainButton = addButton(root, ++gridRow, Res.get("setting.preferences.resetAllFlags"), 0);
        resetDontShowAgainButton.getStyleClass().add("compact-button");
        resetDontShowAgainButton.setMaxWidth(Double.MAX_VALUE);
        GridPane.setHgrow(resetDontShowAgainButton, Priority.ALWAYS);
        GridPane.setColumnIndex(resetDontShowAgainButton, 0);
    }

    private void initializeDaoOptions() {
        daoOptionsTitledGroupBg = addTitledGroupBg(root, ++gridRow, 1, Res.get("setting.preferences.daoOptions"), Layout.GROUP_DISTANCE);
<<<<<<< HEAD
        resyncDaoButton = addButton(root, gridRow, Res.get("setting.preferences.dao.resync.label"), Layout.FIRST_ROW_AND_GROUP_DISTANCE);
=======
        resyncDaoButton = addButton(root, gridRow, Res.get("setting.preferences.dao.resync.label"), Layout.TWICE_FIRST_ROW_AND_GROUP_DISTANCE);
>>>>>>> 63e15640
        resyncDaoButton.setMaxWidth(Double.MAX_VALUE);
        GridPane.setHgrow(resyncDaoButton, Priority.ALWAYS);

        isDaoFullNodeToggleButton = addSlideToggleButton(root, ++gridRow, Res.get("setting.preferences.dao.isDaoFullNode"));
        rpcUserTextField = addInputTextField(root, ++gridRow, Res.getWithCol("setting.preferences.dao.rpcUser"));
        rpcUserTextField.setVisible(false);
        rpcUserTextField.setManaged(false);
        rpcPwTextField = addPasswordTextField(root, ++gridRow, Res.getWithCol("setting.preferences.dao.rpcPw"));
        rpcPwTextField.setVisible(false);
        rpcPwTextField.setManaged(false);

        rpcUserListener = (observable, oldValue, newValue) -> preferences.setRpcUser(rpcUserTextField.getText());
        rpcPwListener = (observable, oldValue, newValue) -> preferences.setRpcPw(rpcPwTextField.getText());
    }


    ///////////////////////////////////////////////////////////////////////////////////////////
    // Activate
    ///////////////////////////////////////////////////////////////////////////////////////////

    private void activateGeneralOptions() {
        List<BaseCurrencyNetwork> baseCurrencyNetworks = Arrays.asList(BaseCurrencyNetwork.values());

        // We allow switching to testnet to make it easier for users to test the testnet DAO version
        baseCurrencyNetworks = baseCurrencyNetworks.stream()
                .filter(BaseCurrencyNetwork::isBitcoin)
                .filter(e -> !e.isRegtest())
                .collect(Collectors.toList());
        selectBaseCurrencyNetworkComboBox.setItems(FXCollections.observableArrayList(baseCurrencyNetworks));
        selectBaseCurrencyNetworkComboBox.setOnAction(e -> onSelectNetwork());
        selectBaseCurrencyNetworkComboBox.getSelectionModel().select(BisqEnvironment.getBaseCurrencyNetwork());

        boolean useCustomWithdrawalTxFee = preferences.isUseCustomWithdrawalTxFee();
        useCustomFee.setSelected(useCustomWithdrawalTxFee);

        transactionFeeInputTextField.setEditable(useCustomWithdrawalTxFee);
        if (!useCustomWithdrawalTxFee) {
            transactionFeeInputTextField.setText(String.valueOf(feeService.getTxFeePerByte().value));
            feeService.feeUpdateCounterProperty().addListener(transactionFeeChangeListener);
        }

        transactionFeeInputTextField.setText(String.valueOf(getTxFeeForWithdrawalPerByte()));
        ignoreTradersListInputTextField.setText(preferences.getIgnoreTradersList().stream().collect(Collectors.joining(", ")));
        referralIdService.getOptionalReferralId().ifPresent(referralId -> referralIdInputTextField.setText(referralId));
        referralIdInputTextField.setPromptText(Res.get("setting.preferences.refererId.prompt"));
        userLanguageComboBox.setItems(languageCodes);
        userLanguageComboBox.getSelectionModel().select(preferences.getUserLanguage());
        userLanguageComboBox.setConverter(new StringConverter<>() {
            @Override
            public String toString(String code) {
                return LanguageUtil.getDisplayName(code);
            }

            @Override
            public String fromString(String string) {
                return null;
            }
        });

        userLanguageComboBox.setOnAction(e -> {
            String selectedItem = userLanguageComboBox.getSelectionModel().getSelectedItem();
            if (selectedItem != null) {
                preferences.setUserLanguage(selectedItem);
                new Popup<>().information(Res.get("settings.preferences.languageChange"))
                        .closeButtonText(Res.get("shared.ok"))
                        .show();

                if (model.needsArbitrationLanguageWarning()) {
                    new Popup<>().warning(Res.get("settings.preferences.arbitrationLanguageWarning",
                            model.getArbitrationLanguages()))
                            .closeButtonText(Res.get("shared.ok"))
                            .show();
                }
            }
            // Should we apply the changed currency immediately to the language list?
            // If so and the user selects a unknown language he might get lost and it is hard to find
            // again the language he understands
           /* if (selectedItem != null && !selectedItem.equals(preferences.getUserLanguage())) {
                preferences.setUserLanguage(selectedItem);
                UserThread.execute(() -> {
                    languageCodes.clear();
                    languageCodes.addAll(LanguageUtil.getAllLanguageCodes());
                    userLanguageComboBox.getSelectionModel().select(preferences.getUserLanguage());
                });
            }*/
        });

        userCountryComboBox.setItems(countries);
        userCountryComboBox.getSelectionModel().select(preferences.getUserCountry());
        userCountryComboBox.setConverter(new StringConverter<>() {
            @Override
            public String toString(Country country) {
                return CountryUtil.getNameByCode(country.code);
            }

            @Override
            public Country fromString(String string) {
                return null;
            }
        });
        userCountryComboBox.setOnAction(e -> {
            Country country = userCountryComboBox.getSelectionModel().getSelectedItem();
            if (country != null) {
                preferences.setUserCountry(country);
            }
        });

        blockChainExplorerComboBox.setItems(blockExplorers);
        blockChainExplorerComboBox.getSelectionModel().select(preferences.getBlockChainExplorer());
        blockChainExplorerComboBox.setConverter(new StringConverter<>() {
            @Override
            public String toString(BlockChainExplorer blockChainExplorer) {
                return blockChainExplorer.name;
            }

            @Override
            public BlockChainExplorer fromString(String string) {
                return null;
            }
        });
        blockChainExplorerComboBox.setOnAction(e -> preferences.setBlockChainExplorer(blockChainExplorerComboBox.getSelectionModel().getSelectedItem()));

        deviationInputTextField.setText(formatter.formatPercentagePrice(preferences.getMaxPriceDistanceInPercent()));
        deviationInputTextField.textProperty().addListener(deviationListener);
        deviationInputTextField.focusedProperty().addListener(deviationFocusedListener);

        transactionFeeInputTextField.focusedProperty().addListener(transactionFeeFocusedListener);
        ignoreTradersListInputTextField.textProperty().addListener(ignoreTradersListListener);
        useCustomFee.selectedProperty().addListener(useCustomFeeCheckboxListener);
        referralIdInputTextField.textProperty().addListener(referralIdListener);
    }

    private Coin getTxFeeForWithdrawalPerByte() {
        Coin fee = (preferences.isUseCustomWithdrawalTxFee()) ?
                Coin.valueOf(preferences.getWithdrawalTxFeeInBytes()) :
                feeService.getTxFeePerByte();
        log.info("tx fee = " + fee.toFriendlyString());
        return fee;
    }

    private void activateDisplayCurrencies() {
        preferredTradeCurrencyComboBox.setItems(tradeCurrencies);
        preferredTradeCurrencyComboBox.getSelectionModel().select(preferences.getPreferredTradeCurrency());
        preferredTradeCurrencyComboBox.setVisibleRowCount(25);
        preferredTradeCurrencyComboBox.setOnAction(e -> {
            TradeCurrency selectedItem = preferredTradeCurrencyComboBox.getSelectionModel().getSelectedItem();
            if (selectedItem != null)
                preferences.setPreferredTradeCurrency(selectedItem);
        });

        fiatCurrenciesComboBox.setItems(allFiatCurrencies);
        fiatCurrenciesListView.setItems(fiatCurrencies);
        fiatCurrenciesComboBox.setOnHiding(e -> {
            FiatCurrency selectedItem = fiatCurrenciesComboBox.getSelectionModel().getSelectedItem();
            if (selectedItem != null) {
                preferences.addFiatCurrency(selectedItem);
                if (allFiatCurrencies.contains(selectedItem)) {
                    UserThread.execute(() -> {
                        fiatCurrenciesComboBox.getSelectionModel().clearSelection();
                        allFiatCurrencies.remove(selectedItem);

                    });
                }
            }
        });
        cryptoCurrenciesComboBox.setItems(allCryptoCurrencies);
        cryptoCurrenciesListView.setItems(cryptoCurrencies);
        cryptoCurrenciesComboBox.setOnHiding(e -> {
            CryptoCurrency selectedItem = cryptoCurrenciesComboBox.getSelectionModel().getSelectedItem();
            if (selectedItem != null) {
                preferences.addCryptoCurrency(selectedItem);
                if (allCryptoCurrencies.contains(selectedItem)) {
                    UserThread.execute(() -> {
                        cryptoCurrenciesComboBox.getSelectionModel().clearSelection();
                        allCryptoCurrencies.remove(selectedItem);

                    });
                }
            }
        });
    }

    private void activateDisplayPreferences() {
        showOwnOffersInOfferBook.setSelected(preferences.isShowOwnOffersInOfferBook());
        showOwnOffersInOfferBook.setOnAction(e -> preferences.setShowOwnOffersInOfferBook(showOwnOffersInOfferBook.isSelected()));

        useAnimations.setSelected(preferences.isUseAnimations());
        useAnimations.setOnAction(e -> preferences.setUseAnimations(useAnimations.isSelected()));

        // useStickyMarketPriceCheckBox.setSelected(preferences.isUseStickyMarketPrice());
        // useStickyMarketPriceCheckBox.setOnAction(e -> preferences.setUseStickyMarketPrice(useStickyMarketPriceCheckBox.isSelected()));

        sortMarketCurrenciesNumerically.setSelected(preferences.isSortMarketCurrenciesNumerically());
        sortMarketCurrenciesNumerically.setOnAction(e -> preferences.setSortMarketCurrenciesNumerically(sortMarketCurrenciesNumerically.isSelected()));

        resetDontShowAgainButton.setOnAction(e -> preferences.resetDontShowAgain());

        // We use opposite property (useStandbyMode) in preferences to have the default value (false) set as we want it,
        // so users who update gets set avoidStandbyMode=true (useStandbyMode=false)
        avoidStandbyMode.setSelected(!preferences.isUseStandbyMode());
        avoidStandbyMode.setOnAction(e -> preferences.setUseStandbyMode(!avoidStandbyMode.isSelected()));
    }

    private void activateDaoPreferences() {
        boolean daoFullNode = preferences.isDaoFullNode();
        isDaoFullNodeToggleButton.setSelected(daoFullNode);
        String rpcUser = preferences.getRpcUser();
        String rpcPw = preferences.getRpcPw();
        if (daoFullNode && (rpcUser == null || rpcUser.isEmpty() || rpcPw == null || rpcPw.isEmpty())) {
            log.warn("You have full DAO node selected but have not provided the rpc username and password. We reset daoFullNode to false");
            isDaoFullNodeToggleButton.setSelected(false);
        }
        rpcUserTextField.setText(rpcUser);
        rpcPwTextField.setText(rpcPw);
        updateDaoFields();

        resyncDaoButton.setOnAction(e -> daoFacade.resyncDao(() ->
                new Popup<>().attention(Res.get("setting.preferences.dao.resync.popup"))
                        .useShutDownButton()
                        .hideCloseButton()
                        .show()));

        isDaoFullNodeToggleButton.setOnAction(e -> {
            String key = "daoFullModeInfoShown";
            if (isDaoFullNodeToggleButton.isSelected() && preferences.showAgain(key)) {
                String url = "https://bisq.network/docs/dao-full-node";
                new Popup<>().backgroundInfo(Res.get("setting.preferences.dao.fullNodeInfo", url))
                        .onAction(() -> GUIUtil.openWebPage(url))
                        .actionButtonText(Res.get("setting.preferences.dao.fullNodeInfo.ok"))
                        .closeButtonText(Res.get("setting.preferences.dao.fullNodeInfo.cancel"))
                        .onClose(() -> UserThread.execute(() -> {
                            isDaoFullNodeToggleButton.setSelected(false);
                            updateDaoFields();
                        }))
                        .dontShowAgainId(key)
                        .width(800)
                        .show();
            }

            updateDaoFields();
        });

        rpcUserTextField.textProperty().addListener(rpcUserListener);
        rpcPwTextField.textProperty().addListener(rpcPwListener);
    }

    private void updateDaoFields() {
        boolean isDaoFullNode = isDaoFullNodeToggleButton.isSelected();
        GridPane.setRowSpan(daoOptionsTitledGroupBg, isDaoFullNode ? 4 : 2);
        rpcUserTextField.setVisible(isDaoFullNode);
        rpcUserTextField.setManaged(isDaoFullNode);
        rpcPwTextField.setVisible(isDaoFullNode);
        rpcPwTextField.setManaged(isDaoFullNode);
        preferences.setDaoFullNode(isDaoFullNode);
        if (!isDaoFullNode) {
            rpcPwTextField.clear();
            rpcUserTextField.clear();
        }
    }

    private void onSelectNetwork() {
        if (selectBaseCurrencyNetworkComboBox.getSelectionModel().getSelectedItem() != BisqEnvironment.getBaseCurrencyNetwork())
            selectNetwork();
    }

    private void selectNetwork() {
        new Popup().warning(Res.get("settings.net.needRestart"))
                .onAction(() -> {
                    bisqEnvironment.saveBaseCryptoNetwork(selectBaseCurrencyNetworkComboBox.getSelectionModel().getSelectedItem());
                    UserThread.runAfter(BisqApp.getShutDownHandler(), 500, TimeUnit.MILLISECONDS);
                })
                .actionButtonText(Res.get("shared.shutDown"))
                .closeButtonText(Res.get("shared.cancel"))
                .onClose(() -> selectBaseCurrencyNetworkComboBox.getSelectionModel().select(BisqEnvironment.getBaseCurrencyNetwork()))
                .show();
    }

    ///////////////////////////////////////////////////////////////////////////////////////////
    // Deactivate
    ///////////////////////////////////////////////////////////////////////////////////////////

    private void deactivateGeneralOptions() {
        selectBaseCurrencyNetworkComboBox.setOnAction(null);
        userLanguageComboBox.setOnAction(null);
        userCountryComboBox.setOnAction(null);
        blockChainExplorerComboBox.setOnAction(null);
        deviationInputTextField.textProperty().removeListener(deviationListener);
        deviationInputTextField.focusedProperty().removeListener(deviationFocusedListener);
        transactionFeeInputTextField.focusedProperty().removeListener(transactionFeeFocusedListener);
        if (transactionFeeChangeListener != null)
            feeService.feeUpdateCounterProperty().removeListener(transactionFeeChangeListener);
        ignoreTradersListInputTextField.textProperty().removeListener(ignoreTradersListListener);
        useCustomFee.selectedProperty().removeListener(useCustomFeeCheckboxListener);
        referralIdInputTextField.textProperty().removeListener(referralIdListener);
    }

    private void deactivateDisplayCurrencies() {
        preferredTradeCurrencyComboBox.setOnAction(null);
    }

    private void deactivateDisplayPreferences() {
        useAnimations.setOnAction(null);
        // useStickyMarketPriceCheckBox.setOnAction(null);
        sortMarketCurrenciesNumerically.setOnAction(null);
        showOwnOffersInOfferBook.setOnAction(null);
        resetDontShowAgainButton.setOnAction(null);
        avoidStandbyMode.setOnAction(null);
    }

    private void deactivateDaoPreferences() {
        resyncDaoButton.setOnAction(null);
        isDaoFullNodeToggleButton.setOnAction(null);
        rpcUserTextField.textProperty().removeListener(rpcUserListener);
        rpcPwTextField.textProperty().removeListener(rpcUserListener);
    }
}<|MERGE_RESOLUTION|>--- conflicted
+++ resolved
@@ -358,7 +358,6 @@
                 Collections.emptyMap()));
         preferredTradeCurrencyComboBox.setCellFactory(GUIUtil.getTradeCurrencyCellFactory("", "",
                 Collections.emptyMap()));
-<<<<<<< HEAD
 
         Tuple3<Label, ListView<FiatCurrency>, VBox> fiatTuple = FormBuilder.addTopLabelListView(root, displayCurrenciesGridRowIndex, Res.get("setting.preferences.displayFiat"));
 
@@ -366,15 +365,6 @@
         GridPane.setColumnIndex(fiatTuple.third, 2);
         GridPane.setRowSpan(fiatTuple.third, listRowSpan);
 
-=======
-
-        Tuple3<Label, ListView<FiatCurrency>, VBox> fiatTuple = FormBuilder.addTopLabelListView(root, displayCurrenciesGridRowIndex, Res.get("setting.preferences.displayFiat"));
-
-        int listRowSpan = 6;
-        GridPane.setColumnIndex(fiatTuple.third, 2);
-        GridPane.setRowSpan(fiatTuple.third, listRowSpan);
-
->>>>>>> 63e15640
         GridPane.setValignment(fiatTuple.third, VPos.TOP);
         GridPane.setMargin(fiatTuple.third, new Insets(10, 0, 0, 0));
         fiatCurrenciesListView = fiatTuple.second;
@@ -556,11 +546,7 @@
 
     private void initializeDaoOptions() {
         daoOptionsTitledGroupBg = addTitledGroupBg(root, ++gridRow, 1, Res.get("setting.preferences.daoOptions"), Layout.GROUP_DISTANCE);
-<<<<<<< HEAD
-        resyncDaoButton = addButton(root, gridRow, Res.get("setting.preferences.dao.resync.label"), Layout.FIRST_ROW_AND_GROUP_DISTANCE);
-=======
         resyncDaoButton = addButton(root, gridRow, Res.get("setting.preferences.dao.resync.label"), Layout.TWICE_FIRST_ROW_AND_GROUP_DISTANCE);
->>>>>>> 63e15640
         resyncDaoButton.setMaxWidth(Double.MAX_VALUE);
         GridPane.setHgrow(resyncDaoButton, Priority.ALWAYS);
 
