--- conflicted
+++ resolved
@@ -20,7 +20,6 @@
 import bisq.desktop.components.TextFieldWithCopyIcon;
 import bisq.desktop.main.MainView;
 import bisq.desktop.main.overlays.Overlay;
-import bisq.desktop.util.FormBuilder;
 import bisq.desktop.util.Layout;
 
 import bisq.core.arbitration.DisputeManager;
@@ -123,15 +122,6 @@
         String toSpend = " " + Res.get("shared.toSpend");
         String offerType = Res.get("shared.offerType");
         if (tradeManager.isBuyer(offer)) {
-<<<<<<< HEAD
-            FormBuilder.addTopLabelTextField(gridPane, rowIndex, offerType,
-                    formatter.getDirectionForBuyer(myOffer, offer.getCurrencyCode()), Layout.FIRST_ROW_DISTANCE);
-            fiatDirectionInfo = toSpend;
-            btcDirectionInfo = toReceive;
-        } else {
-            FormBuilder.addTopLabelTextField(gridPane, rowIndex, offerType,
-                    formatter.getDirectionForSeller(myOffer, offer.getCurrencyCode()), Layout.FIRST_ROW_DISTANCE);
-=======
             addConfirmationLabelLabel(gridPane, rowIndex, offerType,
                     formatter.getDirectionForBuyer(myOffer, offer.getCurrencyCode()), Layout.TWICE_FIRST_ROW_DISTANCE);
             fiatDirectionInfo = toSpend;
@@ -139,21 +129,10 @@
         } else {
             addConfirmationLabelLabel(gridPane, rowIndex, offerType,
                     formatter.getDirectionForSeller(myOffer, offer.getCurrencyCode()), Layout.TWICE_FIRST_ROW_DISTANCE);
->>>>>>> 63e15640
             fiatDirectionInfo = toReceive;
             btcDirectionInfo = toSpend;
         }
 
-<<<<<<< HEAD
-        FormBuilder.addTopLabelTextField(gridPane, ++rowIndex, Res.get("shared.btcAmount") + btcDirectionInfo,
-                formatter.formatCoinWithCode(trade.getTradeAmount()));
-        FormBuilder.addTopLabelTextField(gridPane, ++rowIndex,
-                formatter.formatVolumeLabel(offer.getCurrencyCode()) + fiatDirectionInfo,
-                formatter.formatVolumeWithCode(trade.getTradeVolume()));
-        FormBuilder.addTopLabelTextField(gridPane, ++rowIndex, Res.get("shared.tradePrice"),
-                formatter.formatPrice(trade.getTradePrice()));
-        FormBuilder.addTopLabelTextField(gridPane, ++rowIndex, Res.get("shared.paymentMethod"),
-=======
         addConfirmationLabelLabel(gridPane, ++rowIndex, Res.get("shared.btcAmount") + btcDirectionInfo,
                 formatter.formatCoinWithCode(trade.getTradeAmount()));
         addConfirmationLabelLabel(gridPane, ++rowIndex,
@@ -162,7 +141,6 @@
         addConfirmationLabelLabel(gridPane, ++rowIndex, Res.get("shared.tradePrice"),
                 formatter.formatPrice(trade.getTradePrice()));
         addConfirmationLabelLabel(gridPane, ++rowIndex, Res.get("shared.paymentMethod"),
->>>>>>> 63e15640
                 Res.get(offer.getPaymentMethod().getId()));
 
         // second group
@@ -206,15 +184,9 @@
             rows++;
 
         addTitledGroupBg(gridPane, ++rowIndex, rows, Res.get("shared.details"), Layout.GROUP_DISTANCE);
-<<<<<<< HEAD
-        addTopLabelTextFieldWithCopyIcon(gridPane, rowIndex, Res.get("shared.tradeId"),
-                trade.getId(), Layout.FIRST_ROW_AND_GROUP_DISTANCE);
-        FormBuilder.addTopLabelTextField(gridPane, ++rowIndex, Res.get("tradeDetailsWindow.tradeDate"),
-=======
         addConfirmationLabelTextFieldWithCopyIcon(gridPane, rowIndex, Res.get("shared.tradeId"),
                 trade.getId(), Layout.TWICE_FIRST_ROW_AND_GROUP_DISTANCE);
         addConfirmationLabelLabel(gridPane, ++rowIndex, Res.get("tradeDetailsWindow.tradeDate"),
->>>>>>> 63e15640
                 formatter.formatDateTime(trade.getDate()));
         String securityDeposit = Res.getWithColAndCap("shared.buyer") +
                 " " +
@@ -223,25 +195,11 @@
                 Res.getWithColAndCap("shared.seller") +
                 " " +
                 formatter.formatCoinWithCode(offer.getSellerSecurityDeposit());
-<<<<<<< HEAD
-        FormBuilder.addTopLabelTextField(gridPane, ++rowIndex, Res.getWithCol("shared.securityDeposit"), securityDeposit);
-=======
         addConfirmationLabelLabel(gridPane, ++rowIndex, Res.get("shared.securityDeposit"), securityDeposit);
->>>>>>> 63e15640
 
         String txFee = Res.get("shared.makerTxFee", formatter.formatCoinWithCode(offer.getTxFee())) +
                 " / " +
                 Res.get("shared.takerTxFee", formatter.formatCoinWithCode(offer.getTxFee().multiply(3L)));
-<<<<<<< HEAD
-        FormBuilder.addTopLabelTextField(gridPane, ++rowIndex, Res.get("tradeDetailsWindow.txFee"), txFee);
-
-        if (trade.getArbitratorNodeAddress() != null)
-            addTopLabelTextFieldWithCopyIcon(gridPane, ++rowIndex, Res.get("shared.arbitrator"),
-                    trade.getArbitratorNodeAddress().getFullAddress());
-
-        if (trade.getTradingPeerNodeAddress() != null)
-            addTopLabelTextFieldWithCopyIcon(gridPane, ++rowIndex, Res.get("tradeDetailsWindow.tradingPeersOnion"),
-=======
         addConfirmationLabelLabel(gridPane, ++rowIndex, Res.get("tradeDetailsWindow.txFee"), txFee);
 
         if (trade.getArbitratorNodeAddress() != null)
@@ -250,36 +208,23 @@
 
         if (trade.getTradingPeerNodeAddress() != null)
             addConfirmationLabelTextFieldWithCopyIcon(gridPane, ++rowIndex, Res.get("tradeDetailsWindow.tradingPeersOnion"),
->>>>>>> 63e15640
                     trade.getTradingPeerNodeAddress().getFullAddress());
 
         if (contract != null) {
             if (buyerPaymentAccountPayload != null) {
-<<<<<<< HEAD
-                TextFieldWithCopyIcon tf = addTopLabelTextFieldWithCopyIcon(gridPane, ++rowIndex,
-=======
                 TextFieldWithCopyIcon tf = addConfirmationLabelTextFieldWithCopyIcon(gridPane, ++rowIndex,
->>>>>>> 63e15640
                         Res.get("shared.paymentDetails", Res.get("shared.buyer")),
                         buyerPaymentAccountPayload.getPaymentDetails()).second;
                 tf.setTooltip(new Tooltip(tf.getText()));
             }
             if (sellerPaymentAccountPayload != null) {
-<<<<<<< HEAD
-                TextFieldWithCopyIcon tf = addTopLabelTextFieldWithCopyIcon(gridPane, ++rowIndex,
-=======
                 TextFieldWithCopyIcon tf = addConfirmationLabelTextFieldWithCopyIcon(gridPane, ++rowIndex,
->>>>>>> 63e15640
                         Res.get("shared.paymentDetails", Res.get("shared.seller")),
                         sellerPaymentAccountPayload.getPaymentDetails()).second;
                 tf.setTooltip(new Tooltip(tf.getText()));
             }
             if (buyerPaymentAccountPayload == null && sellerPaymentAccountPayload == null)
-<<<<<<< HEAD
-                FormBuilder.addTopLabelTextField(gridPane, ++rowIndex, Res.get("shared.paymentMethod"),
-=======
                 addConfirmationLabelLabel(gridPane, ++rowIndex, Res.get("shared.paymentMethod"),
->>>>>>> 63e15640
                         Res.get(contract.getPaymentMethodId()));
         }
 
@@ -298,11 +243,7 @@
                     disputeManager.findOwnDispute(trade.getId()).get().getDisputePayoutTxId());
 
         if (contract != null) {
-<<<<<<< HEAD
-            Button viewContractButton = addTopLabelButton(gridPane, ++rowIndex, Res.get("shared.contractAsJson"),
-=======
             Button viewContractButton = addConfirmationLabelButton(gridPane, ++rowIndex, Res.get("shared.contractAsJson"),
->>>>>>> 63e15640
                     Res.get("shared.viewContractAsJson"), 0).second;
             viewContractButton.setDefaultButton(false);
             viewContractButton.setOnAction(e -> {
@@ -337,11 +278,7 @@
         }
 
         if (trade.hasFailed()) {
-<<<<<<< HEAD
-            textArea = addTopLabelTextArea(gridPane, ++rowIndex, Res.get("shared.errorMessage"), "").second;
-=======
             textArea = addConfirmationLabelTextArea(gridPane, ++rowIndex, Res.get("shared.errorMessage"), "", 0).second;
->>>>>>> 63e15640
             textArea.setText(trade.getErrorMessage());
             textArea.setEditable(false);
 
@@ -355,12 +292,7 @@
             textArea.scrollTopProperty().addListener(changeListener);
             textArea.setScrollTop(30);
 
-<<<<<<< HEAD
-            TextField state = FormBuilder.addTopLabelTextField(gridPane, ++rowIndex, Res.get("tradeDetailsWindow.tradeState")).second;
-            state.setText(trade.getState().getPhase().name());
-=======
             addConfirmationLabelLabel(gridPane, ++rowIndex, Res.get("tradeDetailsWindow.tradeState"), trade.getState().getPhase().name());
->>>>>>> 63e15640
         }
 
         Button closeButton = addButtonAfterGroup(gridPane, ++rowIndex, Res.get("shared.close"));
