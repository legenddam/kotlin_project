--- conflicted
+++ resolved
@@ -19,7 +19,6 @@
 
 import bisq.desktop.main.MainView;
 import bisq.desktop.main.overlays.Overlay;
-import bisq.desktop.util.FormBuilder;
 import bisq.desktop.util.Layout;
 
 import bisq.core.arbitration.Dispute;
@@ -118,20 +117,6 @@
 
         PaymentAccountPayload sellerPaymentAccountPayload = contract.getSellerPaymentAccountPayload();
         addTitledGroupBg(gridPane, ++rowIndex, rows, Res.get("contractWindow.title"));
-<<<<<<< HEAD
-        addTopLabelTextFieldWithCopyIcon(gridPane, rowIndex, Res.getWithCol("shared.offerId"), offer.getId(),
-                Layout.FIRST_ROW_DISTANCE).second.setMouseTransparent(false);
-        FormBuilder.addTopLabelTextField(gridPane, ++rowIndex, Res.get("contractWindow.dates"),
-                formatter.formatDateTime(offer.getDate()) + " / " + formatter.formatDateTime(dispute.getTradeDate()));
-        String currencyCode = offer.getCurrencyCode();
-        FormBuilder.addTopLabelTextField(gridPane, ++rowIndex, Res.getWithCol("shared.offerType"),
-                formatter.getDirectionBothSides(offer.getDirection(), currencyCode));
-        FormBuilder.addTopLabelTextField(gridPane, ++rowIndex, Res.getWithCol("shared.tradePrice"),
-                formatter.formatPrice(contract.getTradePrice()));
-        FormBuilder.addTopLabelTextField(gridPane, ++rowIndex, Res.getWithCol("shared.tradeAmount"),
-                formatter.formatCoinWithCode(contract.getTradeAmount()));
-        FormBuilder.addTopLabelTextField(gridPane, ++rowIndex, formatter.formatVolumeLabel(currencyCode, ":"),
-=======
         addConfirmationLabelTextFieldWithCopyIcon(gridPane, rowIndex, Res.get("shared.offerId"), offer.getId(),
                 Layout.FIRST_ROW_DISTANCE).second.setMouseTransparent(false);
         addConfirmationLabelLabel(gridPane, ++rowIndex, Res.get("contractWindow.dates"),
@@ -144,7 +129,6 @@
         addConfirmationLabelLabel(gridPane, ++rowIndex, Res.get("shared.tradeAmount"),
                 formatter.formatCoinWithCode(contract.getTradeAmount()));
         addConfirmationLabelLabel(gridPane, ++rowIndex, formatter.formatVolumeLabel(currencyCode, ":"),
->>>>>>> 63e15640
                 formatter.formatVolumeWithCode(contract.getTradePrice().getVolumeByAmount(contract.getTradeAmount())));
         String securityDeposit = Res.getWithColAndCap("shared.buyer") +
                 " " +
@@ -153,24 +137,6 @@
                 Res.getWithColAndCap("shared.seller") +
                 " " +
                 formatter.formatCoinWithCode(offer.getSellerSecurityDeposit());
-<<<<<<< HEAD
-        FormBuilder.addTopLabelTextField(gridPane, ++rowIndex, Res.getWithCol("shared.securityDeposit"), securityDeposit);
-        addTopLabelTextFieldWithCopyIcon(gridPane, ++rowIndex, Res.get("contractWindow.btcAddresses"),
-                contract.getBuyerPayoutAddressString() + " / " +
-                        contract.getSellerPayoutAddressString()).second.setMouseTransparent(false);
-        addTopLabelTextFieldWithCopyIcon(gridPane, ++rowIndex, Res.get("contractWindow.onions"),
-                contract.getBuyerNodeAddress().getFullAddress() + " / " + contract.getSellerNodeAddress().getFullAddress());
-
-        addTopLabelTextFieldWithCopyIcon(gridPane, ++rowIndex, Res.get("contractWindow.numDisputes"),
-                disputeManager.getNrOfDisputes(true, contract) + " / " + disputeManager.getNrOfDisputes(false, contract));
-
-        addTopLabelTextFieldWithCopyIcon(gridPane, ++rowIndex, Res.get("shared.paymentDetails", Res.get("shared.buyer")),
-                contract.getBuyerPaymentAccountPayload().getPaymentDetails()).second.setMouseTransparent(false);
-        addTopLabelTextFieldWithCopyIcon(gridPane, ++rowIndex, Res.get("shared.paymentDetails", Res.get("shared.seller")),
-                sellerPaymentAccountPayload.getPaymentDetails()).second.setMouseTransparent(false);
-
-        addTopLabelTextFieldWithCopyIcon(gridPane, ++rowIndex, Res.get("shared.arbitrator"), contract.getArbitratorNodeAddress().getFullAddress());
-=======
         addConfirmationLabelLabel(gridPane, ++rowIndex, Res.get("shared.securityDeposit"), securityDeposit);
         addConfirmationLabelTextFieldWithCopyIcon(gridPane, ++rowIndex, Res.get("contractWindow.btcAddresses"),
                 contract.getBuyerPayoutAddressString() + " / " +
@@ -187,7 +153,6 @@
                 sellerPaymentAccountPayload.getPaymentDetails()).second.setMouseTransparent(false);
 
         addConfirmationLabelTextFieldWithCopyIcon(gridPane, ++rowIndex, Res.get("shared.arbitrator"), contract.getArbitratorNodeAddress().getFullAddress());
->>>>>>> 63e15640
 
         if (showAcceptedCountryCodes) {
             String countries;
@@ -198,29 +163,17 @@
                 countries = CountryUtil.getCodesString(acceptedCountryCodes);
                 tooltip = new Tooltip(CountryUtil.getNamesByCodesString(acceptedCountryCodes));
             }
-<<<<<<< HEAD
-            TextField acceptedCountries = FormBuilder.addTopLabelTextField(gridPane, ++rowIndex, Res.getWithCol("shared.acceptedTakerCountries"), countries).second;
-=======
             Label acceptedCountries = addConfirmationLabelLabel(gridPane, ++rowIndex, Res.get("shared.acceptedTakerCountries"), countries).second;
->>>>>>> 63e15640
             if (tooltip != null) acceptedCountries.setTooltip(new Tooltip());
         }
 
         if (showAcceptedBanks) {
             if (offer.getPaymentMethod().equals(PaymentMethod.SAME_BANK)) {
-<<<<<<< HEAD
-                FormBuilder.addTopLabelTextField(gridPane, ++rowIndex, Res.getWithCol("shared.bankName"), acceptedBanks.get(0));
-            } else if (offer.getPaymentMethod().equals(PaymentMethod.SPECIFIC_BANKS)) {
-                String value = Joiner.on(", ").join(acceptedBanks);
-                Tooltip tooltip = new Tooltip(Res.getWithCol("shared.acceptedBanks") + value);
-                TextField acceptedBanksTextField = FormBuilder.addTopLabelTextField(gridPane, ++rowIndex, Res.getWithCol("shared.acceptedBanks"), value).second;
-=======
                 addConfirmationLabelLabel(gridPane, ++rowIndex, Res.get("shared.bankName"), acceptedBanks.get(0));
             } else if (offer.getPaymentMethod().equals(PaymentMethod.SPECIFIC_BANKS)) {
                 String value = Joiner.on(", ").join(acceptedBanks);
                 Tooltip tooltip = new Tooltip(Res.get("shared.acceptedBanks") + value);
                 Label acceptedBanksTextField = addConfirmationLabelLabel(gridPane, ++rowIndex, Res.get("shared.acceptedBanks"), value).second;
->>>>>>> 63e15640
                 acceptedBanksTextField.setMouseTransparent(false);
                 acceptedBanksTextField.setTooltip(tooltip);
             }
@@ -234,17 +187,10 @@
             addLabelTxIdTextField(gridPane, ++rowIndex, Res.get("shared.payoutTxId"), dispute.getPayoutTxId());
 
         if (dispute.getContractHash() != null)
-<<<<<<< HEAD
-            addTopLabelTextFieldWithCopyIcon(gridPane, ++rowIndex, Res.get("contractWindow.contractHash"),
-                    Utils.HEX.encode(dispute.getContractHash())).second.setMouseTransparent(false);
-
-        Button viewContractButton = addTopLabelButton(gridPane, ++rowIndex, Res.get("shared.contractAsJson"),
-=======
             addConfirmationLabelTextFieldWithCopyIcon(gridPane, ++rowIndex, Res.get("contractWindow.contractHash"),
                     Utils.HEX.encode(dispute.getContractHash())).second.setMouseTransparent(false);
 
         Button viewContractButton = addConfirmationLabelButton(gridPane, ++rowIndex, Res.get("shared.contractAsJson"),
->>>>>>> 63e15640
                 Res.get("shared.viewContractAsJson"), 0).second;
         viewContractButton.setDefaultButton(false);
         viewContractButton.setOnAction(e -> {
