--- conflicted
+++ resolved
@@ -124,12 +124,8 @@
                 String.valueOf(BondingConsensus.getMinLockTime()), String.valueOf(BondingConsensus.getMaxLockTime())));
         timeInputTextField.setValidator(timeInputTextFieldValidator);
 
-<<<<<<< HEAD
         lockupTypeComboBox = FormBuilder.<LockupType>addComboBox(root, ++gridRow, Res.get("dao.bonding.lock.type"));
-=======
-        lockupTypeComboBox = FormBuilder.<LockupType>addLabelComboBox(root, ++gridRow, Res.get("dao.bonding.lock.type")).second;
         lockupTypeComboBox.setPromptText(Res.get("shared.select"));
->>>>>>> d25e5357
         lockupTypeComboBox.setConverter(new StringConverter<>() {
             @Override
             public String toString(LockupType lockupType) {
@@ -161,15 +157,8 @@
         //TODO handle trade type
         lockupTypeComboBox.getSelectionModel().select(0);
 
-<<<<<<< HEAD
-        bondedRolesComboBox = FormBuilder.<BondedRole>addComboBox(root, ++gridRow, Res.get("dao.bonding.lock.bondedRoles"));
-=======
-        Tuple2<Label, ComboBox<BondedRole>> labelComboBoxTuple2 =
-                FormBuilder.addLabelComboBox(root, ++gridRow, Res.get("dao.bonding.lock.bondedRoles"));
-        bondedRolesLabel = labelComboBoxTuple2.first;
-        bondedRolesComboBox = labelComboBoxTuple2.second;
+        bondedRolesComboBox =  FormBuilder.addComboBox(root, ++gridRow, Res.get("dao.bonding.lock.bondedRoles"));
         bondedRolesComboBox.setPromptText(Res.get("shared.select"));
->>>>>>> d25e5357
         bondedRolesComboBox.setConverter(new StringConverter<>() {
             @Override
             public String toString(BondedRole bondedRole) {
