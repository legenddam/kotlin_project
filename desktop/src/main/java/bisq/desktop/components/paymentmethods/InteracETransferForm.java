--- conflicted
+++ resolved
@@ -79,25 +79,15 @@
             updateFromInputs();
         });
 
-<<<<<<< HEAD
-        InputTextField questionInputTextField = FormBuilder.addInputTextField(gridPane, ++gridRow, Res.get("payment.secret"));
-        questionInputTextField.setValidator(inputValidator);
-=======
-        InputTextField questionInputTextField = FormBuilder.addLabelInputTextField(gridPane, ++gridRow, Res.get("payment.secret")).second;
+        InputTextField questionInputTextField = FormBuilder.addInputTextField(gridPane, ++gridRow, Res.get("payment.secret")).second;
         questionInputTextField.setValidator(interacETransferValidator.questionValidator);
->>>>>>> f900620c
         questionInputTextField.textProperty().addListener((ov, oldValue, newValue) -> {
             interacETransferAccount.setQuestion(newValue);
             updateFromInputs();
         });
 
-<<<<<<< HEAD
-        InputTextField answerInputTextField = FormBuilder.addInputTextField(gridPane, ++gridRow, Res.get("payment.answer"));
-        answerInputTextField.setValidator(inputValidator);
-=======
-        InputTextField answerInputTextField = FormBuilder.addLabelInputTextField(gridPane, ++gridRow, Res.get("payment.answer")).second;
+        InputTextField answerInputTextField = FormBuilder.addInputTextField(gridPane, ++gridRow, Res.get("payment.answer")).second;
         answerInputTextField.setValidator(interacETransferValidator.answerValidator);
->>>>>>> f900620c
         answerInputTextField.textProperty().addListener((ov, oldValue, newValue) -> {
             interacETransferAccount.setAnswer(newValue);
             updateFromInputs();
