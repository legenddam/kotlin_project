/*
 * This file is part of Bisq.
 *
 * Bisq is free software: you can redistribute it and/or modify it
 * under the terms of the GNU Affero General Public License as published by
 * the Free Software Foundation, either version 3 of the License, or (at
 * your option) any later version.
 *
 * Bisq is distributed in the hope that it will be useful, but WITHOUT
 * ANY WARRANTY; without even the implied warranty of MERCHANTABILITY or
 * FITNESS FOR A PARTICULAR PURPOSE. See the GNU Affero General Public
 * License for more details.
 *
 * You should have received a copy of the GNU Affero General Public License
 * along with Bisq. If not, see <http://www.gnu.org/licenses/>.
 */

package bisq.desktop.util;

import bisq.desktop.app.BisqApp;
import bisq.desktop.components.AutoTooltipLabel;
import bisq.desktop.components.indicator.TxConfidenceIndicator;
import bisq.desktop.main.overlays.popups.Popup;

import bisq.core.app.BisqEnvironment;
import bisq.core.btc.setup.WalletsSetup;
import bisq.core.btc.wallet.WalletsManager;
import bisq.core.locale.Country;
import bisq.core.locale.CountryUtil;
import bisq.core.locale.CurrencyUtil;
import bisq.core.locale.Res;
import bisq.core.locale.TradeCurrency;
import bisq.core.payment.PaymentAccount;
import bisq.core.payment.PaymentAccountList;
import bisq.core.payment.payload.PaymentMethod;
import bisq.core.provider.fee.FeeService;
import bisq.core.user.DontShowAgainLookup;
import bisq.core.user.Preferences;
import bisq.core.user.User;
import bisq.core.util.BSFormatter;
import bisq.core.util.BsqFormatter;
import bisq.core.util.CoinUtil;

import bisq.network.p2p.P2PService;

import bisq.common.UserThread;
import bisq.common.app.DevEnv;
import bisq.common.proto.persistable.PersistableList;
import bisq.common.proto.persistable.PersistenceProtoResolver;
import bisq.common.storage.FileUtil;
import bisq.common.storage.Storage;
import bisq.common.util.Tuple2;
import bisq.common.util.Tuple3;
import bisq.common.util.Utilities;

import org.bitcoinj.core.Address;
import org.bitcoinj.core.Coin;
import org.bitcoinj.core.TransactionConfidence;
import org.bitcoinj.uri.BitcoinURI;
import org.bitcoinj.wallet.DeterministicSeed;

import com.googlecode.jcsv.CSVStrategy;
import com.googlecode.jcsv.writer.CSVEntryConverter;
import com.googlecode.jcsv.writer.CSVWriter;
import com.googlecode.jcsv.writer.internal.CSVWriterBuilder;

import com.google.common.base.Charsets;

import org.apache.commons.lang3.StringUtils;

import javafx.stage.DirectoryChooser;
import javafx.stage.FileChooser;
import javafx.stage.Modality;
import javafx.stage.Stage;
import javafx.stage.StageStyle;

import javafx.scene.Node;
import javafx.scene.Scene;
import javafx.scene.control.ComboBox;
import javafx.scene.control.Label;
import javafx.scene.control.ListCell;
import javafx.scene.control.ListView;
import javafx.scene.control.ScrollBar;
import javafx.scene.control.TableView;
import javafx.scene.control.TextArea;
import javafx.scene.control.Tooltip;
import javafx.scene.layout.AnchorPane;
import javafx.scene.layout.GridPane;
import javafx.scene.layout.HBox;
import javafx.scene.layout.Pane;
import javafx.scene.layout.Region;

import javafx.geometry.Orientation;

import javafx.beans.property.DoubleProperty;

import javafx.collections.FXCollections;

import javafx.util.Callback;
import javafx.util.StringConverter;

import java.net.URI;
import java.net.URISyntaxException;
import java.net.URLEncoder;

import java.nio.file.Paths;

import java.io.File;
import java.io.FileOutputStream;
import java.io.IOException;
import java.io.OutputStreamWriter;

import java.util.ArrayList;
import java.util.HashMap;
import java.util.List;
import java.util.Map;
import java.util.Objects;
import java.util.Optional;
import java.util.concurrent.TimeUnit;
import java.util.function.Consumer;

import lombok.extern.slf4j.Slf4j;

import org.jetbrains.annotations.NotNull;

import static bisq.desktop.util.FormBuilder.addTopLabelComboBoxComboBox;
import static com.google.common.base.Preconditions.checkArgument;

@Slf4j
public class GUIUtil {
    public final static String SHOW_ALL_FLAG = "list.currency.showAll"; // Used for accessing the i18n resource
    public final static String EDIT_FLAG = "list.currency.editList"; // Used for accessing the i18n resource

    public final static int FIAT_DECIMALS_WITH_ZEROS = 0;
    public final static int FIAT_PRICE_DECIMALS_WITH_ZEROS = 3;
    public final static int ALTCOINS_DECIMALS_WITH_ZEROS = 7;
    public final static int AMOUNT_DECIMALS_WITH_ZEROS = 3;
    public final static int AMOUNT_DECIMALS = 4;

    private static FeeService feeService;

    public static void setFeeService(FeeService feeService) {
        GUIUtil.feeService = feeService;
    }

    public static double getScrollbarWidth(Node scrollablePane) {
        Node node = scrollablePane.lookup(".scroll-bar");
        if (node instanceof ScrollBar) {
            final ScrollBar bar = (ScrollBar) node;
            if (bar.getOrientation().equals(Orientation.VERTICAL))
                return bar.getWidth();
        }
        return 0;
    }

    public static void focusWhenAddedToScene(Node node) {
        node.sceneProperty().addListener((observable, oldValue, newValue) -> {
            if (null != newValue) {
                node.requestFocus();
            }
        });
    }

    @SuppressWarnings("PointlessBooleanExpression")
    public static void showFeeInfoBeforeExecute(Runnable runnable) {
        //noinspection UnusedAssignment
        String key = "miningFeeInfo";
        //noinspection ConstantConditions,ConstantConditions
        if (!DevEnv.isDevMode() && DontShowAgainLookup.showAgain(key) && BisqEnvironment.getBaseCurrencyNetwork().isBitcoin()) {
            new Popup<>().attention(Res.get("guiUtil.miningFeeInfo", String.valueOf(GUIUtil.feeService.getTxFeePerByte().value)))
                    .onClose(runnable::run)
                    .useIUnderstandButton()
                    .show();
            DontShowAgainLookup.dontShowAgain(key, true);
        } else {
            runnable.run();
        }
    }

    public static void exportAccounts(ArrayList<PaymentAccount> accounts, String fileName,
                                      Preferences preferences, Stage stage, PersistenceProtoResolver persistenceProtoResolver) {
        if (!accounts.isEmpty()) {
            String directory = getDirectoryFromChooser(preferences, stage);
            if (directory != null && !directory.isEmpty()) {
                Storage<PersistableList<PaymentAccount>> paymentAccountsStorage = new Storage<>(new File(directory), persistenceProtoResolver);
                paymentAccountsStorage.initAndGetPersisted(new PaymentAccountList(accounts), fileName, 100);
                paymentAccountsStorage.queueUpForSave();
                new Popup<>().feedback(Res.get("guiUtil.accountExport.savedToPath", Paths.get(directory, fileName).toAbsolutePath())).show();
            }
        } else {
            new Popup<>().warning(Res.get("guiUtil.accountExport.noAccountSetup")).show();
        }
    }

    public static void importAccounts(User user, String fileName, Preferences preferences, Stage stage,
                                      PersistenceProtoResolver persistenceProtoResolver) {
        FileChooser fileChooser = new FileChooser();
        File initDir = new File(preferences.getDirectoryChooserPath());
        if (initDir.isDirectory()) {
            fileChooser.setInitialDirectory(initDir);
        }
        fileChooser.setTitle(Res.get("guiUtil.accountExport.selectPath", fileName));
        File file = fileChooser.showOpenDialog(stage.getOwner());
        if (file != null) {
            String path = file.getAbsolutePath();
            if (Paths.get(path).getFileName().toString().equals(fileName)) {
                String directory = Paths.get(path).getParent().toString();
                preferences.setDirectoryChooserPath(directory);
                Storage<PaymentAccountList> paymentAccountsStorage = new Storage<>(new File(directory), persistenceProtoResolver);
                PaymentAccountList persisted = paymentAccountsStorage.initAndGetPersistedWithFileName(fileName, 100);
                if (persisted != null) {
                    final StringBuilder msg = new StringBuilder();
                    persisted.getList().stream().forEach(paymentAccount -> {
                        final String id = paymentAccount.getId();
                        if (user.getPaymentAccount(id) == null) {
                            user.addPaymentAccount(paymentAccount);
                            msg.append(Res.get("guiUtil.accountExport.tradingAccount", id));
                        } else {
                            msg.append(Res.get("guiUtil.accountImport.noImport", id));
                        }
                    });
                    new Popup<>().feedback(Res.get("guiUtil.accountImport.imported", path, msg)).show();

                } else {
                    new Popup<>().warning(Res.get("guiUtil.accountImport.noAccountsFound", path, fileName)).show();
                }
            } else {
                log.error("The selected file is not the expected file for import. The expected file name is: " + fileName + ".");
            }
        }
    }


    public static <T> void exportCSV(String fileName, CSVEntryConverter<T> headerConverter,
                                     CSVEntryConverter<T> contentConverter, T emptyItem,
                                     List<T> list, Stage stage) {

        FileChooser fileChooser = new FileChooser();
        fileChooser.setInitialFileName(fileName);
        File file = fileChooser.showSaveDialog(stage);
        if (file != null) {
            try (OutputStreamWriter outputStreamWriter = new OutputStreamWriter(new FileOutputStream(file, false), Charsets.UTF_8)) {
                CSVWriter<T> headerWriter = new CSVWriterBuilder<T>(outputStreamWriter)
                        .strategy(CSVStrategy.UK_DEFAULT)
                        .entryConverter(headerConverter)
                        .build();
                headerWriter.write(emptyItem);

                CSVWriter<T> contentWriter = new CSVWriterBuilder<T>(outputStreamWriter)
                        .strategy(CSVStrategy.UK_DEFAULT)
                        .entryConverter(contentConverter)
                        .build();
                contentWriter.writeAll(list);
            } catch (RuntimeException | IOException e) {
                e.printStackTrace();
                log.error(e.getMessage());
                new Popup<>().error(Res.get("guiUtil.accountExport.exportFailed", e.getMessage()));
            }
        }
    }

    public static String getDirectoryFromChooser(Preferences preferences, Stage stage) {
        DirectoryChooser directoryChooser = new DirectoryChooser();
        File initDir = new File(preferences.getDirectoryChooserPath());
        if (initDir.isDirectory()) {
            directoryChooser.setInitialDirectory(initDir);
        }
        directoryChooser.setTitle(Res.get("guiUtil.accountExport.selectExportPath"));
        File dir = directoryChooser.showDialog(stage);
        if (dir != null) {
            String directory = dir.getAbsolutePath();
            preferences.setDirectoryChooserPath(directory);
            return directory;
        } else {
            return "";
        }
    }

    public static ListCell<CurrencyListItem> getCurrencyListItemButtonCell(String postFixSingle, String postFixMulti,
                                                                           Preferences preferences) {
        return new ListCell<>() {

            @Override
            protected void updateItem(CurrencyListItem item, boolean empty) {
                super.updateItem(item, empty);

                if (item != null && !empty) {
                    String code = item.tradeCurrency.getCode();

                    AnchorPane pane = new AnchorPane();
                    Label currency = new AutoTooltipLabel(code + " - " + item.tradeCurrency.getName());
                    currency.getStyleClass().add("currency-label-selected");
                    AnchorPane.setLeftAnchor(currency, 0.0);
                    pane.getChildren().add(currency);

                    switch (code) {
                        case GUIUtil.SHOW_ALL_FLAG:
                            currency.setText(Res.get("list.currency.showAll"));
                            break;
                        case GUIUtil.EDIT_FLAG:
                            currency.setText(Res.get("list.currency.editList"));
                            break;
                        default:
                            if (preferences.isSortMarketCurrenciesNumerically()) {
                                Label numberOfOffers = new AutoTooltipLabel(item.numTrades + " " +
                                        (item.numTrades == 1 ? postFixSingle : postFixMulti));
                                numberOfOffers.getStyleClass().add("offer-label-small");
                                AnchorPane.setRightAnchor(numberOfOffers, 0.0);
                                AnchorPane.setBottomAnchor(numberOfOffers, 0.0);
                                pane.getChildren().add(numberOfOffers);
                            }
                    }

                    setGraphic(pane);
                    setText("");
                } else {
                    setGraphic(null);
                    setText("");
                }
            }
        };
    }

    public static Callback<ListView<CurrencyListItem>, ListCell<CurrencyListItem>> getCurrencyListItemCellFactory(String postFixSingle, String postFixMulti,
                                                                                                                  Preferences preferences) {
        return p -> new ListCell<>() {
            @Override
            protected void updateItem(CurrencyListItem item, boolean empty) {
                super.updateItem(item, empty);

                if (item != null && !empty) {

                    String code = item.tradeCurrency.getCode();

                    HBox box = new HBox();
                    box.setSpacing(20);
                    Label currencyType = new AutoTooltipLabel(
                            CurrencyUtil.isFiatCurrency(code) ? Res.get("shared.fiat") : Res.get("shared.crypto"));

                    currencyType.getStyleClass().add("currency-label-small");
                    Label currency = new AutoTooltipLabel(code);
                    currency.getStyleClass().add("currency-label");
                    Label offers = new AutoTooltipLabel(item.tradeCurrency.getName());
                    offers.getStyleClass().add("currency-label");

                    box.getChildren().addAll(currencyType, currency, offers);

                    switch (code) {
                        case GUIUtil.SHOW_ALL_FLAG:
                            currencyType.setText(Res.get("shared.all"));
                            currency.setText(Res.get("list.currency.showAll"));
                            break;
                        case GUIUtil.EDIT_FLAG:
                            currencyType.setText(Res.get("shared.edit"));
                            currency.setText(Res.get("list.currency.editList"));
                            break;
                        default:
                            if (preferences.isSortMarketCurrenciesNumerically()) {
                                offers.setText(offers.getText() + " (" + item.numTrades + " " +
                                        (item.numTrades == 1 ? postFixSingle : postFixMulti) + ")");
                            }
                    }

                    setGraphic(box);

                } else {
                    setGraphic(null);
                }
            }
        };
    }

<<<<<<< HEAD
    public static ListCell<TradeCurrency> getTradeCurrencyButtonCell(String postFixSingle,
                                                                     String postFixMulti,
                                                                     Map<String, Integer> offerCounts) {
        return new ListCell<>() {

            @Override
            protected void updateItem(TradeCurrency item, boolean empty) {
                super.updateItem(item, empty);

                if (item != null && !empty) {
                    String code = item.getCode();

                    AnchorPane pane = new AnchorPane();
                    Label currency = new AutoTooltipLabel(code + " - " + item.getName());
                    currency.getStyleClass().add("currency-label-selected");
                    AnchorPane.setLeftAnchor(currency, 0.0);
                    pane.getChildren().add(currency);

                    Optional<Integer> offerCountOptional = Optional.ofNullable(offerCounts.get(code));

                    switch (code) {
                        case GUIUtil.SHOW_ALL_FLAG:
                            currency.setText(Res.get("list.currency.showAll"));
                            break;
                        case GUIUtil.EDIT_FLAG:
                            currency.setText(Res.get("list.currency.editList"));
                            break;
                        default:
                            if (offerCountOptional.isPresent()) {
                                Label numberOfOffers = new AutoTooltipLabel(offerCountOptional.get() + " " +
                                        (offerCountOptional.get() == 1 ? postFixSingle : postFixMulti));
                                numberOfOffers.getStyleClass().add("offer-label-small");
                                AnchorPane.setRightAnchor(numberOfOffers, 0.0);
                                AnchorPane.setBottomAnchor(numberOfOffers, 0.0);
                                pane.getChildren().add(numberOfOffers);
                            }
                    }

                    setGraphic(pane);
                    setText("");
                } else {
                    setGraphic(null);
                    setText("");
                }
=======
    public static StringConverter<TradeCurrency> getTradeCurrencyConverter(String postFixSingle,
                                                                           String postFixMulti,
                                                                           Map<String, Integer> offerCounts) {
        return new StringConverter<>() {
            @Override
            public String toString(TradeCurrency tradeCurrency) {
                String code = tradeCurrency.getCode();
                Optional<Integer> offerCountOptional = Optional.ofNullable(offerCounts.get(code));
                final String displayString;
                displayString = offerCountOptional
                        .map(offerCount -> CurrencyUtil.getNameAndCode(code)
                                + " - " + offerCount + " " + (offerCount == 1 ? postFixSingle : postFixMulti))
                        .orElseGet(() -> CurrencyUtil.getNameAndCode(code));
                // http://boschista.deviantart.com/journal/Cool-ASCII-Symbols-214218618
                if (code.equals(GUIUtil.SHOW_ALL_FLAG))
                    return "▶ " + Res.get("list.currency.showAll");
                else if (code.equals(GUIUtil.EDIT_FLAG))
                    return "▼ " + Res.get("list.currency.editList");
                return tradeCurrency.getDisplayPrefix() + displayString;
>>>>>>> 5249a225
            }
        };
    }

    public static Callback<ListView<TradeCurrency>, ListCell<TradeCurrency>> getTradeCurrencyCellFactory(String postFixSingle,
                                                                                                         String postFixMulti,
                                                                                                         Map<String, Integer> offerCounts) {
        return p -> new ListCell<>() {
            @Override
            protected void updateItem(TradeCurrency item, boolean empty) {
                super.updateItem(item, empty);

                if (item != null && !empty) {

                    String code = item.getCode();

                    HBox box = new HBox();
                    box.setSpacing(20);
                    Label currencyType = new AutoTooltipLabel(
                            CurrencyUtil.isFiatCurrency(item.getCode()) ? Res.get("shared.fiat") : Res.get("shared.crypto"));

                    currencyType.getStyleClass().add("currency-label-small");
                    Label currency = new AutoTooltipLabel(item.getCode());
                    currency.getStyleClass().add("currency-label");
                    Label offers = new AutoTooltipLabel(item.getName());
                    offers.getStyleClass().add("currency-label");

                    box.getChildren().addAll(currencyType, currency, offers);

                    Optional<Integer> offerCountOptional = Optional.ofNullable(offerCounts.get(code));

                    switch (code) {
                        case GUIUtil.SHOW_ALL_FLAG:
                            currencyType.setText(Res.get("shared.all"));
                            currency.setText(Res.get("list.currency.showAll"));
                            break;
                        case GUIUtil.EDIT_FLAG:
                            currencyType.setText(Res.get("shared.edit"));
                            currency.setText(Res.get("list.currency.editList"));
                            break;
                        default:
                            offerCountOptional.ifPresent(numOffer -> offers.setText(offers.getText() + " (" + numOffer + " " +
                                    (numOffer == 1 ? postFixSingle : postFixMulti) + ")"));
                    }

                    setGraphic(box);

                } else {
                    setGraphic(null);
                }
            }
        };
    }

    public static ListCell<PaymentMethod> getPaymentMethodButtonCell() {
        return new ListCell<>() {

            @Override
            protected void updateItem(PaymentMethod item, boolean empty) {
                super.updateItem(item, empty);

                if (item != null && !empty) {
                    String id = item.getId();

                    this.getStyleClass().add("currency-label-selected");

                    if (id.equals(GUIUtil.SHOW_ALL_FLAG)) {
                        setText(Res.get("list.currency.showAll"));
                    } else {
                        setText(Res.get(id));
                    }
                } else {
                    setText("");
                }
            }
        };
    }

    public static Callback<ListView<PaymentMethod>, ListCell<PaymentMethod>> getPaymentMethodCellFactory() {
        return p -> new ListCell<>() {
            @Override
            protected void updateItem(PaymentMethod item, boolean empty) {
                super.updateItem(item, empty);

                if (item != null && !empty) {

                    String id = item.getId();

                    HBox box = new HBox();
                    box.setSpacing(20);
                    final boolean isBlockchainPaymentMethod = item.equals(PaymentMethod.BLOCK_CHAINS);
                    Label paymentType = new AutoTooltipLabel(
                            isBlockchainPaymentMethod ? Res.get("shared.crypto") : Res.get("shared.fiat"));

                    paymentType.getStyleClass().add("currency-label-small");
                    Label paymentMethod = new AutoTooltipLabel(Res.get(id));
                    paymentMethod.getStyleClass().add("currency-label");
                    box.getChildren().addAll(paymentType, paymentMethod);

                    if (id.equals(GUIUtil.SHOW_ALL_FLAG)) {
                        paymentType.setText(Res.get("shared.all"));
                        paymentMethod.setText(Res.get("list.currency.showAll"));
                    }

                    setGraphic(box);

                } else {
                    setGraphic(null);
                }
            }
        };
    }

    public static void updateConfidence(TransactionConfidence confidence, Tooltip tooltip, TxConfidenceIndicator txConfidenceIndicator) {
        if (confidence != null) {
            switch (confidence.getConfidenceType()) {
                case UNKNOWN:
                    tooltip.setText(Res.get("confidence.unknown"));
                    txConfidenceIndicator.setProgress(0);
                    break;
                case PENDING:
                    tooltip.setText(Res.get("confidence.seen", confidence.numBroadcastPeers()));
                    txConfidenceIndicator.setProgress(-1.0);
                    break;
                case BUILDING:
                    tooltip.setText(Res.get("confidence.confirmed", confidence.getDepthInBlocks()));
                    txConfidenceIndicator.setProgress(Math.min(1, (double) confidence.getDepthInBlocks() / 6.0));
                    break;
                case DEAD:
                    tooltip.setText(Res.get("confidence.invalid"));
                    txConfidenceIndicator.setProgress(0);
                    break;
            }

            txConfidenceIndicator.setPrefSize(24, 24);
        }
    }


    public static void openWebPage(String target) {
        String key = "warnOpenURLWhenTorEnabled";
        if (DontShowAgainLookup.showAgain(key)) {
            new Popup<>().information(Res.get("guiUtil.openWebBrowser.warning", target))
                    .actionButtonText(Res.get("guiUtil.openWebBrowser.doOpen"))
                    .onAction(() -> {
                        DontShowAgainLookup.dontShowAgain(key, true);
                        doOpenWebPage(target);
                    })
                    .closeButtonText(Res.get("guiUtil.openWebBrowser.copyUrl"))
                    .onClose(() -> Utilities.copyToClipboard(target))
                    .show();
        } else {
            doOpenWebPage(target);
        }
    }

    private static void doOpenWebPage(String target) {
        try {
            Utilities.openURI(new URI(target));
        } catch (Exception e) {
            e.printStackTrace();
            log.error(e.getMessage());
        }
    }

    public static void openMail(String to, String subject, String body) {
        try {
            subject = URLEncoder.encode(subject, "UTF-8").replace("+", "%20");
            body = URLEncoder.encode(body, "UTF-8").replace("+", "%20");
            Utilities.openURI(new URI("mailto:" + to + "?subject=" + subject + "&body=" + body));
        } catch (IOException | URISyntaxException e) {
            log.error("openMail failed " + e.getMessage());
            e.printStackTrace();
        }
    }

    public static String getPercentageOfTradeAmount(Coin fee, Coin tradeAmount, BSFormatter formatter) {
        return " (" + getPercentage(fee, tradeAmount, formatter) +
                " " + Res.get("guiUtil.ofTradeAmount") + ")";
    }

    public static String getPercentage(Coin part, Coin total, BSFormatter formatter) {
        return formatter.formatToPercentWithSymbol((double) part.value / (double) total.value);
    }

    @SuppressWarnings({"UnusedParameters", "SameReturnValue"})
    public static String getPercentageOfTradeAmountForBsq(Coin fee, Coin tradeAmount, BSFormatter formatter) {
        // TODO convert to BTC with market price
        return "";
       /* return " (" + formatter.formatToPercentWithSymbol((double) fee.value / (double) tradeAmount.value) +
                " " + Res.get("guiUtil.ofTradeAmount") + ")";*/
    }

    public static <T> T getParentOfType(Node node, Class<T> t) {
        Node parent = node.getParent();
        while (parent != null) {
            if (parent.getClass().isAssignableFrom(t)) {
                break;
            } else {
                parent = parent.getParent();
            }
        }
        //noinspection unchecked
        return parent != null ? (T) parent : null;
    }

    public static void showClearXchangeWarning() {
        String key = "confirmClearXchangeRequirements";
        final String currencyName = BisqEnvironment.getBaseCurrencyNetwork().getCurrencyName();
        new Popup<>().information(Res.get("payment.clearXchange.info", currencyName, currencyName))
                .width(900)
                .closeButtonText(Res.get("shared.iConfirm"))
                .dontShowAgainId(key)
                .show();
    }

    public static void fillAvailableHeight(Pane container, Region component, DoubleProperty initialOccupiedHeight) {
        UserThread.runAfter(() -> {

            double available;
            if (container.getParent() instanceof Pane)
                available = ((Pane) container.getParent()).getHeight();
            else
                available = container.getHeight();

            if (initialOccupiedHeight.get() == -1 && component.getHeight() > 0) {
                initialOccupiedHeight.set(available - component.getHeight());
            }
            component.setPrefHeight(available - initialOccupiedHeight.get());
        }, 100, TimeUnit.MILLISECONDS);
    }

    public static String getBitcoinURI(String address, Coin amount, String label) {
        return address != null ?
                BitcoinURI.convertToBitcoinURI(Address.fromBase58(BisqEnvironment.getParameters(),
                        address), amount, label, null) :
                "";
    }

    public static boolean isReadyForTxBroadcast(P2PService p2PService, WalletsSetup walletsSetup) {
        return p2PService.isBootstrapped() &&
                walletsSetup.isDownloadComplete() &&
                walletsSetup.hasSufficientPeersForBroadcast();
    }

    public static void showNotReadyForTxBroadcastPopups(P2PService p2PService, WalletsSetup walletsSetup) {
        if (!p2PService.isBootstrapped())
            new Popup<>().information(Res.get("popup.warning.notFullyConnected")).show();
        else if (!walletsSetup.hasSufficientPeersForBroadcast())
            new Popup<>().information(Res.get("popup.warning.notSufficientConnectionsToBtcNetwork", walletsSetup.getMinBroadcastConnections())).show();
        else if (!walletsSetup.isDownloadComplete())
            new Popup<>().information(Res.get("popup.warning.downloadNotComplete")).show();
        else
            log.warn("showNotReadyForTxBroadcastPopups called but no case matched. This should never happen if isReadyForTxBroadcast was called before.");
    }

    public static void requestFocus(Node node) {
        UserThread.execute(node::requestFocus);
    }

    public static void reSyncSPVChain(WalletsSetup walletsSetup, Preferences preferences) {
        try {
            new Popup<>().feedback(Res.get("settings.net.reSyncSPVSuccess"))
                    .useShutDownButton()
                    .actionButtonText(Res.get("shared.shutDown"))
                    .onAction(() -> {
                        preferences.setResyncSpvRequested(true);
                        UserThread.runAfter(BisqApp.getShutDownHandler()::run, 100, TimeUnit.MILLISECONDS);
                    })
                    .hideCloseButton()
                    .show();
        } catch (Throwable t) {
            new Popup<>().error(Res.get("settings.net.reSyncSPVFailed", t)).show();
        }
    }

    public static void restoreSeedWords(DeterministicSeed seed, WalletsManager walletsManager, File storageDir) {
        try {
            FileUtil.renameFile(new File(storageDir, "AddressEntryList"), new File(storageDir, "AddressEntryList_wallet_restore_" + System.currentTimeMillis()));
        } catch (Throwable t) {
            new Popup<>().error(Res.get("error.deleteAddressEntryListFailed", t)).show();
        }
        walletsManager.restoreSeedWords(
                seed,
                () -> UserThread.execute(() -> {
                    log.info("Wallets restored with seed words");
                    new Popup<>().feedback(Res.get("seed.restore.success"))
                            .useShutDownButton()
                            .show();
                }),
                throwable -> UserThread.execute(() -> {
                    log.error(throwable.toString());
                    new Popup<>().error(Res.get("seed.restore.error", Res.get("shared.errorMessageInline", throwable)))
                            .show();
                }));
    }

    public static void showSelectableTextModal(String title, String text) {
        TextArea textArea = new TextArea();
        textArea.setText(text);
        textArea.setEditable(false);
        textArea.setWrapText(true);
        textArea.setPrefSize(800, 600);

        Scene scene = new Scene(textArea);
        Stage stage = new Stage();
        if (null != title) {
            stage.setTitle(title);
        }
        stage.setScene(scene);
        stage.initModality(Modality.NONE);
        stage.initStyle(StageStyle.UTILITY);
        stage.show();
    }

    public static StringConverter<PaymentAccount> getPaymentAccountsComboBoxStringConverter() {
        return new StringConverter<PaymentAccount>() {
            @Override
            public String toString(PaymentAccount paymentAccount) {
                if (paymentAccount.hasMultipleCurrencies()) {
                    return paymentAccount.getAccountName() + " (" + Res.get(paymentAccount.getPaymentMethod().getId()) + ")";
                } else {
                    TradeCurrency singleTradeCurrency = paymentAccount.getSingleTradeCurrency();
                    String prefix = singleTradeCurrency != null ? singleTradeCurrency.getCode() + ", " : "";
                    return paymentAccount.getAccountName() + " (" + prefix +
                            Res.get(paymentAccount.getPaymentMethod().getId()) + ")";
                }
            }

            @Override
            public PaymentAccount fromString(String s) {
                return null;
            }
        };
    }

    public static void removeChildrenFromGridPaneRows(GridPane gridPane, int start, int end) {
        Map<Integer, List<Node>> childByRowMap = new HashMap<>();
        gridPane.getChildren().forEach(child -> {
            final Integer rowIndex = GridPane.getRowIndex(child);
            childByRowMap.computeIfAbsent(rowIndex, key -> new ArrayList<>());
            childByRowMap.get(rowIndex).add(child);
        });

        for (int i = Math.min(start, childByRowMap.size()); i < Math.min(end + 1, childByRowMap.size()); i++) {
            List<Node> nodes = childByRowMap.get(i);
            if (nodes != null) {
                nodes.stream()
                        .filter(Objects::nonNull)
                        .filter(node -> gridPane.getChildren().contains(node))
                        .forEach(node -> gridPane.getChildren().remove(node));
            }
        }
    }

    public static void showBsqFeeInfoPopup(Coin fee, Coin miningFee, int txSize, BsqFormatter bsqFormatter,
                                           BSFormatter btcFormatter, String type,
                                           Runnable actionHandler) {
        new Popup<>().headLine(Res.get("dao.feeTx.confirm", type))
                .confirmation(Res.get("dao.feeTx.confirm.details",
                        StringUtils.capitalize(type),
                        bsqFormatter.formatCoinWithCode(fee),
                        btcFormatter.formatCoinWithCode(miningFee),
                        CoinUtil.getFeePerByte(miningFee, txSize),
                        txSize / 1000d,
                        type))
                .actionButtonText(Res.get("shared.yes"))
                .onAction(actionHandler::run)
                .closeButtonText(Res.get("shared.cancel"))
                .show();
    }

    public static void setFitToRowsForTableView(TableView tableView, int rowHeight, int headerHeight, int minNumRows, int maxNumRows) {
        int size = tableView.getItems().size();
        int minHeight = rowHeight * minNumRows + headerHeight;
        int maxHeight = rowHeight * maxNumRows + headerHeight;
        checkArgument(maxHeight >= minHeight, "maxHeight cannot be smaller as minHeight");
        int height = Math.min(maxHeight, Math.max(minHeight, size * rowHeight + headerHeight));
        tableView.setMaxHeight(-1);
        tableView.setMinHeight(-1);
        tableView.setMaxHeight(height);
        tableView.setMinHeight(height);
    }

    public static Tuple2<ComboBox<TradeCurrency>, Integer> addRegionCountryTradeCurrencyComboBoxes(GridPane gridPane,
                                                                                                   int gridRow,
                                                                                                   Consumer<Country> onCountrySelectedHandler,
                                                                                                   Consumer<TradeCurrency> onTradeCurrencySelectedHandler) {
        gridRow = addRegionCountry(gridPane, gridRow, onCountrySelectedHandler);

        ComboBox<TradeCurrency> currencyComboBox = FormBuilder.<TradeCurrency>addComboBox(gridPane, ++gridRow,
                Res.get("shared.currency"));
        currencyComboBox.setPromptText(Res.get("list.currency.select"));
        currencyComboBox.setItems(FXCollections.observableArrayList(CurrencyUtil.getAllSortedFiatCurrencies()));

        currencyComboBox.setConverter(new StringConverter<TradeCurrency>() {
            @Override
            public String toString(TradeCurrency currency) {
                return currency.getNameAndCode();
            }

            @Override
            public TradeCurrency fromString(String string) {
                return null;
            }
        });
        currencyComboBox.setDisable(true);

        currencyComboBox.setOnAction(e -> {
            onTradeCurrencySelectedHandler.accept(currencyComboBox.getSelectionModel().getSelectedItem());
        });

        return new Tuple2<>(currencyComboBox, gridRow);
    }

    public static int addRegionCountry(GridPane gridPane,
                                       int gridRow,
                                       Consumer<Country> onCountrySelectedHandler) {
        Tuple3<Label, ComboBox<bisq.core.locale.Region>, ComboBox<Country>> tuple3 = addTopLabelComboBoxComboBox(gridPane, ++gridRow, Res.get("payment.country"));

        ComboBox<bisq.core.locale.Region> regionComboBox = tuple3.second;
        regionComboBox.setPromptText(Res.get("payment.select.region"));
        regionComboBox.setConverter(new StringConverter<bisq.core.locale.Region>() {
            @Override
            public String toString(bisq.core.locale.Region region) {
                return region.name;
            }

            @Override
            public bisq.core.locale.Region fromString(String s) {
                return null;
            }
        });
        regionComboBox.setItems(FXCollections.observableArrayList(CountryUtil.getAllRegions()));

        ComboBox<Country> countryComboBox = tuple3.third;
        countryComboBox.setVisibleRowCount(15);
        countryComboBox.setDisable(true);
        countryComboBox.setPromptText(Res.get("payment.select.country"));
        countryComboBox.setConverter(new StringConverter<Country>() {
            @Override
            public String toString(Country country) {
                return country.name + " (" + country.code + ")";
            }

            @Override
            public Country fromString(String s) {
                return null;
            }
        });

        regionComboBox.setOnAction(e -> {
            bisq.core.locale.Region selectedItem = regionComboBox.getSelectionModel().getSelectedItem();
            if (selectedItem != null) {
                countryComboBox.setDisable(false);
                countryComboBox.setItems(FXCollections.observableArrayList(CountryUtil.getAllCountriesForRegion(selectedItem)));
            }
        });

        countryComboBox.setOnAction(e -> {
            onCountrySelectedHandler.accept(countryComboBox.getSelectionModel().getSelectedItem());
        });

        return gridRow;
    }

    @NotNull
    public static <T> ListCell<T> getComboBoxButtonCell(String title, ComboBox<T> comboBox) {
        return getComboBoxButtonCell(title, comboBox, true);
    }

    @NotNull
    public static <T> ListCell<T> getComboBoxButtonCell(String title, ComboBox<T> comboBox, Boolean hideOriginalPrompt) {
        return new ListCell<>() {
            @Override
            protected void updateItem(T item, boolean empty) {
                super.updateItem(item, empty);

                // See https://github.com/jfoenixadmin/JFoenix/issues/610
                if (hideOriginalPrompt)
                    this.setVisible(item != null || !empty);

                if (empty || item == null) {
                    setText(title);
                } else {
                    setText(comboBox.getConverter().toString(item));
                }
            }
        };
    }

    public static void openTxInBsqBlockExplorer(String txId, Preferences preferences) {
        if (txId != null)
            GUIUtil.openWebPage(preferences.getBsqBlockChainExplorer().txUrl + txId);
    }
}<|MERGE_RESOLUTION|>--- conflicted
+++ resolved
@@ -370,7 +370,6 @@
         };
     }
 
-<<<<<<< HEAD
     public static ListCell<TradeCurrency> getTradeCurrencyButtonCell(String postFixSingle,
                                                                      String postFixMulti,
                                                                      Map<String, Integer> offerCounts) {
@@ -415,7 +414,10 @@
                     setGraphic(null);
                     setText("");
                 }
-=======
+            }
+        };
+    }
+
     public static StringConverter<TradeCurrency> getTradeCurrencyConverter(String postFixSingle,
                                                                            String postFixMulti,
                                                                            Map<String, Integer> offerCounts) {
@@ -435,7 +437,11 @@
                 else if (code.equals(GUIUtil.EDIT_FLAG))
                     return "▼ " + Res.get("list.currency.editList");
                 return tradeCurrency.getDisplayPrefix() + displayString;
->>>>>>> 5249a225
+            }
+
+            @Override
+            public TradeCurrency fromString(String s) {
+                return null;
             }
         };
     }
