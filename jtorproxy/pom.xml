<?xml version="1.0" encoding="UTF-8"?>
<project xmlns="http://maven.apache.org/POM/4.0.0"
         xmlns:xsi="http://www.w3.org/2001/XMLSchema-instance"
         xsi:schemaLocation="http://maven.apache.org/POM/4.0.0 http://maven.apache.org/xsd/maven-4.0.0.xsd">
    <parent>
        <artifactId>parent</artifactId>
        <groupId>io.bitsquare</groupId>
<<<<<<< HEAD
        <version>0.4.3</version>
=======
        <version>0.4.6</version>
>>>>>>> 9600722d
    </parent>
    <modelVersion>4.0.0</modelVersion>

    <artifactId>jtorproxy</artifactId>

    <dependencies>
        <dependency>
            <groupId>io.bitsquare</groupId>
            <artifactId>jsocks</artifactId>
            <version>${project.parent.version}</version>
        </dependency>
        <dependency>
            <groupId>io.bitsquare</groupId>
            <artifactId>jtorctl</artifactId>
            <version>${project.parent.version}</version>
        </dependency>

    </dependencies>
</project><|MERGE_RESOLUTION|>--- conflicted
+++ resolved
@@ -5,11 +5,7 @@
     <parent>
         <artifactId>parent</artifactId>
         <groupId>io.bitsquare</groupId>
-<<<<<<< HEAD
-        <version>0.4.3</version>
-=======
         <version>0.4.6</version>
->>>>>>> 9600722d
     </parent>
     <modelVersion>4.0.0</modelVersion>
 
