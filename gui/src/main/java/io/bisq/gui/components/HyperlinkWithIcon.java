--- conflicted
+++ resolved
@@ -28,13 +28,8 @@
         setSpacing(5);
         hyperlink = new Hyperlink(text);
 
-<<<<<<< HEAD
         icon = new AutoTooltipLabel();
-        icon.getStyleClass().add("external-link-icon");
-=======
-        icon = new Label();
         icon.getStyleClass().addAll("icon", "highlight");
->>>>>>> 56098fdc
         AwesomeDude.setIcon(icon, awesomeIcon);
         icon.setMinWidth(20);
         icon.setOpacity(0.7);
