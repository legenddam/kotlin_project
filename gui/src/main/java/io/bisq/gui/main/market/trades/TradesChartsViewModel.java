/*
 * This file is part of bisq.
 *
 * bisq is free software: you can redistribute it and/or modify it
 * under the terms of the GNU Affero General Public License as published by
 * the Free Software Foundation, either version 3 of the License, or (at
 * your option) any later version.
 *
 * bisq is distributed in the hope that it will be useful, but WITHOUT
 * ANY WARRANTY; without even the implied warranty of MERCHANTABILITY or
 * FITNESS FOR A PARTICULAR PURPOSE. See the GNU Affero General Public
 * License for more details.
 *
 * You should have received a copy of the GNU Affero General Public License
 * along with bisq. If not, see <http://www.gnu.org/licenses/>.
 */

package io.bisq.gui.main.market.trades;

import com.google.common.annotations.VisibleForTesting;
import com.google.inject.Inject;
import io.bisq.common.GlobalSettings;
import io.bisq.common.locale.CryptoCurrency;
import io.bisq.common.locale.CurrencyUtil;
import io.bisq.common.locale.TradeCurrency;
import io.bisq.common.monetary.Altcoin;
import io.bisq.common.util.MathUtils;
import io.bisq.core.provider.price.PriceFeedService;
import io.bisq.core.trade.statistics.TradeStatistics;
import io.bisq.core.trade.statistics.TradeStatisticsManager;
import io.bisq.core.user.Preferences;
import io.bisq.core.user.PreferencesImpl;
import io.bisq.gui.Navigation;
import io.bisq.gui.common.model.ActivatableViewModel;
import io.bisq.gui.main.MainView;
import io.bisq.gui.main.market.trades.charts.CandleData;
import io.bisq.gui.main.settings.SettingsView;
import io.bisq.gui.main.settings.preferences.PreferencesView;
import io.bisq.gui.util.BSFormatter;
import io.bisq.gui.util.CurrencyListItem;
import io.bisq.gui.util.GUIUtil;
import javafx.beans.property.BooleanProperty;
import javafx.beans.property.ObjectProperty;
import javafx.beans.property.SimpleBooleanProperty;
import javafx.beans.property.SimpleObjectProperty;
import javafx.collections.FXCollections;
import javafx.collections.ObservableList;
import javafx.collections.SetChangeListener;
import javafx.scene.chart.XYChart;
import org.bitcoinj.core.Coin;
import org.slf4j.Logger;
import org.slf4j.LoggerFactory;

import java.util.*;
import java.util.concurrent.TimeUnit;
import java.util.stream.Collectors;

class TradesChartsViewModel extends ActivatableViewModel {
    private static final Logger log = LoggerFactory.getLogger(TradesChartsViewModel.class);
    private static final int TAB_INDEX = 2;


    ///////////////////////////////////////////////////////////////////////////////////////////
    // Enum
    ///////////////////////////////////////////////////////////////////////////////////////////

    public enum TickUnit {
        YEAR,
        MONTH,
        WEEK,
        DAY,
        HOUR,
        MINUTE_10,
        // TODO Can be removed after version 4.9.7
        // Not used anymore but leave it as it might be used in preferences and could cause an exception if not there.
        MINUTE
    }

    private final TradeStatisticsManager tradeStatisticsManager;
    final Preferences preferences;
    private PriceFeedService priceFeedService;
    private Navigation navigation;
    private BSFormatter formatter;

    private final SetChangeListener<TradeStatistics> setChangeListener;
    final ObjectProperty<TradeCurrency> selectedTradeCurrencyProperty = new SimpleObjectProperty<>();
    final BooleanProperty showAllTradeCurrenciesProperty = new SimpleBooleanProperty(false);
    private final ObservableList<CurrencyListItem> currencyListItems = FXCollections.observableArrayList();
    private final CurrencyListItem showAllCurrencyListItem = new CurrencyListItem(new CryptoCurrency(GUIUtil.SHOW_ALL_FLAG, GUIUtil.SHOW_ALL_FLAG), -1);
    final ObservableList<TradeStatistics> tradeStatisticsByCurrency = FXCollections.observableArrayList();
    final ObservableList<XYChart.Data<Number, Number>> priceItems = FXCollections.observableArrayList();
    final ObservableList<XYChart.Data<Number, Number>> volumeItems = FXCollections.observableArrayList();

    TickUnit tickUnit = TickUnit.DAY;
    final int maxTicks = 30;
    private int selectedTabIndex;


    ///////////////////////////////////////////////////////////////////////////////////////////
    // Constructor, lifecycle
    ///////////////////////////////////////////////////////////////////////////////////////////

    @SuppressWarnings("WeakerAccess")
    @Inject
    public TradesChartsViewModel(TradeStatisticsManager tradeStatisticsManager, Preferences preferences, PriceFeedService priceFeedService, Navigation navigation, BSFormatter formatter) {
        this.tradeStatisticsManager = tradeStatisticsManager;
        this.preferences = preferences;
        this.priceFeedService = priceFeedService;
        this.navigation = navigation;
        this.formatter = formatter;

        setChangeListener = change -> {
            updateChartData();
            fillTradeCurrencies();
        };

        Optional<TradeCurrency> tradeCurrencyOptional = CurrencyUtil.getTradeCurrency(preferences.getTradeChartsScreenCurrencyCode());
        if (tradeCurrencyOptional.isPresent())
            selectedTradeCurrencyProperty.set(tradeCurrencyOptional.get());
        else
<<<<<<< HEAD
            selectedTradeCurrencyProperty.set(PreferencesImpl.getDefaultTradeCurrency());
=======
            selectedTradeCurrencyProperty.set(GlobalSettings.getDefaultTradeCurrency());
>>>>>>> 1e0cf107

        tickUnit = TickUnit.values()[preferences.getTradeStatisticsTickUnitIndex()];
    }

    private void fillTradeCurrencies() {
        // Don't use a set as we need all entries
        List<TradeCurrency> tradeCurrencyList = tradeStatisticsManager.getObservableTradeStatisticsSet().stream()
                .map(e -> {
                    Optional<TradeCurrency> tradeCurrencyOptional = CurrencyUtil.getTradeCurrency(e.getCurrencyCode());
                    if (tradeCurrencyOptional.isPresent())
                        return tradeCurrencyOptional.get();
                    else
                        return null;

                })
                .filter(e -> e != null)
                .collect(Collectors.toList());

        GUIUtil.fillCurrencyListItems(tradeCurrencyList, currencyListItems, showAllCurrencyListItem, preferences);
    }

    @VisibleForTesting
    TradesChartsViewModel() {
        setChangeListener = null;
        preferences = null;
        tradeStatisticsManager = null;
    }


    @Override
    protected void activate() {
        tradeStatisticsManager.getObservableTradeStatisticsSet().addListener(setChangeListener);
        fillTradeCurrencies();
        updateChartData();
        syncPriceFeedCurrency();
        setMarketPriceFeedCurrency();
    }

    @Override
    protected void deactivate() {
        tradeStatisticsManager.getObservableTradeStatisticsSet().removeListener(setChangeListener);
    }


    ///////////////////////////////////////////////////////////////////////////////////////////
    // UI actions
    ///////////////////////////////////////////////////////////////////////////////////////////

    void onSetTradeCurrency(TradeCurrency tradeCurrency) {
        if (tradeCurrency != null) {
            final String code = tradeCurrency.getCode();

            if (isEditEntry(code)) {
                navigation.navigateTo(MainView.class, SettingsView.class, PreferencesView.class);
            } else {
                boolean showAllEntry = isShowAllEntry(code);
                showAllTradeCurrenciesProperty.set(showAllEntry);
                if (!showAllEntry) {
                    selectedTradeCurrencyProperty.set(tradeCurrency);
                    preferences.setTradeChartsScreenCurrencyCode(code);
                }

                updateChartData();

                if (!preferences.isUseStickyMarketPrice()) {
                    if (showAllEntry)
<<<<<<< HEAD
                        priceFeedService.setCurrencyCode(PreferencesImpl.getDefaultTradeCurrency().getCode());
=======
                        priceFeedService.setCurrencyCode(GlobalSettings.getDefaultTradeCurrency().getCode());
>>>>>>> 1e0cf107
                    else
                        priceFeedService.setCurrencyCode(code);
                }
            }
        }
    }

    void setTickUnit(TickUnit tickUnit) {
        this.tickUnit = tickUnit;
        preferences.setTradeStatisticsTickUnitIndex(tickUnit.ordinal());
        updateChartData();
    }

    void setSelectedTabIndex(int selectedTabIndex) {
        this.selectedTabIndex = selectedTabIndex;
        syncPriceFeedCurrency();
        setMarketPriceFeedCurrency();
    }


    ///////////////////////////////////////////////////////////////////////////////////////////
    // Getters
    ///////////////////////////////////////////////////////////////////////////////////////////

    public String getCurrencyCode() {
        return selectedTradeCurrencyProperty.get().getCode();
    }

    public ObservableList<CurrencyListItem> getCurrencyListItems() {
        return currencyListItems;
    }

    public Optional<CurrencyListItem> getSelectedCurrencyListItem() {
        return currencyListItems.stream().filter(e -> e.tradeCurrency.equals(selectedTradeCurrencyProperty.get())).findAny();
    }


    ///////////////////////////////////////////////////////////////////////////////////////////
    // Private
    ///////////////////////////////////////////////////////////////////////////////////////////

    private void setMarketPriceFeedCurrency() {
        if (!preferences.isUseStickyMarketPrice() && selectedTabIndex == TAB_INDEX) {
            if (showAllTradeCurrenciesProperty.get())
<<<<<<< HEAD
                priceFeedService.setCurrencyCode(PreferencesImpl.getDefaultTradeCurrency().getCode());
=======
                priceFeedService.setCurrencyCode(GlobalSettings.getDefaultTradeCurrency().getCode());
>>>>>>> 1e0cf107
            else
                priceFeedService.setCurrencyCode(getCurrencyCode());
        }
    }

    private void syncPriceFeedCurrency() {
        if (!preferences.isUseStickyMarketPrice() && selectedTabIndex == TAB_INDEX)
            priceFeedService.setCurrencyCode(selectedTradeCurrencyProperty.get().getCode());
    }

    private void updateChartData() {
        tradeStatisticsByCurrency.setAll(tradeStatisticsManager.getObservableTradeStatisticsSet().stream()
                .filter(e -> showAllTradeCurrenciesProperty.get() || e.getCurrencyCode().equals(getCurrencyCode()))
                .collect(Collectors.toList()));

        // Get all entries for the defined time interval
        Map<Long, Set<TradeStatistics>> itemsPerInterval = new HashMap<>();
        final long dateAsTime = new Date().getTime();
        tradeStatisticsByCurrency.stream().forEach(e -> {
            Set<TradeStatistics> set;
            final long time = getTickFromTime(e.tradeDate, tickUnit);
            final long now = getTickFromTime(dateAsTime, tickUnit);
            long index = maxTicks - (now - time);
            if (itemsPerInterval.containsKey(index)) {
                set = itemsPerInterval.get(index);
            } else {
                set = new HashSet<>();
                itemsPerInterval.put(index, set);
            }
            set.add(e);
        });

        // create CandleData for defined time interval
        List<CandleData> candleDataList = itemsPerInterval.entrySet().stream()
                .filter(entry -> entry.getKey() >= 0)
                .map(entry -> getCandleData(entry.getKey(), entry.getValue()))
                .collect(Collectors.toList());
        candleDataList.sort((o1, o2) -> (o1.tick < o2.tick ? -1 : (o1.tick == o2.tick ? 0 : 1)));

        //noinspection Convert2Diamond
        priceItems.setAll(candleDataList.stream()
                .map(e -> new XYChart.Data<Number, Number>(e.tick, e.open, e))
                .collect(Collectors.toList()));

        //noinspection Convert2Diamond
        volumeItems.setAll(candleDataList.stream()
                .map(e -> new XYChart.Data<Number, Number>(e.tick, e.accumulatedAmount, e))
                .collect(Collectors.toList()));
    }

    @VisibleForTesting
    CandleData getCandleData(long tick, Set<TradeStatistics> set) {
        long open = 0;
        long close = 0;
        long high = 0;
        long low = 0;
        long accumulatedVolume = 0;
        long accumulatedAmount = 0;
        long numTrades = set.size();

        for (TradeStatistics item : set) {
            long tradePriceAsLong = item.tradePrice;
            if (CurrencyUtil.isCryptoCurrency(getCurrencyCode())) {
                low = (low != 0) ? Math.max(low, tradePriceAsLong) : tradePriceAsLong;
                high = (high != 0) ? Math.min(high, tradePriceAsLong) : tradePriceAsLong;
            } else {
                low = (low != 0) ? Math.min(low, tradePriceAsLong) : tradePriceAsLong;
                high = (high != 0) ? Math.max(high, tradePriceAsLong) : tradePriceAsLong;
            }

            accumulatedVolume += (item.getTradeVolume() != null) ? item.getTradeVolume().getValue() : 0;
            accumulatedAmount += item.tradeAmount;
        }

        long averagePrice;
        boolean isBullish;
        if (CurrencyUtil.isCryptoCurrency(getCurrencyCode())) {
            isBullish = close < open;
            double accumulatedAmountAsDouble = MathUtils.scaleUpByPowerOf10((double) accumulatedAmount, Altcoin.SMALLEST_UNIT_EXPONENT);
            averagePrice = MathUtils.roundDoubleToLong(accumulatedAmountAsDouble / (double) accumulatedVolume);
        } else {
            isBullish = close > open;
            double accumulatedVolumeAsDouble = MathUtils.scaleUpByPowerOf10((double) accumulatedVolume, Coin.SMALLEST_UNIT_EXPONENT);
            averagePrice = MathUtils.roundDoubleToLong(accumulatedVolumeAsDouble / (double) accumulatedAmount);
        }

        List<TradeStatistics> list = new ArrayList<>(set);
        list.sort((o1, o2) -> (o1.tradeDate < o2.tradeDate ? -1 : (o1.tradeDate == o2.tradeDate ? 0 : 1)));
        if (list.size() > 0) {
            open = list.get(0).tradePrice;
            close = list.get(list.size() - 1).tradePrice;
        }

        final Date dateFrom = new Date(getTimeFromTickIndex(tick));
        final Date dateTo = new Date(getTimeFromTickIndex(tick + 1));
        String dateString = tickUnit.ordinal() > TickUnit.DAY.ordinal() ?
                formatter.formatDateTimeSpan(dateFrom, dateTo) :
                formatter.formatDate(dateFrom) + " - " + formatter.formatDate(dateTo);
        return new CandleData(tick, open, close, high, low, averagePrice, accumulatedAmount, accumulatedVolume,
                numTrades, isBullish, dateString);
    }

    long getTickFromTime(long tradeDateAsTime, TickUnit tickUnit) {
        switch (tickUnit) {
            case YEAR:
                return TimeUnit.MILLISECONDS.toDays(tradeDateAsTime) / 365;
            case MONTH:
                return TimeUnit.MILLISECONDS.toDays(tradeDateAsTime) / 31;
            case WEEK:
                return TimeUnit.MILLISECONDS.toDays(tradeDateAsTime) / 7;
            case DAY:
                return TimeUnit.MILLISECONDS.toDays(tradeDateAsTime);
            case HOUR:
                return TimeUnit.MILLISECONDS.toHours(tradeDateAsTime);
            case MINUTE_10:
                return TimeUnit.MILLISECONDS.toMinutes(tradeDateAsTime) / 10;
            case MINUTE:
                return TimeUnit.MILLISECONDS.toMinutes(tradeDateAsTime);
            default:
                return tradeDateAsTime;
        }
    }

    private long getTimeFromTick(long tick, TickUnit tickUnit) {
        switch (tickUnit) {
            case YEAR:
                return TimeUnit.DAYS.toMillis(tick) * 365;
            case MONTH:
                return TimeUnit.DAYS.toMillis(tick) * 31;
            case WEEK:
                return TimeUnit.DAYS.toMillis(tick) * 7;
            case DAY:
                return TimeUnit.DAYS.toMillis(tick);
            case HOUR:
                return TimeUnit.HOURS.toMillis(tick);
            case MINUTE_10:
                return TimeUnit.MINUTES.toMillis(tick) * 10;
            case MINUTE:
                return TimeUnit.MINUTES.toMillis(tick);
            default:
                return tick;
        }
    }

    long getTimeFromTickIndex(long index) {
        long now = getTickFromTime(new Date().getTime(), tickUnit);
        long tick = now - (maxTicks - index);
        return getTimeFromTick(tick, tickUnit);
    }

    private boolean isShowAllEntry(String id) {
        return id.equals(GUIUtil.SHOW_ALL_FLAG);
    }

    private boolean isEditEntry(String id) {
        return id.equals(GUIUtil.EDIT_FLAG);
    }
}<|MERGE_RESOLUTION|>--- conflicted
+++ resolved
@@ -118,11 +118,7 @@
         if (tradeCurrencyOptional.isPresent())
             selectedTradeCurrencyProperty.set(tradeCurrencyOptional.get());
         else
-<<<<<<< HEAD
-            selectedTradeCurrencyProperty.set(PreferencesImpl.getDefaultTradeCurrency());
-=======
             selectedTradeCurrencyProperty.set(GlobalSettings.getDefaultTradeCurrency());
->>>>>>> 1e0cf107
 
         tickUnit = TickUnit.values()[preferences.getTradeStatisticsTickUnitIndex()];
     }
@@ -189,11 +185,7 @@
 
                 if (!preferences.isUseStickyMarketPrice()) {
                     if (showAllEntry)
-<<<<<<< HEAD
-                        priceFeedService.setCurrencyCode(PreferencesImpl.getDefaultTradeCurrency().getCode());
-=======
                         priceFeedService.setCurrencyCode(GlobalSettings.getDefaultTradeCurrency().getCode());
->>>>>>> 1e0cf107
                     else
                         priceFeedService.setCurrencyCode(code);
                 }
@@ -238,11 +230,7 @@
     private void setMarketPriceFeedCurrency() {
         if (!preferences.isUseStickyMarketPrice() && selectedTabIndex == TAB_INDEX) {
             if (showAllTradeCurrenciesProperty.get())
-<<<<<<< HEAD
-                priceFeedService.setCurrencyCode(PreferencesImpl.getDefaultTradeCurrency().getCode());
-=======
                 priceFeedService.setCurrencyCode(GlobalSettings.getDefaultTradeCurrency().getCode());
->>>>>>> 1e0cf107
             else
                 priceFeedService.setCurrencyCode(getCurrencyCode());
         }
