--- conflicted
+++ resolved
@@ -26,11 +26,7 @@
 import io.bisq.core.payment.payload.PaymentAccountPayload;
 import io.bisq.core.payment.payload.PaymentMethod;
 import io.bisq.core.trade.Contract;
-<<<<<<< HEAD
 import io.bisq.core.user.Preferences;
-import io.bisq.core.user.PreferencesImpl;
-=======
->>>>>>> 1e0cf107
 import io.bisq.gui.main.MainView;
 import io.bisq.gui.main.overlays.Overlay;
 import io.bisq.gui.util.BSFormatter;
@@ -158,19 +154,11 @@
         if (showAcceptedCountryCodes) {
             String countries;
             Tooltip tooltip = null;
-<<<<<<< HEAD
-            if (CountryUtil.containsAllSepaEuroCountries(acceptedCountryCodes, PreferencesImpl.getDefaultLocale())) {
-                countries = Res.getWithCol("shared.allEuroCountries");
-            } else {
-                countries = CountryUtil.getCodesString(acceptedCountryCodes);
-                tooltip = new Tooltip(CountryUtil.getNamesByCodesString(acceptedCountryCodes, PreferencesImpl.getDefaultLocale()));
-=======
             if (CountryUtil.containsAllSepaEuroCountries(acceptedCountryCodes)) {
                 countries = Res.getWithCol("shared.allEuroCountries");
             } else {
                 countries = CountryUtil.getCodesString(acceptedCountryCodes);
                 tooltip = new Tooltip(CountryUtil.getNamesByCodesString(acceptedCountryCodes));
->>>>>>> 1e0cf107
             }
             TextField acceptedCountries = addLabelTextField(gridPane, ++rowIndex, Res.getWithCol("shared.acceptedTakerCountries"), countries).second;
             if (tooltip != null) acceptedCountries.setTooltip(new Tooltip());
