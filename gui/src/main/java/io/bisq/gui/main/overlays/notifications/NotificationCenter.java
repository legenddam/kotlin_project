package io.bisq.gui.main.overlays.notifications;

import com.google.inject.Inject;
import io.bisq.common.UserThread;
import io.bisq.common.app.Log;
import io.bisq.common.locale.Res;
import io.bisq.core.arbitration.DisputeManager;
import io.bisq.core.trade.*;
import io.bisq.core.user.DontShowAgainLookup;
import io.bisq.core.user.Preferences;
import io.bisq.gui.Navigation;
import io.bisq.gui.main.MainView;
import io.bisq.gui.main.disputes.DisputesView;
import io.bisq.gui.main.disputes.trader.TraderDisputeView;
import io.bisq.gui.main.portfolio.PortfolioView;
import io.bisq.gui.main.portfolio.pendingtrades.PendingTradesView;
import javafx.collections.ListChangeListener;
import org.fxmisc.easybind.EasyBind;
import org.fxmisc.easybind.Subscription;
import org.slf4j.Logger;
import org.slf4j.LoggerFactory;

import javax.annotation.Nullable;
import java.util.ArrayList;
import java.util.HashMap;
import java.util.List;
import java.util.Map;
import java.util.function.Consumer;

public class NotificationCenter {
    private static final Logger log = LoggerFactory.getLogger(NotificationCenter.class);


    ///////////////////////////////////////////////////////////////////////////////////////////
    // Static
    ///////////////////////////////////////////////////////////////////////////////////////////

    private final static List<Notification> notifications = new ArrayList<>();
    private Consumer<String> selectItemByTradeIdConsumer;

    static void add(Notification notification) {
        notifications.add(notification);
    }

    static boolean useAnimations;


    ///////////////////////////////////////////////////////////////////////////////////////////
    // Instance fields
    ///////////////////////////////////////////////////////////////////////////////////////////

    private final TradeManager tradeManager;
    private final DisputeManager disputeManager;
    private final Preferences preferences;
    private final Navigation navigation;

    private final Map<String, Subscription> disputeStateSubscriptionsMap = new HashMap<>();
    private final Map<String, Subscription> tradePhaseSubscriptionsMap = new HashMap<>();
    @Nullable
    private String selectedTradeId;


    ///////////////////////////////////////////////////////////////////////////////////////////
    // Constructor, initialisation
    ///////////////////////////////////////////////////////////////////////////////////////////

    @Inject
    public NotificationCenter(TradeManager tradeManager, DisputeManager disputeManager, Preferences preferences, Navigation navigation) {
        this.tradeManager = tradeManager;
        this.disputeManager = disputeManager;
        this.preferences = preferences;
        this.navigation = navigation;

        EasyBind.subscribe(preferences.getUseAnimationsProperty(), useAnimations -> NotificationCenter.useAnimations = useAnimations);
    }

    public void onAllServicesAndViewsInitialized() {
        tradeManager.getTrades().addListener((ListChangeListener<Trade>) change -> {
            change.next();
            if (change.wasRemoved()) {
                change.getRemoved().stream().forEach(trade -> {
                    String tradeId = trade.getId();
                    if (disputeStateSubscriptionsMap.containsKey(tradeId)) {
                        disputeStateSubscriptionsMap.get(tradeId).unsubscribe();
                        disputeStateSubscriptionsMap.remove(tradeId);
                    }

                    if (tradePhaseSubscriptionsMap.containsKey(tradeId)) {
                        tradePhaseSubscriptionsMap.get(tradeId).unsubscribe();
                        tradePhaseSubscriptionsMap.remove(tradeId);
                    }
                });
            }
            if (change.wasAdded()) {
                change.getAddedSubList().stream().forEach(trade -> {
                    String tradeId = trade.getId();
                    if (disputeStateSubscriptionsMap.containsKey(tradeId)) {
                        log.debug("We have already an entry in disputeStateSubscriptionsMap.");
                    } else {
                        Subscription disputeStateSubscription = EasyBind.subscribe(trade.disputeStateProperty(),
                                disputeState -> onDisputeStateChanged(trade, disputeState));
                        disputeStateSubscriptionsMap.put(tradeId, disputeStateSubscription);
                    }

                    if (tradePhaseSubscriptionsMap.containsKey(tradeId)) {
                        log.debug("We have already an entry in tradePhaseSubscriptionsMap.");
                    } else {
                        Subscription tradePhaseSubscription = EasyBind.subscribe(trade.statePhaseProperty(),
                                phase -> onTradePhaseChanged(trade, phase));
                        tradePhaseSubscriptionsMap.put(tradeId, tradePhaseSubscription);
                    }
                });
            }
        });

        tradeManager.getTrades().stream()
                .forEach(trade -> {
                            String tradeId = trade.getId();
                            Subscription disputeStateSubscription = EasyBind.subscribe(trade.disputeStateProperty(),
                                    disputeState -> onDisputeStateChanged(trade, disputeState));
                            disputeStateSubscriptionsMap.put(tradeId, disputeStateSubscription);

                            Subscription tradePhaseSubscription = EasyBind.subscribe(trade.statePhaseProperty(),
                                    phase -> onTradePhaseChanged(trade, phase));
                            tradePhaseSubscriptionsMap.put(tradeId, tradePhaseSubscription);
                        }
                );
    }


    ///////////////////////////////////////////////////////////////////////////////////////////
    // Setter/Getter
    ///////////////////////////////////////////////////////////////////////////////////////////

    @org.jetbrains.annotations.Nullable
    public String getSelectedTradeId() {
        return selectedTradeId;
    }

    public void setSelectedTradeId(@Nullable String selectedTradeId) {
        this.selectedTradeId = selectedTradeId;
    }

    public void setSelectItemByTradeIdConsumer(Consumer<String> selectItemByTradeIdConsumer) {
        this.selectItemByTradeIdConsumer = selectItemByTradeIdConsumer;
    }


    ///////////////////////////////////////////////////////////////////////////////////////////
    // Private
    ///////////////////////////////////////////////////////////////////////////////////////////


    private void onTradePhaseChanged(Trade trade, Trade.Phase phase) {
        String message = null;
        if (trade.isPayoutPublished() && !trade.isWithdrawn()) {
            message = Res.get("notification.trade.completed");
        } else {
            if (trade instanceof MakerTrade &&
                    phase.ordinal() == Trade.Phase.DEPOSIT_PUBLISHED.ordinal()) {
                final String role = trade instanceof BuyerTrade ? Res.get("shared.seller") : Res.get("shared.buyer");
                message = Res.get("notification.trade.accepted", role);
            }

            if (trade instanceof BuyerTrade && phase.ordinal() == Trade.Phase.DEPOSIT_CONFIRMED.ordinal())
                message = Res.get("notification.trade.confirmed");
            else if (trade instanceof SellerTrade && phase.ordinal() == Trade.Phase.FIAT_SENT.ordinal())
                message = Res.get("notification.trade.paymentStarted");
        }

        if (message != null) {
            String key = "NotificationCenter_" + phase.name() + trade.getId();
<<<<<<< HEAD
            if (preferences.showAgain(key)) {
                Notification notification = new Notification(preferences).tradeHeadLine(trade.getShortId()).message(message);
=======
            if (DontShowAgainLookup.showAgain(key)) {
                Notification notification = new Notification().tradeHeadLine(trade.getShortId()).message(message);
>>>>>>> 1e0cf107
                if (navigation.getCurrentPath() != null && !navigation.getCurrentPath().contains(PendingTradesView.class)) {
                    notification.actionButtonTextWithGoTo("navigation.portfolio.pending")
                            .onAction(() -> {
                                DontShowAgainLookup.dontShowAgain(key, true);
                                navigation.navigateTo(MainView.class, PortfolioView.class, PendingTradesView.class);
                                if (selectItemByTradeIdConsumer != null)
                                    UserThread.runAfter(() -> selectItemByTradeIdConsumer.accept(trade.getId()), 1);
                            })
                            .onClose(() -> DontShowAgainLookup.dontShowAgain(key, true))
                            .show();
                } else if (selectedTradeId != null && !trade.getId().equals(selectedTradeId)) {
                    notification.actionButtonText(Res.get("notification.trade.selectTrade"))
                            .onAction(() -> {
                                DontShowAgainLookup.dontShowAgain(key, true);
                                if (selectItemByTradeIdConsumer != null)
                                    selectItemByTradeIdConsumer.accept(trade.getId());
                            })
                            .onClose(() -> DontShowAgainLookup.dontShowAgain(key, true))
                            .show();
                }
            }
        }
    }

    private void onDisputeStateChanged(Trade trade, Trade.DisputeState disputeState) {
        Log.traceCall(disputeState.toString());
        String message = null;
        if (disputeManager.findOwnDispute(trade.getId()).isPresent()) {
            String disputeOrTicket = disputeManager.findOwnDispute(trade.getId()).get().isSupportTicket() ?
                    Res.get("shared.supportTicket") :
                    Res.get("shared.dispute");
            switch (disputeState) {
                case NONE:
                    break;
                case DISPUTE_REQUESTED:
                    break;
                case DISPUTE_STARTED_BY_PEER:
                    message = Res.get("notification.trade.peerOpenedDispute", disputeOrTicket);
                    break;
                case DISPUTE_CLOSED:
                    message = Res.get("notification.trade.disputeClosed", disputeOrTicket);
                    break;
            }
            if (message != null) {
                Notification notification = new Notification(preferences).disputeHeadLine(trade.getShortId()).message(message);
                if (navigation.getCurrentPath() != null && !navigation.getCurrentPath().contains(TraderDisputeView.class)) {
                    notification.actionButtonTextWithGoTo("navigation.support")
                            .onAction(() -> navigation.navigateTo(MainView.class, DisputesView.class, TraderDisputeView.class))
                            .show();
                } else {
                    notification.show();
                }
            }
        }
    }

}<|MERGE_RESOLUTION|>--- conflicted
+++ resolved
@@ -170,13 +170,8 @@
 
         if (message != null) {
             String key = "NotificationCenter_" + phase.name() + trade.getId();
-<<<<<<< HEAD
-            if (preferences.showAgain(key)) {
+            if (DontShowAgainLookup.showAgain(key)) {
                 Notification notification = new Notification(preferences).tradeHeadLine(trade.getShortId()).message(message);
-=======
-            if (DontShowAgainLookup.showAgain(key)) {
-                Notification notification = new Notification().tradeHeadLine(trade.getShortId()).message(message);
->>>>>>> 1e0cf107
                 if (navigation.getCurrentPath() != null && !navigation.getCurrentPath().contains(PendingTradesView.class)) {
                     notification.actionButtonTextWithGoTo("navigation.portfolio.pending")
                             .onAction(() -> {
