--- conflicted
+++ resolved
@@ -39,11 +39,8 @@
 import io.bisq.gui.main.dao.compensation.CompensationRequestDisplay;
 import io.bisq.gui.main.overlays.popups.Popup;
 import io.bisq.gui.util.BSFormatter;
-<<<<<<< HEAD
+import io.bisq.gui.util.GUIUtil;
 import io.bisq.gui.util.BsqFormatter;
-=======
-import io.bisq.gui.util.GUIUtil;
->>>>>>> dcf1bd7f
 import io.bisq.network.p2p.NodeAddress;
 import io.bisq.network.p2p.P2PService;
 import javafx.scene.control.Button;
@@ -87,19 +84,15 @@
     ///////////////////////////////////////////////////////////////////////////////////////////
 
     @Inject
-<<<<<<< HEAD
-    private CreateCompensationRequestView(BsqWalletService bsqWalletService, BtcWalletService btcWalletService, FeeService feeService,
-                                          CompensationRequestManager compensationRequestManager, P2PService p2PService,
-                                          KeyRing keyRing, BSFormatter btcFormatter, BsqFormatter bsqFormatter) {
-=======
     private CreateCompensationRequestView(BsqWalletService bsqWalletService,
                                           BtcWalletService btcWalletService,
                                           WalletsSetup walletsSetup,
                                           P2PService p2PService,
                                           FeeService feeService,
                                           CompensationRequestManager compensationRequestManager,
-                                          KeyRing keyRing, BSFormatter btcFormatter) {
->>>>>>> dcf1bd7f
+                                          KeyRing keyRing,
+                                          BSFormatter btcFormatter,
+                                          BsqFormatter bsqFormatter) {
         this.bsqWalletService = bsqWalletService;
         this.btcWalletService = btcWalletService;
         this.walletsSetup = walletsSetup;
@@ -125,8 +118,8 @@
         compensationRequestDisplay.fillWithMock();
 
         createButton.setOnAction(event -> {
-<<<<<<< HEAD
-            if (p2PService.isBootstrapped()) {
+            // TODO break up in methods
+            if (GUIUtil.isReadyForTxBroadcast(p2PService, walletsSetup)) {
                 NodeAddress nodeAddress = p2PService.getAddress();
                 checkNotNull(nodeAddress, "nodeAddress must not be null");
                 CompensationRequestPayload compensationRequestPayload = new CompensationRequestPayload(
@@ -157,51 +150,12 @@
 
                     // We use the key of the first BSQ input for signing the data
                     TransactionOutput connectedOutput = feeTx.getInputs().get(0).getConnectedOutput();
-=======
-            // TODO break up in methods
-            if (GUIUtil.isReadyForTxBroadcast(p2PService, walletsSetup)) {
-                //TODO date is just dummy impl.
-                Date startDate = new Date();
-                Date endDate = new Date();
-
-                // TODO can be null if we are still not full connected
-                nodeAddress = p2PService.getAddress();
-
-                // TODO we neet to wait until all services are initiated before calling the code below
-                checkNotNull(nodeAddress, "nodeAddress must not be null");
-                CompensationRequestPayload compensationRequestPayload = new CompensationRequestPayload(UUID.randomUUID().toString(),
-                        compensationRequestDisplay.nameTextField.getText(),
-                        compensationRequestDisplay.titleTextField.getText(),
-                        compensationRequestDisplay.categoryTextField.getText(),
-                        compensationRequestDisplay.descriptionTextField.getText(),
-                        compensationRequestDisplay.linkTextField.getText(),
-                        startDate,
-                        endDate,
-                        btcFormatter.parseToCoin(compensationRequestDisplay.requestedBTCTextField.getText()),
-                        compensationRequestDisplay.btcAddressTextField.getText(),
-                        nodeAddress,
-                        p2pStorageSignaturePubKey
-                );
-
-                try (ByteArrayOutputStream outputStream = new ByteArrayOutputStream()) {
-                    Coin createCompensationRequestFee = feeService.getCreateCompensationRequestFee();
-                    Transaction preparedSendTx = bsqWalletService.getPreparedBurnFeeTx(createCompensationRequestFee);
-
-                    checkArgument(!preparedSendTx.getInputs().isEmpty(), "preparedSendTx inputs must not be empty");
-
-                    // We use the key of the first BSQ input for signing the data
-                    TransactionOutput connectedOutput = preparedSendTx.getInputs().get(0).getConnectedOutput();
->>>>>>> dcf1bd7f
                     checkNotNull(connectedOutput, "connectedOutput must not be null");
                     DeterministicKey bsqKeyPair = bsqWalletService.findKeyFromPubKeyHash(connectedOutput.getScriptPubKey().getPubKeyHash());
                     checkNotNull(bsqKeyPair, "bsqKeyPair must not be null");
 
                     // We get the JSON of the object excluding signature and feeTxId
                     String payloadAsJson = StringUtils.deleteWhitespace(Utilities.objectToJson(compensationRequestPayload));
-<<<<<<< HEAD
-=======
-                    log.error(payloadAsJson);
->>>>>>> dcf1bd7f
                     // Signs a text message using the standard Bitcoin messaging signing format and returns the signature as a base64
                     // encoded string.
                     String signature = bsqKeyPair.signMessage(payloadAsJson);
@@ -211,7 +165,6 @@
                     byte[] dataAndSigAsBytes = dataAndSig.getBytes();
                     outputStream.write(DaoConstants.OP_RETURN_TYPE_COMPENSATION_REQUEST);
                     outputStream.write(Version.COMPENSATION_REQUEST_VERSION);
-<<<<<<< HEAD
                     outputStream.write(Hash.getSha256Ripemd160hash(dataAndSigAsBytes));
                     byte opReturnData[] = outputStream.toByteArray();
                     //TODO should we store the hash in the compensationRequestPayload object?
@@ -223,54 +176,29 @@
                             feeTx,
                             opReturnData);
                     walletExceptionMightBeCausedByBtCWallet = false;
-=======
-                    outputStream.write(Utils.sha256hash160(dataAndSigAsBytes));
-                    byte hash[] = outputStream.toByteArray();
-                    //TODO should we store the hash in the compensationRequestPayload object?
-
-
-                    //TODO 1 Btc output (small payment to own compensation receiving address)
-                    Transaction txWithBtcFee = btcWalletService.completePreparedBsqTx(preparedSendTx, false, hash);
->>>>>>> dcf1bd7f
                     Transaction signedTx = bsqWalletService.signTx(txWithBtcFee);
                     Coin miningFee = signedTx.getFee();
                     int txSize = signedTx.bitcoinSerialize().length;
                     new Popup<>().headLine(Res.get("dao.compensation.create.confirm"))
                             .confirmation(Res.get("dao.compensation.create.confirm.info",
-<<<<<<< HEAD
                                     bsqFormatter.formatCoinWithCode(issuanceAmount),
                                     bsqFormatter.formatCoinWithCode(compensationRequestFee),
-=======
-                                    btcFormatter.formatCoinWithCode(createCompensationRequestFee),
->>>>>>> dcf1bd7f
                                     btcFormatter.formatCoinWithCode(miningFee),
                                     CoinUtil.getFeePerByte(miningFee, txSize),
                                     (txSize / 1000d)))
                             .actionButtonText(Res.get("shared.yes"))
                             .onAction(() -> {
-<<<<<<< HEAD
                                 // We need to create another instance, otherwise the tx would trigger an invalid state exception
                                 // if it gets committed 2 times
                                 // We clone before commit to avoid unwanted side effects
                                 final Transaction clonedTransaction = btcWalletService.getClonedTransaction(txWithBtcFee);
                                 bsqWalletService.commitTx(txWithBtcFee);
                                 btcWalletService.commitTx(clonedTransaction);
-=======
-                                bsqWalletService.commitTx(txWithBtcFee);
-                                // We need to create another instance, otherwise the tx would trigger an invalid state exception
-                                // if it gets committed 2 times
-                                btcWalletService.commitTx(btcWalletService.getClonedTransaction(txWithBtcFee));
-
->>>>>>> dcf1bd7f
                                 bsqWalletService.broadcastTx(signedTx, new FutureCallback<Transaction>() {
                                     @Override
                                     public void onSuccess(@Nullable Transaction transaction) {
                                         checkNotNull(transaction, "Transaction must not be null at broadcastTx callback.");
-<<<<<<< HEAD
                                         compensationRequestPayload.setTxId(transaction.getHashAsString());
-=======
-                                        compensationRequestPayload.setFeeTxId(transaction.getHashAsString());
->>>>>>> dcf1bd7f
                                         compensationRequestManager.addToP2PNetwork(compensationRequestPayload);
                                         compensationRequestDisplay.clearForm();
                                         new Popup<>().confirmation(Res.get("dao.tx.published.success")).show();
@@ -281,7 +209,6 @@
                                         log.error(t.toString());
                                         new Popup<>().warning(t.toString()).show();
                                     }
-<<<<<<< HEAD
                                 });
                             })
                             .closeButtonText(Res.get("shared.cancel"))
@@ -290,24 +217,12 @@
                     BSFormatter formatter = walletExceptionMightBeCausedByBtCWallet ? btcFormatter : bsqFormatter;
                     new Popup<>().warning(Res.get("dao.compensation.create.missingFunds", formatter.formatCoinWithCode(e.missing))).show();
                 } catch (IOException | TransactionVerificationException | WalletException | ChangeBelowDustException e) {
-=======
-                                }, 15);
-                            })
-                            .closeButtonText(Res.get("shared.cancel"))
-                            .show();
-                } catch (IOException | TransactionVerificationException | WalletException |
-                        InsufficientMoneyException | ChangeBelowDustException e) {
->>>>>>> dcf1bd7f
                     log.error(e.toString());
                     e.printStackTrace();
                     new Popup<>().warning(e.toString()).show();
                 }
             } else {
-<<<<<<< HEAD
-                new Popup<>().information(Res.get("popup.warning.notFullyConnected")).show();
-=======
                 GUIUtil.showNotReadyForTxBroadcastPopups(p2PService, walletsSetup);
->>>>>>> dcf1bd7f
             }
         });
     }
