/*
 * This file is part of bisq.
 *
 * bisq is free software: you can redistribute it and/or modify it
 * under the terms of the GNU Affero General Public License as published by
 * the Free Software Foundation, either version 3 of the License, or (at
 * your option) any later version.
 *
 * bisq is distributed in the hope that it will be useful, but WITHOUT
 * ANY WARRANTY; without even the implied warranty of MERCHANTABILITY or
 * FITNESS FOR A PARTICULAR PURPOSE. See the GNU Affero General Public
 * License for more details.
 *
 * You should have received a copy of the GNU Affero General Public License
 * along with bisq. If not, see <http://www.gnu.org/licenses/>.
 */

package io.bisq.gui.main.overlays;

import io.bisq.common.GlobalSettings;
import io.bisq.common.Timer;
import io.bisq.common.UserThread;
import io.bisq.common.locale.Res;
import io.bisq.common.util.Utilities;
<<<<<<< HEAD
import io.bisq.core.user.Preferences;
import io.bisq.core.user.PreferencesImpl;
=======
import io.bisq.core.user.DontShowAgainLookup;
>>>>>>> 1e0cf107
import io.bisq.gui.app.BisqApp;
import io.bisq.gui.components.BusyAnimation;
import io.bisq.gui.main.MainView;
import io.bisq.gui.util.GUIUtil;
import io.bisq.gui.util.Transitions;
import javafx.animation.Interpolator;
import javafx.animation.KeyFrame;
import javafx.animation.KeyValue;
import javafx.animation.Timeline;
import javafx.beans.value.ChangeListener;
import javafx.collections.ObservableList;
import javafx.geometry.HPos;
import javafx.geometry.Insets;
import javafx.geometry.Orientation;
import javafx.scene.PerspectiveCamera;
import javafx.scene.Scene;
import javafx.scene.control.Button;
import javafx.scene.control.CheckBox;
import javafx.scene.control.Label;
import javafx.scene.control.Separator;
import javafx.scene.input.KeyCode;
import javafx.scene.layout.*;
import javafx.scene.paint.Color;
import javafx.scene.transform.Rotate;
import javafx.stage.Modality;
import javafx.stage.Stage;
import javafx.stage.StageStyle;
import javafx.stage.Window;
import javafx.util.Duration;
import org.apache.commons.lang3.StringUtils;
import org.slf4j.Logger;
import org.slf4j.LoggerFactory;

import java.util.Optional;
import java.util.concurrent.TimeUnit;

import static io.bisq.gui.util.FormBuilder.addCheckBox;

public abstract class Overlay<T extends Overlay> {
    protected final Logger log = LoggerFactory.getLogger(this.getClass());


    ///////////////////////////////////////////////////////////////////////////////////////////
    // Enum
    ///////////////////////////////////////////////////////////////////////////////////////////

    private enum AnimationType {
        FadeInAtCenter,
        SlideDownFromCenterTop,
        SlideFromRightTop,
        ScaleDownToCenter,
        ScaleFromCenter,
        ScaleYFromCenter
    }

    private enum ChangeBackgroundType {
        BlurLight,
        BlurUltraLight,
        Darken
    }

    protected enum Type {
        Undefined(AnimationType.ScaleFromCenter, ChangeBackgroundType.BlurLight),

        Notification(AnimationType.SlideFromRightTop, ChangeBackgroundType.BlurLight),

        BackgroundInfo(AnimationType.SlideDownFromCenterTop, ChangeBackgroundType.BlurUltraLight),
        Feedback(AnimationType.SlideDownFromCenterTop, ChangeBackgroundType.Darken),

        Information(AnimationType.FadeInAtCenter, ChangeBackgroundType.BlurLight),
        Instruction(AnimationType.ScaleFromCenter, ChangeBackgroundType.BlurLight),
        Attention(AnimationType.ScaleFromCenter, ChangeBackgroundType.BlurLight),
        Confirmation(AnimationType.ScaleYFromCenter, ChangeBackgroundType.BlurLight),

        Warning(AnimationType.ScaleDownToCenter, ChangeBackgroundType.BlurLight),
        Error(AnimationType.ScaleDownToCenter, ChangeBackgroundType.BlurLight);

        public final AnimationType animationType;
        public final ChangeBackgroundType changeBackgroundType;

        Type(AnimationType animationType, ChangeBackgroundType changeBackgroundType) {
            this.animationType = animationType;
            this.changeBackgroundType = changeBackgroundType;
        }
    }

    protected final static double DEFAULT_WIDTH = 600;
    protected int rowIndex = -1;
    protected String headLine;
    protected String message;
    protected String closeButtonText;
    protected String actionButtonText;
    protected double width = DEFAULT_WIDTH;
    protected Pane owner;
    protected GridPane gridPane;
    protected Button closeButton;
    protected Optional<Runnable> closeHandlerOptional = Optional.empty();
    protected Optional<Runnable> actionHandlerOptional = Optional.empty();
    protected Stage stage;
    protected boolean showReportErrorButtons;
    protected Label messageLabel;
    protected String truncatedMessage;
    private BusyAnimation busyAnimation;
    private boolean showBusyAnimation;
    protected Button actionButton;
    protected Label headLineLabel;
    protected String dontShowAgainId;
    protected String dontShowAgainText;
<<<<<<< HEAD
    protected Preferences preferences;
=======
>>>>>>> 1e0cf107
    protected ChangeListener<Number> positionListener;
    protected Timer centerTime;
    protected double buttonDistance = 20;
    protected Type type = Type.Undefined;
    protected boolean hideCloseButton;
    protected boolean useAnimation = true;
    private String headlineStyle;


    ///////////////////////////////////////////////////////////////////////////////////////////
    // Public API
    ///////////////////////////////////////////////////////////////////////////////////////////

    public Overlay(Preferences preferences) {
        this.preferences = preferences;
    }

    public void show() {
        if (dontShowAgainId == null || DontShowAgainLookup.showAgain(dontShowAgainId)) {
            createGridPane();
            addHeadLine();
            addSeparator();

            if (showBusyAnimation)
                addBusyAnimation();

            addMessage();
            if (showReportErrorButtons)
                addReportErrorButtons();

            addCloseButton();
            addDontShowAgainCheckBox();
            applyStyles();
            onShow();
        }
    }

    protected void onShow() {
    }

    public void hide() {
        animateHide(() -> {
            removeEffectFromBackground();

            if (stage != null)
                stage.hide();
            else
                log.warn("Stage is null");

            cleanup();
            onHidden();
        });
    }

    protected void onHidden() {
    }

    protected void cleanup() {
        if (centerTime != null)
            centerTime.stop();

        if (owner == null)
            owner = MainView.getRootContainer();
        Scene rootScene = owner.getScene();
        if (rootScene != null) {
            Window window = rootScene.getWindow();
            if (window != null && positionListener != null) {
                window.xProperty().removeListener(positionListener);
                window.yProperty().removeListener(positionListener);
                window.widthProperty().removeListener(positionListener);
            }
        }
    }

    public T onClose(Runnable closeHandler) {
        this.closeHandlerOptional = Optional.of(closeHandler);
        return (T) this;
    }

    public T onAction(Runnable actionHandler) {
        this.actionHandlerOptional = Optional.of(actionHandler);
        return (T) this;
    }

    public T headLine(String headLine) {
        this.headLine = headLine;
        return (T) this;
    }

    public T notification(String message) {
        type = Type.Notification;
        if (headLine == null)
            this.headLine = Res.get("popup.headline.notification");
        this.message = message;
        setTruncatedMessage();
        return (T) this;
    }

    public T instruction(String message) {
        type = Type.Instruction;
        if (headLine == null)
            this.headLine = Res.get("popup.headline.instruction");
        this.message = message;
        setTruncatedMessage();
        return (T) this;
    }

    public T attention(String message) {
        type = Type.Attention;
        if (headLine == null)
            this.headLine = Res.get("popup.headline.attention");
        this.message = message;
        setTruncatedMessage();
        return (T) this;
    }

    public T backgroundInfo(String message) {
        type = Type.BackgroundInfo;
        if (headLine == null)
            this.headLine = Res.get("popup.headline.backgroundInfo");
        this.message = message;
        setTruncatedMessage();
        return (T) this;
    }

    public T feedback(String message) {
        type = Type.Feedback;
        if (headLine == null)
            this.headLine = Res.get("popup.headline.feedback");
        this.message = message;
        setTruncatedMessage();
        return (T) this;
    }

    public T confirmation(String message) {
        type = Type.Confirmation;
        if (headLine == null)
            this.headLine = Res.get("popup.headline.confirmation");
        this.message = message;
        setTruncatedMessage();
        return (T) this;
    }

    public T information(String message) {
        type = Type.Information;
        if (headLine == null)
            this.headLine = Res.get("popup.headline.information");
        this.message = message;
        setTruncatedMessage();
        return (T) this;
    }

    public T warning(String message) {
        type = Type.Warning;

        if (headLine == null)
            this.headLine = Res.get("popup.headline.warning");
        this.message = message;
        setTruncatedMessage();
        return (T) this;
    }

    public T error(String message) {
        type = Type.Error;
        showReportErrorButtons();
        if (headLine == null)
            this.headLine = Res.get("popup.headline.error");
        this.message = message;
        setTruncatedMessage();
        return (T) this;
    }

    public T showReportErrorButtons() {
        this.showReportErrorButtons = true;
        return (T) this;
    }

    public T message(String message) {
        this.message = message;
        setTruncatedMessage();
        return (T) this;
    }

    public T closeButtonText(String closeButtonText) {
        this.closeButtonText = closeButtonText;
        return (T) this;
    }

    public T useReportBugButton() {
        this.closeButtonText = Res.get("shared.reportBug");
        this.closeHandlerOptional = Optional.of(() -> GUIUtil.openWebPage("https://github.com/bisq/bisq/issues", preferences));
        return (T) this;
    }

    public T useIUnderstandButton() {
        this.closeButtonText = Res.get("shared.iUnderstand");
        return (T) this;
    }

    public T actionButtonTextWithGoTo(String target) {
        this.actionButtonText = Res.get("shared.goTo", Res.get(target));
        return (T) this;
    }

    public T closeButtonTextWithGoTo(String target) {
        this.closeButtonText = Res.get("shared.goTo", Res.get(target));
        return (T) this;
    }

    public T actionButtonText(String actionButtonText) {
        this.actionButtonText = actionButtonText;
        return (T) this;
    }

    public T useShutDownButton() {
        this.actionButtonText = Res.get("shared.shutDown");
        this.actionHandlerOptional = Optional.of(BisqApp.shutDownHandler::run);
        return (T) this;
    }

    public T width(double width) {
        this.width = width;
        return (T) this;
    }

    public T showBusyAnimation() {
        this.showBusyAnimation = true;
        return (T) this;
    }

    public T dontShowAgainId(String key) {
        this.dontShowAgainId = key;
        return (T) this;
    }

    public T dontShowAgainText(String dontShowAgainText) {
        this.dontShowAgainText = dontShowAgainText;
        return (T) this;
    }

    public T hideCloseButton() {
        this.hideCloseButton = true;
        return (T) this;
    }

    public T useAnimation(boolean useAnimation) {
        this.useAnimation = useAnimation;
        return (T) this;
    }

    public T setHeadlineStyle(String headlineStyle) {
        this.headlineStyle = headlineStyle;
        return (T) this;
    }


    ///////////////////////////////////////////////////////////////////////////////////////////
    // Protected
    ///////////////////////////////////////////////////////////////////////////////////////////

    protected void createGridPane() {
        gridPane = new GridPane();
        gridPane.setHgap(5);
        gridPane.setVgap(5);
        gridPane.setPadding(new Insets(30, 30, 30, 30));
        gridPane.setPrefWidth(width);

        ColumnConstraints columnConstraints1 = new ColumnConstraints();
        columnConstraints1.setHalignment(HPos.RIGHT);
        columnConstraints1.setHgrow(Priority.SOMETIMES);
        ColumnConstraints columnConstraints2 = new ColumnConstraints();
        columnConstraints2.setHgrow(Priority.ALWAYS);
        gridPane.getColumnConstraints().addAll(columnConstraints1, columnConstraints2);
    }

    protected void blurAgain() {
        UserThread.runAfter(MainView::blurLight, Transitions.DEFAULT_DURATION, TimeUnit.MILLISECONDS);
    }

    public void display() {
        if (owner == null)
            owner = MainView.getRootContainer();

        if (owner != null) {
            Scene rootScene = owner.getScene();
            if (rootScene != null) {
                Scene scene = new Scene(gridPane);
                scene.getStylesheets().setAll(rootScene.getStylesheets());
                scene.setFill(Color.TRANSPARENT);

                setupKeyHandler(scene);

                stage = new Stage();
                stage.setScene(scene);
                Window window = rootScene.getWindow();
                setModality();
                stage.initStyle(StageStyle.TRANSPARENT);
                stage.show();

                layout();

                addEffectToBackground();

                // On Linux the owner stage does not move the child stage as it does on Mac
                // So we need to apply centerPopup. Further with fast movements the handler loses
                // the latest position, with a delay it fixes that.
                // Also on Mac sometimes the popups are positioned outside of the main app, so keep it for all OS
                positionListener = (observable, oldValue, newValue) -> {
                    if (stage != null) {
                        layout();
                        if (centerTime != null)
                            centerTime.stop();

                        centerTime = UserThread.runAfter(this::layout, 3);
                    }
                };
                window.xProperty().addListener(positionListener);
                window.yProperty().addListener(positionListener);
                window.widthProperty().addListener(positionListener);

                animateDisplay();
            }
        }
    }

    protected void setupKeyHandler(Scene scene) {
        if (!hideCloseButton) {
            scene.setOnKeyPressed(e -> {
                if (e.getCode() == KeyCode.ESCAPE || e.getCode() == KeyCode.ENTER) {
                    e.consume();
                    doClose();
                }
            });
        }
    }

    protected void animateDisplay() {
        gridPane.setOpacity(0);
        Interpolator interpolator = Interpolator.SPLINE(0.25, 0.1, 0.25, 1);
        double duration = getDuration(400);
        Timeline timeline = new Timeline();
        ObservableList<KeyFrame> keyFrames = timeline.getKeyFrames();

        if (type.animationType == AnimationType.SlideDownFromCenterTop) {
            double startY = -gridPane.getHeight();
            keyFrames.add(new KeyFrame(Duration.millis(0),
                    new KeyValue(gridPane.opacityProperty(), 0, interpolator),
                    new KeyValue(gridPane.translateYProperty(), startY, interpolator)
            ));
            keyFrames.add(new KeyFrame(Duration.millis(duration),
                    new KeyValue(gridPane.opacityProperty(), 1, interpolator),
                    new KeyValue(gridPane.translateYProperty(), -10, interpolator)
            ));
        } else if (type.animationType == AnimationType.ScaleFromCenter) {
            double startScale = 0.25;
            keyFrames.add(new KeyFrame(Duration.millis(0),
                    new KeyValue(gridPane.opacityProperty(), 0, interpolator),
                    new KeyValue(gridPane.scaleXProperty(), startScale, interpolator),
                    new KeyValue(gridPane.scaleYProperty(), startScale, interpolator)

            ));
            keyFrames.add(new KeyFrame(Duration.millis(duration),
                    new KeyValue(gridPane.opacityProperty(), 1, interpolator),
                    new KeyValue(gridPane.scaleXProperty(), 1, interpolator),
                    new KeyValue(gridPane.scaleYProperty(), 1, interpolator)
            ));
        } else if (type.animationType == AnimationType.ScaleYFromCenter) {
            double startYScale = 0.25;
            keyFrames.add(new KeyFrame(Duration.millis(0),
                    new KeyValue(gridPane.opacityProperty(), 0, interpolator),
                    new KeyValue(gridPane.scaleYProperty(), startYScale, interpolator)

            ));
            keyFrames.add(new KeyFrame(Duration.millis(duration),
                    new KeyValue(gridPane.opacityProperty(), 1, interpolator),
                    new KeyValue(gridPane.scaleYProperty(), 1, interpolator)
            ));
        } else if (type.animationType == AnimationType.ScaleDownToCenter) {
            double startScale = 1.1;
            keyFrames.add(new KeyFrame(Duration.millis(0),
                    new KeyValue(gridPane.opacityProperty(), 0, interpolator),
                    new KeyValue(gridPane.scaleXProperty(), startScale, interpolator),
                    new KeyValue(gridPane.scaleYProperty(), startScale, interpolator)

            ));
            keyFrames.add(new KeyFrame(Duration.millis(duration),
                    new KeyValue(gridPane.opacityProperty(), 1, interpolator),
                    new KeyValue(gridPane.scaleXProperty(), 1, interpolator),
                    new KeyValue(gridPane.scaleYProperty(), 1, interpolator)
            ));
        } else if (type.animationType == AnimationType.FadeInAtCenter) {
            keyFrames.add(new KeyFrame(Duration.millis(0),
                    new KeyValue(gridPane.opacityProperty(), 0, interpolator)

            ));
            keyFrames.add(new KeyFrame(Duration.millis(duration),
                    new KeyValue(gridPane.opacityProperty(), 1, interpolator)
            ));
        }

        timeline.play();
    }

    protected void animateHide(Runnable onFinishedHandler) {
        Interpolator interpolator = Interpolator.SPLINE(0.25, 0.1, 0.25, 1);
        double duration = getDuration(200);
        Timeline timeline = new Timeline();
        ObservableList<KeyFrame> keyFrames = timeline.getKeyFrames();

        if (type.animationType == AnimationType.SlideDownFromCenterTop) {
            double endY = -gridPane.getHeight();
            keyFrames.add(new KeyFrame(Duration.millis(0),
                    new KeyValue(gridPane.opacityProperty(), 1, interpolator),
                    new KeyValue(gridPane.translateYProperty(), -10, interpolator)
            ));
            keyFrames.add(new KeyFrame(Duration.millis(duration),
                    new KeyValue(gridPane.opacityProperty(), 0, interpolator),
                    new KeyValue(gridPane.translateYProperty(), endY, interpolator)
            ));

            timeline.setOnFinished(e -> onFinishedHandler.run());
            timeline.play();
        } else if (type.animationType == AnimationType.ScaleFromCenter) {
            double endScale = 0.25;
            keyFrames.add(new KeyFrame(Duration.millis(0),
                    new KeyValue(gridPane.opacityProperty(), 1, interpolator),
                    new KeyValue(gridPane.scaleXProperty(), 1, interpolator),
                    new KeyValue(gridPane.scaleYProperty(), 1, interpolator)
            ));
            keyFrames.add(new KeyFrame(Duration.millis(duration),
                    new KeyValue(gridPane.opacityProperty(), 0, interpolator),
                    new KeyValue(gridPane.scaleXProperty(), endScale, interpolator),
                    new KeyValue(gridPane.scaleYProperty(), endScale, interpolator)
            ));
        } else if (type.animationType == AnimationType.ScaleYFromCenter) {
            gridPane.setRotationAxis(Rotate.X_AXIS);
            gridPane.getScene().setCamera(new PerspectiveCamera());
            keyFrames.add(new KeyFrame(Duration.millis(0),
                    new KeyValue(gridPane.rotateProperty(), 0, interpolator),
                    new KeyValue(gridPane.opacityProperty(), 1, interpolator)
            ));
            keyFrames.add(new KeyFrame(Duration.millis(duration),
                    new KeyValue(gridPane.rotateProperty(), -90, interpolator),
                    new KeyValue(gridPane.opacityProperty(), 0, interpolator)
            ));
        } else if (type.animationType == AnimationType.ScaleDownToCenter) {
            double endScale = 0.1;
            keyFrames.add(new KeyFrame(Duration.millis(0),
                    new KeyValue(gridPane.opacityProperty(), 1, interpolator),
                    new KeyValue(gridPane.scaleXProperty(), 1, interpolator),
                    new KeyValue(gridPane.scaleYProperty(), 1, interpolator)
            ));
            keyFrames.add(new KeyFrame(Duration.millis(duration),
                    new KeyValue(gridPane.opacityProperty(), 0, interpolator),
                    new KeyValue(gridPane.scaleXProperty(), endScale, interpolator),
                    new KeyValue(gridPane.scaleYProperty(), endScale, interpolator)
            ));
        } else if (type.animationType == AnimationType.FadeInAtCenter) {
            keyFrames.add(new KeyFrame(Duration.millis(0),
                    new KeyValue(gridPane.opacityProperty(), 1, interpolator)
            ));
            keyFrames.add(new KeyFrame(Duration.millis(duration),
                    new KeyValue(gridPane.opacityProperty(), 0, interpolator)
            ));
        }

        timeline.setOnFinished(e -> onFinishedHandler.run());
        timeline.play();
    }

    protected void layout() {
        if (owner == null)
            owner = MainView.getRootContainer();
        Scene rootScene = owner.getScene();
        if (rootScene != null) {
            Window window = rootScene.getWindow();
            double titleBarHeight = window.getHeight() - rootScene.getHeight();
            if (Utilities.isWindows())
                titleBarHeight -= 9;
            stage.setX(Math.round(window.getX() + (owner.getWidth() - stage.getWidth()) / 2));

            if (type.animationType == AnimationType.SlideDownFromCenterTop)
                stage.setY(Math.round(window.getY() + titleBarHeight));
            else
                stage.setY(Math.round(window.getY() + titleBarHeight + (owner.getHeight() - stage.getHeight()) / 2));
        }
    }

    protected void addEffectToBackground() {
        if (type.changeBackgroundType == ChangeBackgroundType.BlurUltraLight)
            MainView.blurUltraLight();
        else if (type.changeBackgroundType == ChangeBackgroundType.BlurLight)
            MainView.blurLight();
        else
            MainView.darken();
    }


    protected void applyStyles() {
        if (type.animationType == AnimationType.SlideDownFromCenterTop)
            gridPane.setId("popup-bg-top");
        else
            gridPane.setId("popup-bg");

        if (headLineLabel != null)
            headLineLabel.setId("popup-headline");
    }

    protected void setModality() {
        stage.initOwner(owner.getScene().getWindow());
        stage.initModality(Modality.WINDOW_MODAL);
    }

    protected void removeEffectFromBackground() {
        MainView.removeEffect();
    }

    protected void addHeadLine() {
        if (headLine != null) {
            ++rowIndex;

            headLineLabel = new Label(headLine);
            headLineLabel.setMouseTransparent(true);

            if (headlineStyle != null)
                headLineLabel.setStyle(headlineStyle);

            GridPane.setHalignment(headLineLabel, HPos.LEFT);
            GridPane.setRowIndex(headLineLabel, rowIndex);
            GridPane.setColumnSpan(headLineLabel, 2);
            gridPane.getChildren().addAll(headLineLabel);
        }
    }

    protected void addSeparator() {
        if (headLine != null) {
            Separator separator = new Separator();
            separator.setMouseTransparent(true);
            separator.setOrientation(Orientation.HORIZONTAL);
            separator.setStyle("-fx-background: #ccc;");
            GridPane.setHalignment(separator, HPos.CENTER);
            GridPane.setRowIndex(separator, ++rowIndex);
            GridPane.setColumnSpan(separator, 2);

            gridPane.getChildren().add(separator);
        }
    }

    protected void addMessage() {
        if (message != null) {
            messageLabel = new Label(truncatedMessage);
            messageLabel.setMouseTransparent(true);
            messageLabel.setWrapText(true);
            GridPane.setHalignment(messageLabel, HPos.LEFT);
            GridPane.setHgrow(messageLabel, Priority.ALWAYS);
            GridPane.setMargin(messageLabel, new Insets(3, 0, 0, 0));
            GridPane.setRowIndex(messageLabel, ++rowIndex);
            GridPane.setColumnIndex(messageLabel, 0);
            GridPane.setColumnSpan(messageLabel, 2);
            gridPane.getChildren().add(messageLabel);
        }
    }

    private void addReportErrorButtons() {
        messageLabel.setText(Res.get("popup.reportError", truncatedMessage));

        Button gitHubButton = new Button(Res.get("popup.reportError.gitHub"));
        GridPane.setMargin(gitHubButton, new Insets(20, 0, 0, 0));
        GridPane.setHalignment(gitHubButton, HPos.RIGHT);
        GridPane.setRowIndex(gitHubButton, ++rowIndex);
        GridPane.setColumnIndex(gitHubButton, 1);
        gridPane.getChildren().add(gitHubButton);

        gitHubButton.setOnAction(event -> {
            Utilities.copyToClipboard(message);
            GUIUtil.openWebPage("https://github.com/bisq/bisq/issues", preferences);
        });

        Button forumButton = new Button(Res.get("popup.reportError.forum"));
        GridPane.setHalignment(forumButton, HPos.RIGHT);
        GridPane.setRowIndex(forumButton, ++rowIndex);
        GridPane.setColumnIndex(forumButton, 1);
        gridPane.getChildren().add(forumButton);

        forumButton.setOnAction(event -> {
            Utilities.copyToClipboard(message);
            GUIUtil.openWebPage("http://forum.bisq.io", preferences);
        });
    }

    protected void addBusyAnimation() {
        busyAnimation = new BusyAnimation();
        GridPane.setHalignment(busyAnimation, HPos.CENTER);
        GridPane.setRowIndex(busyAnimation, ++rowIndex);
        GridPane.setColumnSpan(busyAnimation, 2);
        gridPane.getChildren().add(busyAnimation);
    }

    protected void addDontShowAgainCheckBox() {
        if (dontShowAgainId != null) {
            // We might have set it and overridden the default, so we check if it is not set
            if (dontShowAgainText == null)
                dontShowAgainText = Res.get("popup.doNotShowAgain");

            CheckBox dontShowAgainCheckBox = addCheckBox(gridPane, rowIndex, dontShowAgainText, buttonDistance - 1);
            GridPane.setColumnIndex(dontShowAgainCheckBox, 0);
            GridPane.setHalignment(dontShowAgainCheckBox, HPos.LEFT);
            dontShowAgainCheckBox.setOnAction(e -> DontShowAgainLookup.dontShowAgain(dontShowAgainId, dontShowAgainCheckBox.isSelected()));
        }
    }

    protected void addCloseButton() {
        if (!hideCloseButton) {
            closeButton = new Button(closeButtonText == null ? Res.get("shared.close") : closeButtonText);
            closeButton.setOnAction(event -> doClose());
        }
        if (actionHandlerOptional.isPresent() || actionButtonText != null) {
            actionButton = new Button(actionButtonText == null ? Res.get("shared.ok") : actionButtonText);
            actionButton.setDefaultButton(true);
            //TODO app wide focus
            //actionButton.requestFocus();
            actionButton.setOnAction(event -> {
                hide();
                actionHandlerOptional.ifPresent(Runnable::run);
            });

            Pane spacer = new Pane();
            HBox hBox = new HBox();
            hBox.setSpacing(10);
            if (!hideCloseButton)
                hBox.getChildren().addAll(spacer, closeButton, actionButton);
            else
                hBox.getChildren().addAll(spacer, actionButton);
            HBox.setHgrow(spacer, Priority.ALWAYS);

            GridPane.setHalignment(hBox, HPos.RIGHT);
            GridPane.setRowIndex(hBox, ++rowIndex);
            GridPane.setColumnSpan(hBox, 2);
            GridPane.setMargin(hBox, new Insets(buttonDistance, 0, 0, 0));
            gridPane.getChildren().add(hBox);
        } else if (!hideCloseButton) {
            closeButton.setDefaultButton(true);
            GridPane.setHalignment(closeButton, HPos.RIGHT);
            if (!showReportErrorButtons)
                GridPane.setMargin(closeButton, new Insets(buttonDistance, 0, 0, 0));
            GridPane.setRowIndex(closeButton, ++rowIndex);
            GridPane.setColumnIndex(closeButton, 1);
            gridPane.getChildren().add(closeButton);
        }
    }

    protected void doClose() {
        hide();
        closeHandlerOptional.ifPresent(Runnable::run);
    }

    protected void setTruncatedMessage() {
        if (message != null && message.length() > 1800)
            truncatedMessage = StringUtils.abbreviate(message, 1800);
        else
            truncatedMessage = message;
    }

    protected double getDuration(double duration) {
<<<<<<< HEAD
        return useAnimation && PreferencesImpl.useAnimations() ? duration : 1;
=======
        return useAnimation && GlobalSettings.getUseAnimations() ? duration : 1;
>>>>>>> 1e0cf107
    }

    @Override
    public String toString() {
        return "Popup{" +
                "headLine='" + headLine + '\'' +
                ", message='" + message + '\'' +
                '}';
    }
}<|MERGE_RESOLUTION|>--- conflicted
+++ resolved
@@ -22,12 +22,8 @@
 import io.bisq.common.UserThread;
 import io.bisq.common.locale.Res;
 import io.bisq.common.util.Utilities;
-<<<<<<< HEAD
 import io.bisq.core.user.Preferences;
-import io.bisq.core.user.PreferencesImpl;
-=======
 import io.bisq.core.user.DontShowAgainLookup;
->>>>>>> 1e0cf107
 import io.bisq.gui.app.BisqApp;
 import io.bisq.gui.components.BusyAnimation;
 import io.bisq.gui.main.MainView;
@@ -136,10 +132,7 @@
     protected Label headLineLabel;
     protected String dontShowAgainId;
     protected String dontShowAgainText;
-<<<<<<< HEAD
     protected Preferences preferences;
-=======
->>>>>>> 1e0cf107
     protected ChangeListener<Number> positionListener;
     protected Timer centerTime;
     protected double buttonDistance = 20;
@@ -804,11 +797,7 @@
     }
 
     protected double getDuration(double duration) {
-<<<<<<< HEAD
-        return useAnimation && PreferencesImpl.useAnimations() ? duration : 1;
-=======
         return useAnimation && GlobalSettings.getUseAnimations() ? duration : 1;
->>>>>>> 1e0cf107
     }
 
     @Override
