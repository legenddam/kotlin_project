/*
 * This file is part of bisq.
 *
 * bisq is free software: you can redistribute it and/or modify it
 * under the terms of the GNU Affero General Public License as published by
 * the Free Software Foundation, either version 3 of the License, or (at
 * your option) any later version.
 *
 * bisq is distributed in the hope that it will be useful, but WITHOUT
 * ANY WARRANTY; without even the implied warranty of MERCHANTABILITY or
 * FITNESS FOR A PARTICULAR PURPOSE. See the GNU Affero General Public
 * License for more details.
 *
 * You should have received a copy of the GNU Affero General Public License
 * along with bisq. If not, see <http://www.gnu.org/licenses/>.
 */

package io.bisq.gui.main.overlays;

import io.bisq.common.GlobalSettings;
import io.bisq.common.Timer;
import io.bisq.common.UserThread;
import io.bisq.common.locale.Res;
import io.bisq.common.util.Utilities;
import io.bisq.core.user.Preferences;
import io.bisq.core.user.DontShowAgainLookup;
import io.bisq.gui.app.BisqApp;
import io.bisq.gui.components.BusyAnimation;
import io.bisq.gui.main.MainView;
import io.bisq.gui.util.GUIUtil;
import io.bisq.gui.util.Transitions;
import javafx.animation.Interpolator;
import javafx.animation.KeyFrame;
import javafx.animation.KeyValue;
import javafx.animation.Timeline;
import javafx.beans.value.ChangeListener;
import javafx.collections.ObservableList;
import javafx.geometry.HPos;
import javafx.geometry.Insets;
import javafx.geometry.Orientation;
import javafx.scene.PerspectiveCamera;
import javafx.scene.Scene;
import javafx.scene.control.Button;
import javafx.scene.control.CheckBox;
import javafx.scene.control.Label;
import javafx.scene.control.Separator;
import javafx.scene.input.KeyCode;
import javafx.scene.layout.*;
import javafx.scene.paint.Color;
import javafx.scene.transform.Rotate;
import javafx.stage.Modality;
import javafx.stage.Stage;
import javafx.stage.StageStyle;
import javafx.stage.Window;
import javafx.util.Duration;
import org.apache.commons.lang3.StringUtils;
import org.slf4j.Logger;
import org.slf4j.LoggerFactory;

import java.util.Optional;
import java.util.concurrent.TimeUnit;

import static io.bisq.gui.util.FormBuilder.addCheckBox;

public abstract class Overlay<T extends Overlay> {
    protected final Logger log = LoggerFactory.getLogger(this.getClass());


    ///////////////////////////////////////////////////////////////////////////////////////////
    // Enum
    ///////////////////////////////////////////////////////////////////////////////////////////

    private enum AnimationType {
        FadeInAtCenter,
        SlideDownFromCenterTop,
        SlideFromRightTop,
        ScaleDownToCenter,
        ScaleFromCenter,
        ScaleYFromCenter
    }

    private enum ChangeBackgroundType {
        BlurLight,
        BlurUltraLight,
        Darken
    }

    protected enum Type {
        Undefined(AnimationType.ScaleFromCenter, ChangeBackgroundType.BlurLight),

        Notification(AnimationType.SlideFromRightTop, ChangeBackgroundType.BlurLight),

        BackgroundInfo(AnimationType.SlideDownFromCenterTop, ChangeBackgroundType.BlurUltraLight),
        Feedback(AnimationType.SlideDownFromCenterTop, ChangeBackgroundType.Darken),

        Information(AnimationType.FadeInAtCenter, ChangeBackgroundType.BlurLight),
        Instruction(AnimationType.ScaleFromCenter, ChangeBackgroundType.BlurLight),
        Attention(AnimationType.ScaleFromCenter, ChangeBackgroundType.BlurLight),
        Confirmation(AnimationType.ScaleYFromCenter, ChangeBackgroundType.BlurLight),

        Warning(AnimationType.ScaleDownToCenter, ChangeBackgroundType.BlurLight),
        Error(AnimationType.ScaleDownToCenter, ChangeBackgroundType.BlurLight);

        public final AnimationType animationType;
        public final ChangeBackgroundType changeBackgroundType;

        Type(AnimationType animationType, ChangeBackgroundType changeBackgroundType) {
            this.animationType = animationType;
            this.changeBackgroundType = changeBackgroundType;
        }
    }

    protected final static double DEFAULT_WIDTH = 600;
    protected int rowIndex = -1;
    protected String headLine;
    protected String message;
    protected String closeButtonText;
    protected String actionButtonText;
    protected double width = DEFAULT_WIDTH;
    protected Pane owner;
    protected GridPane gridPane;
    protected Button closeButton;
    protected Optional<Runnable> closeHandlerOptional = Optional.empty();
    protected Optional<Runnable> actionHandlerOptional = Optional.empty();
    protected Stage stage;
    protected boolean showReportErrorButtons;
    protected Label messageLabel;
    protected String truncatedMessage;
    private BusyAnimation busyAnimation;
    private boolean showBusyAnimation;
    protected Button actionButton;
    protected Label headLineLabel;
    protected String dontShowAgainId;
    protected String dontShowAgainText;
    protected Preferences preferences;
    protected ChangeListener<Number> positionListener;
    protected Timer centerTime;
    protected double buttonDistance = 20;
    protected Type type = Type.Undefined;
    protected boolean hideCloseButton;
    protected boolean useAnimation = true;
    private String headlineStyle;


    ///////////////////////////////////////////////////////////////////////////////////////////
    // Public API
    ///////////////////////////////////////////////////////////////////////////////////////////

    public Overlay(Preferences preferences) {
        this.preferences = preferences;
    }

    public void show() {
        if (dontShowAgainId == null || DontShowAgainLookup.showAgain(dontShowAgainId)) {
            createGridPane();
            addHeadLine();
            addSeparator();

            if (showBusyAnimation)
                addBusyAnimation();

            addMessage();
            if (showReportErrorButtons)
                addReportErrorButtons();

            addCloseButton();
            addDontShowAgainCheckBox();
            applyStyles();
            onShow();
        }
    }

    protected void onShow() {
    }

    public void hide() {
        animateHide(() -> {
            removeEffectFromBackground();

            if (stage != null)
                stage.hide();
            else
                log.warn("Stage is null");

            cleanup();
            onHidden();
        });
    }

    protected void onHidden() {
    }

    protected void cleanup() {
        if (centerTime != null)
            centerTime.stop();

        if (owner == null)
            owner = MainView.getRootContainer();
        Scene rootScene = owner.getScene();
        if (rootScene != null) {
            Window window = rootScene.getWindow();
            if (window != null && positionListener != null) {
                window.xProperty().removeListener(positionListener);
                window.yProperty().removeListener(positionListener);
                window.widthProperty().removeListener(positionListener);
            }
        }
    }

    public T onClose(Runnable closeHandler) {
        this.closeHandlerOptional = Optional.of(closeHandler);
        return (T) this;
    }

    public T onAction(Runnable actionHandler) {
        this.actionHandlerOptional = Optional.of(actionHandler);
        return (T) this;
    }

    public T headLine(String headLine) {
        this.headLine = headLine;
        return (T) this;
    }

    public T notification(String message) {
        type = Type.Notification;
        if (headLine == null)
            this.headLine = Res.get("popup.headline.notification");
        this.message = message;
        setTruncatedMessage();
        return (T) this;
    }

    public T instruction(String message) {
        type = Type.Instruction;
        if (headLine == null)
            this.headLine = Res.get("popup.headline.instruction");
        this.message = message;
        setTruncatedMessage();
        return (T) this;
    }

    public T attention(String message) {
        type = Type.Attention;
        if (headLine == null)
            this.headLine = Res.get("popup.headline.attention");
        this.message = message;
        setTruncatedMessage();
        return (T) this;
    }

    public T backgroundInfo(String message) {
        type = Type.BackgroundInfo;
        if (headLine == null)
            this.headLine = Res.get("popup.headline.backgroundInfo");
        this.message = message;
        setTruncatedMessage();
        return (T) this;
    }

    public T feedback(String message) {
        type = Type.Feedback;
        if (headLine == null)
            this.headLine = Res.get("popup.headline.feedback");
        this.message = message;
        setTruncatedMessage();
        return (T) this;
    }

    public T confirmation(String message) {
        type = Type.Confirmation;
        if (headLine == null)
            this.headLine = Res.get("popup.headline.confirmation");
        this.message = message;
        setTruncatedMessage();
        return (T) this;
    }

    public T information(String message) {
        type = Type.Information;
        if (headLine == null)
            this.headLine = Res.get("popup.headline.information");
        this.message = message;
        setTruncatedMessage();
        return (T) this;
    }

    public T warning(String message) {
        type = Type.Warning;

        if (headLine == null)
            this.headLine = Res.get("popup.headline.warning");
        this.message = message;
        setTruncatedMessage();
        return (T) this;
    }

    public T error(String message) {
        type = Type.Error;
        showReportErrorButtons();
        if (headLine == null)
            this.headLine = Res.get("popup.headline.error");
        this.message = message;
        setTruncatedMessage();
        return (T) this;
    }

    public T showReportErrorButtons() {
        this.showReportErrorButtons = true;
        return (T) this;
    }

    public T message(String message) {
        this.message = message;
        setTruncatedMessage();
        return (T) this;
    }

    public T closeButtonText(String closeButtonText) {
        this.closeButtonText = closeButtonText;
        return (T) this;
    }

    public T useReportBugButton() {
        this.closeButtonText = Res.get("shared.reportBug");
        this.closeHandlerOptional = Optional.of(() -> GUIUtil.openWebPage("https://github.com/bisq/bisq/issues", preferences));
        return (T) this;
    }

    public T useIUnderstandButton() {
        this.closeButtonText = Res.get("shared.iUnderstand");
        return (T) this;
    }

    public T actionButtonTextWithGoTo(String target) {
        this.actionButtonText = Res.get("shared.goTo", Res.get(target));
        return (T) this;
    }

    public T closeButtonTextWithGoTo(String target) {
        this.closeButtonText = Res.get("shared.goTo", Res.get(target));
        return (T) this;
    }

    public T actionButtonText(String actionButtonText) {
        this.actionButtonText = actionButtonText;
        return (T) this;
    }

    public T useShutDownButton() {
        this.actionButtonText = Res.get("shared.shutDown");
        this.actionHandlerOptional = Optional.of(BisqApp.shutDownHandler::run);
        return (T) this;
    }

    public T width(double width) {
        this.width = width;
        return (T) this;
    }

    public T showBusyAnimation() {
        this.showBusyAnimation = true;
        return (T) this;
    }

    public T dontShowAgainId(String key) {
        this.dontShowAgainId = key;
        return (T) this;
    }

    public T dontShowAgainText(String dontShowAgainText) {
        this.dontShowAgainText = dontShowAgainText;
        return (T) this;
    }

    public T hideCloseButton() {
        this.hideCloseButton = true;
        return (T) this;
    }

    public T useAnimation(boolean useAnimation) {
        this.useAnimation = useAnimation;
        return (T) this;
    }

    public T setHeadlineStyle(String headlineStyle) {
        this.headlineStyle = headlineStyle;
        return (T) this;
    }


    ///////////////////////////////////////////////////////////////////////////////////////////
    // Protected
    ///////////////////////////////////////////////////////////////////////////////////////////

    protected void createGridPane() {
        gridPane = new GridPane();
        gridPane.setHgap(5);
        gridPane.setVgap(5);
        gridPane.setPadding(new Insets(30, 30, 30, 30));
        gridPane.setPrefWidth(width);

        ColumnConstraints columnConstraints1 = new ColumnConstraints();
        columnConstraints1.setHalignment(HPos.RIGHT);
        columnConstraints1.setHgrow(Priority.SOMETIMES);
        ColumnConstraints columnConstraints2 = new ColumnConstraints();
        columnConstraints2.setHgrow(Priority.ALWAYS);
        gridPane.getColumnConstraints().addAll(columnConstraints1, columnConstraints2);
    }

    protected void blurAgain() {
        UserThread.runAfter(MainView::blurLight, Transitions.DEFAULT_DURATION, TimeUnit.MILLISECONDS);
    }

    public void display() {
        if (owner == null)
            owner = MainView.getRootContainer();

        if (owner != null) {
            Scene rootScene = owner.getScene();
            if (rootScene != null) {
                Scene scene = new Scene(gridPane);
                scene.getStylesheets().setAll(rootScene.getStylesheets());
                scene.setFill(Color.TRANSPARENT);

                setupKeyHandler(scene);

                stage = new Stage();
                stage.setScene(scene);
                Window window = rootScene.getWindow();
                setModality();
                stage.initStyle(StageStyle.TRANSPARENT);
                stage.show();

                layout();

                addEffectToBackground();

                // On Linux the owner stage does not move the child stage as it does on Mac
                // So we need to apply centerPopup. Further with fast movements the handler loses
                // the latest position, with a delay it fixes that.
                // Also on Mac sometimes the popups are positioned outside of the main app, so keep it for all OS
                positionListener = (observable, oldValue, newValue) -> {
                    if (stage != null) {
                        layout();
                        if (centerTime != null)
                            centerTime.stop();

                        centerTime = UserThread.runAfter(this::layout, 3);
                    }
                };
                window.xProperty().addListener(positionListener);
                window.yProperty().addListener(positionListener);
                window.widthProperty().addListener(positionListener);

                animateDisplay();
            }
        }
    }

    protected void setupKeyHandler(Scene scene) {
        if (!hideCloseButton) {
            scene.setOnKeyPressed(e -> {
                if (e.getCode() == KeyCode.ESCAPE || e.getCode() == KeyCode.ENTER) {
                    e.consume();
                    doClose();
                }
            });
        }
    }

    protected void animateDisplay() {
        gridPane.setOpacity(0);
        Interpolator interpolator = Interpolator.SPLINE(0.25, 0.1, 0.25, 1);
        double duration = getDuration(400);
        Timeline timeline = new Timeline();
        ObservableList<KeyFrame> keyFrames = timeline.getKeyFrames();

        if (type.animationType == AnimationType.SlideDownFromCenterTop) {
            double startY = -gridPane.getHeight();
            keyFrames.add(new KeyFrame(Duration.millis(0),
                    new KeyValue(gridPane.opacityProperty(), 0, interpolator),
                    new KeyValue(gridPane.translateYProperty(), startY, interpolator)
            ));
            keyFrames.add(new KeyFrame(Duration.millis(duration),
                    new KeyValue(gridPane.opacityProperty(), 1, interpolator),
                    new KeyValue(gridPane.translateYProperty(), -10, interpolator)
            ));
        } else if (type.animationType == AnimationType.ScaleFromCenter) {
            double startScale = 0.25;
            keyFrames.add(new KeyFrame(Duration.millis(0),
                    new KeyValue(gridPane.opacityProperty(), 0, interpolator),
                    new KeyValue(gridPane.scaleXProperty(), startScale, interpolator),
                    new KeyValue(gridPane.scaleYProperty(), startScale, interpolator)

            ));
            keyFrames.add(new KeyFrame(Duration.millis(duration),
                    new KeyValue(gridPane.opacityProperty(), 1, interpolator),
                    new KeyValue(gridPane.scaleXProperty(), 1, interpolator),
                    new KeyValue(gridPane.scaleYProperty(), 1, interpolator)
            ));
        } else if (type.animationType == AnimationType.ScaleYFromCenter) {
            double startYScale = 0.25;
            keyFrames.add(new KeyFrame(Duration.millis(0),
                    new KeyValue(gridPane.opacityProperty(), 0, interpolator),
                    new KeyValue(gridPane.scaleYProperty(), startYScale, interpolator)

            ));
            keyFrames.add(new KeyFrame(Duration.millis(duration),
                    new KeyValue(gridPane.opacityProperty(), 1, interpolator),
                    new KeyValue(gridPane.scaleYProperty(), 1, interpolator)
            ));
        } else if (type.animationType == AnimationType.ScaleDownToCenter) {
            double startScale = 1.1;
            keyFrames.add(new KeyFrame(Duration.millis(0),
                    new KeyValue(gridPane.opacityProperty(), 0, interpolator),
                    new KeyValue(gridPane.scaleXProperty(), startScale, interpolator),
                    new KeyValue(gridPane.scaleYProperty(), startScale, interpolator)

            ));
            keyFrames.add(new KeyFrame(Duration.millis(duration),
                    new KeyValue(gridPane.opacityProperty(), 1, interpolator),
                    new KeyValue(gridPane.scaleXProperty(), 1, interpolator),
                    new KeyValue(gridPane.scaleYProperty(), 1, interpolator)
            ));
        } else if (type.animationType == AnimationType.FadeInAtCenter) {
            keyFrames.add(new KeyFrame(Duration.millis(0),
                    new KeyValue(gridPane.opacityProperty(), 0, interpolator)

            ));
            keyFrames.add(new KeyFrame(Duration.millis(duration),
                    new KeyValue(gridPane.opacityProperty(), 1, interpolator)
            ));
        }

        timeline.play();
    }

    protected void animateHide(Runnable onFinishedHandler) {
        Interpolator interpolator = Interpolator.SPLINE(0.25, 0.1, 0.25, 1);
        double duration = getDuration(200);
        Timeline timeline = new Timeline();
        ObservableList<KeyFrame> keyFrames = timeline.getKeyFrames();

        if (type.animationType == AnimationType.SlideDownFromCenterTop) {
            double endY = -gridPane.getHeight();
            keyFrames.add(new KeyFrame(Duration.millis(0),
                    new KeyValue(gridPane.opacityProperty(), 1, interpolator),
                    new KeyValue(gridPane.translateYProperty(), -10, interpolator)
            ));
            keyFrames.add(new KeyFrame(Duration.millis(duration),
                    new KeyValue(gridPane.opacityProperty(), 0, interpolator),
                    new KeyValue(gridPane.translateYProperty(), endY, interpolator)
            ));

            timeline.setOnFinished(e -> onFinishedHandler.run());
            timeline.play();
        } else if (type.animationType == AnimationType.ScaleFromCenter) {
            double endScale = 0.25;
            keyFrames.add(new KeyFrame(Duration.millis(0),
                    new KeyValue(gridPane.opacityProperty(), 1, interpolator),
                    new KeyValue(gridPane.scaleXProperty(), 1, interpolator),
                    new KeyValue(gridPane.scaleYProperty(), 1, interpolator)
            ));
            keyFrames.add(new KeyFrame(Duration.millis(duration),
                    new KeyValue(gridPane.opacityProperty(), 0, interpolator),
                    new KeyValue(gridPane.scaleXProperty(), endScale, interpolator),
                    new KeyValue(gridPane.scaleYProperty(), endScale, interpolator)
            ));
        } else if (type.animationType == AnimationType.ScaleYFromCenter) {
            gridPane.setRotationAxis(Rotate.X_AXIS);
            gridPane.getScene().setCamera(new PerspectiveCamera());
            keyFrames.add(new KeyFrame(Duration.millis(0),
                    new KeyValue(gridPane.rotateProperty(), 0, interpolator),
                    new KeyValue(gridPane.opacityProperty(), 1, interpolator)
            ));
            keyFrames.add(new KeyFrame(Duration.millis(duration),
                    new KeyValue(gridPane.rotateProperty(), -90, interpolator),
                    new KeyValue(gridPane.opacityProperty(), 0, interpolator)
            ));
        } else if (type.animationType == AnimationType.ScaleDownToCenter) {
            double endScale = 0.1;
            keyFrames.add(new KeyFrame(Duration.millis(0),
                    new KeyValue(gridPane.opacityProperty(), 1, interpolator),
                    new KeyValue(gridPane.scaleXProperty(), 1, interpolator),
                    new KeyValue(gridPane.scaleYProperty(), 1, interpolator)
            ));
            keyFrames.add(new KeyFrame(Duration.millis(duration),
                    new KeyValue(gridPane.opacityProperty(), 0, interpolator),
                    new KeyValue(gridPane.scaleXProperty(), endScale, interpolator),
                    new KeyValue(gridPane.scaleYProperty(), endScale, interpolator)
            ));
        } else if (type.animationType == AnimationType.FadeInAtCenter) {
            keyFrames.add(new KeyFrame(Duration.millis(0),
                    new KeyValue(gridPane.opacityProperty(), 1, interpolator)
            ));
            keyFrames.add(new KeyFrame(Duration.millis(duration),
                    new KeyValue(gridPane.opacityProperty(), 0, interpolator)
            ));
        }

        timeline.setOnFinished(e -> onFinishedHandler.run());
        timeline.play();
    }

    protected void layout() {
        if (owner == null)
            owner = MainView.getRootContainer();
        Scene rootScene = owner.getScene();
        if (rootScene != null) {
            Window window = rootScene.getWindow();
            double titleBarHeight = window.getHeight() - rootScene.getHeight();
            if (Utilities.isWindows())
                titleBarHeight -= 9;
            stage.setX(Math.round(window.getX() + (owner.getWidth() - stage.getWidth()) / 2));

            if (type.animationType == AnimationType.SlideDownFromCenterTop)
                stage.setY(Math.round(window.getY() + titleBarHeight));
            else
                stage.setY(Math.round(window.getY() + titleBarHeight + (owner.getHeight() - stage.getHeight()) / 2));
        }
    }

    protected void addEffectToBackground() {
        if (type.changeBackgroundType == ChangeBackgroundType.BlurUltraLight)
            MainView.blurUltraLight();
        else if (type.changeBackgroundType == ChangeBackgroundType.BlurLight)
            MainView.blurLight();
        else
            MainView.darken();
    }


    protected void applyStyles() {
        if (type.animationType == AnimationType.SlideDownFromCenterTop)
            gridPane.setId("popup-bg-top");
        else
            gridPane.setId("popup-bg");

        if (headLineLabel != null)
            headLineLabel.setId("popup-headline");
    }

    protected void setModality() {
        stage.initOwner(owner.getScene().getWindow());
        stage.initModality(Modality.WINDOW_MODAL);
    }

    protected void removeEffectFromBackground() {
        MainView.removeEffect();
    }

    protected void addHeadLine() {
        if (headLine != null) {
            ++rowIndex;

            headLineLabel = new Label(headLine);
            headLineLabel.setMouseTransparent(true);

            if (headlineStyle != null)
                headLineLabel.setStyle(headlineStyle);

            GridPane.setHalignment(headLineLabel, HPos.LEFT);
            GridPane.setRowIndex(headLineLabel, rowIndex);
            GridPane.setColumnSpan(headLineLabel, 2);
            gridPane.getChildren().addAll(headLineLabel);
        }
    }

    protected void addSeparator() {
        if (headLine != null) {
            Separator separator = new Separator();
            separator.setMouseTransparent(true);
            separator.setOrientation(Orientation.HORIZONTAL);
            separator.setStyle("-fx-background: #ccc;");
            GridPane.setHalignment(separator, HPos.CENTER);
            GridPane.setRowIndex(separator, ++rowIndex);
            GridPane.setColumnSpan(separator, 2);

            gridPane.getChildren().add(separator);
        }
    }

    protected void addMessage() {
        if (message != null) {
            messageLabel = new Label(truncatedMessage);
            messageLabel.setMouseTransparent(true);
            messageLabel.setWrapText(true);
            GridPane.setHalignment(messageLabel, HPos.LEFT);
            GridPane.setHgrow(messageLabel, Priority.ALWAYS);
            GridPane.setMargin(messageLabel, new Insets(3, 0, 0, 0));
            GridPane.setRowIndex(messageLabel, ++rowIndex);
            GridPane.setColumnIndex(messageLabel, 0);
            GridPane.setColumnSpan(messageLabel, 2);
            gridPane.getChildren().add(messageLabel);
        }
    }

    private void addReportErrorButtons() {
        messageLabel.setText(Res.get("popup.reportError", truncatedMessage));

        Button gitHubButton = new Button(Res.get("popup.reportError.gitHub"));
        GridPane.setMargin(gitHubButton, new Insets(20, 0, 0, 0));
        GridPane.setHalignment(gitHubButton, HPos.RIGHT);
        GridPane.setRowIndex(gitHubButton, ++rowIndex);
        GridPane.setColumnIndex(gitHubButton, 1);
        gridPane.getChildren().add(gitHubButton);

        gitHubButton.setOnAction(event -> {
<<<<<<< HEAD
            Utilities.copyToClipboard(message);
            GUIUtil.openWebPage("https://github.com/bisq/bisq/issues", preferences);
=======
            if (message != null)
                Utilities.copyToClipboard(message);
            GUIUtil.openWebPage("https://github.com/bisq/bisq/issues");
>>>>>>> 19c475f3
        });

        Button forumButton = new Button(Res.get("popup.reportError.forum"));
        GridPane.setHalignment(forumButton, HPos.RIGHT);
        GridPane.setRowIndex(forumButton, ++rowIndex);
        GridPane.setColumnIndex(forumButton, 1);
        gridPane.getChildren().add(forumButton);

        forumButton.setOnAction(event -> {
<<<<<<< HEAD
            Utilities.copyToClipboard(message);
            GUIUtil.openWebPage("http://forum.bisq.io", preferences);
=======
            if (message != null)
                Utilities.copyToClipboard(message);
            GUIUtil.openWebPage("http://forum.bisq.io");
>>>>>>> 19c475f3
        });
    }

    protected void addBusyAnimation() {
        busyAnimation = new BusyAnimation();
        GridPane.setHalignment(busyAnimation, HPos.CENTER);
        GridPane.setRowIndex(busyAnimation, ++rowIndex);
        GridPane.setColumnSpan(busyAnimation, 2);
        gridPane.getChildren().add(busyAnimation);
    }

    protected void addDontShowAgainCheckBox() {
        if (dontShowAgainId != null) {
            // We might have set it and overridden the default, so we check if it is not set
            if (dontShowAgainText == null)
                dontShowAgainText = Res.get("popup.doNotShowAgain");

            CheckBox dontShowAgainCheckBox = addCheckBox(gridPane, rowIndex, dontShowAgainText, buttonDistance - 1);
            GridPane.setColumnIndex(dontShowAgainCheckBox, 0);
            GridPane.setHalignment(dontShowAgainCheckBox, HPos.LEFT);
            dontShowAgainCheckBox.setOnAction(e -> DontShowAgainLookup.dontShowAgain(dontShowAgainId, dontShowAgainCheckBox.isSelected()));
        }
    }

    protected void addCloseButton() {
        if (!hideCloseButton) {
            closeButton = new Button(closeButtonText == null ? Res.get("shared.close") : closeButtonText);
            closeButton.setOnAction(event -> doClose());
        }
        if (actionHandlerOptional.isPresent() || actionButtonText != null) {
            actionButton = new Button(actionButtonText == null ? Res.get("shared.ok") : actionButtonText);
            actionButton.setDefaultButton(true);
            //TODO app wide focus
            //actionButton.requestFocus();
            actionButton.setOnAction(event -> {
                hide();
                actionHandlerOptional.ifPresent(Runnable::run);
            });

            Pane spacer = new Pane();
            HBox hBox = new HBox();
            hBox.setSpacing(10);
            if (!hideCloseButton)
                hBox.getChildren().addAll(spacer, closeButton, actionButton);
            else
                hBox.getChildren().addAll(spacer, actionButton);
            HBox.setHgrow(spacer, Priority.ALWAYS);

            GridPane.setHalignment(hBox, HPos.RIGHT);
            GridPane.setRowIndex(hBox, ++rowIndex);
            GridPane.setColumnSpan(hBox, 2);
            GridPane.setMargin(hBox, new Insets(buttonDistance, 0, 0, 0));
            gridPane.getChildren().add(hBox);
        } else if (!hideCloseButton) {
            closeButton.setDefaultButton(true);
            GridPane.setHalignment(closeButton, HPos.RIGHT);
            if (!showReportErrorButtons)
                GridPane.setMargin(closeButton, new Insets(buttonDistance, 0, 0, 0));
            GridPane.setRowIndex(closeButton, ++rowIndex);
            GridPane.setColumnIndex(closeButton, 1);
            gridPane.getChildren().add(closeButton);
        }
    }

    protected void doClose() {
        hide();
        closeHandlerOptional.ifPresent(Runnable::run);
    }

    protected void setTruncatedMessage() {
        if (message != null && message.length() > 1800)
            truncatedMessage = StringUtils.abbreviate(message, 1800);
        else if (message != null)
            truncatedMessage = message;
        else
            truncatedMessage = "";
    }

    protected double getDuration(double duration) {
        return useAnimation && GlobalSettings.getUseAnimations() ? duration : 1;
    }

    @Override
    public String toString() {
        return "Popup{" +
                "headLine='" + headLine + '\'' +
                ", message='" + message + '\'' +
                '}';
    }
}<|MERGE_RESOLUTION|>--- conflicted
+++ resolved
@@ -707,14 +707,9 @@
         gridPane.getChildren().add(gitHubButton);
 
         gitHubButton.setOnAction(event -> {
-<<<<<<< HEAD
-            Utilities.copyToClipboard(message);
-            GUIUtil.openWebPage("https://github.com/bisq/bisq/issues", preferences);
-=======
             if (message != null)
                 Utilities.copyToClipboard(message);
-            GUIUtil.openWebPage("https://github.com/bisq/bisq/issues");
->>>>>>> 19c475f3
+            GUIUtil.openWebPage("https://github.com/bisq/bisq/issues", preferences);
         });
 
         Button forumButton = new Button(Res.get("popup.reportError.forum"));
@@ -724,14 +719,9 @@
         gridPane.getChildren().add(forumButton);
 
         forumButton.setOnAction(event -> {
-<<<<<<< HEAD
-            Utilities.copyToClipboard(message);
-            GUIUtil.openWebPage("http://forum.bisq.io", preferences);
-=======
             if (message != null)
                 Utilities.copyToClipboard(message);
-            GUIUtil.openWebPage("http://forum.bisq.io");
->>>>>>> 19c475f3
+            GUIUtil.openWebPage("http://forum.bisq.io", preferences);
         });
     }
 
