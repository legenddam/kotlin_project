/*
 * This file is part of bisq.
 *
 * bisq is free software: you can redistribute it and/or modify it
 * under the terms of the GNU Affero General Public License as published by
 * the Free Software Foundation, either version 3 of the License, or (at
 * your option) any later version.
 *
 * bisq is distributed in the hope that it will be useful, but WITHOUT
 * ANY WARRANTY; without even the implied warranty of MERCHANTABILITY or
 * FITNESS FOR A PARTICULAR PURPOSE. See the GNU Affero General Public
 * License for more details.
 *
 * You should have received a copy of the GNU Affero General Public License
 * along with bisq. If not, see <http://www.gnu.org/licenses/>.
 */

package io.bisq.gui.main.dao.wallet;

import io.bisq.core.btc.wallet.BsqBalanceListener;
import io.bisq.core.btc.wallet.BsqWalletService;
<<<<<<< HEAD
import io.bisq.core.user.Preferences;
import io.bisq.gui.main.overlays.popups.Popup;
import io.bisq.core.dao.blockchain.BsqBlockchainManager;
import io.bisq.core.dao.blockchain.BsqUTXOListener;
=======
>>>>>>> 19c475f3
import io.bisq.gui.util.BsqFormatter;
import javafx.scene.control.TextField;
import lombok.extern.slf4j.Slf4j;
import org.bitcoinj.core.Coin;

import javax.inject.Inject;

@Slf4j
public class BalanceUtil implements BsqBalanceListener {
    private final BsqWalletService bsqWalletService;
    private final BsqFormatter formatter;
<<<<<<< HEAD
    private final Preferences preferences;
    private BsqBlockchainManager bsqBlockchainManager;
=======
>>>>>>> 19c475f3
    private TextField balanceTextField;

    @Inject
<<<<<<< HEAD
    private BalanceUtil(BsqWalletService bsqWalletService, BsqFormatter formatter, Preferences preferences,
                        BsqBlockchainManager bsqBlockchainManager) {
        this.bsqWalletService = bsqWalletService;
        this.formatter = formatter;
        this.preferences = preferences;
        this.bsqBlockchainManager = bsqBlockchainManager;
=======
    private BalanceUtil(BsqWalletService bsqWalletService,
                        BsqFormatter formatter) {
        this.bsqWalletService = bsqWalletService;
        this.formatter = formatter;
>>>>>>> 19c475f3
    }

    public void setBalanceTextField(TextField balanceTextField) {
        this.balanceTextField = balanceTextField;
        balanceTextField.setMouseTransparent(false);
    }

    public void initialize() {
    }

    public void activate() {
        updateAvailableBalance(bsqWalletService.getAvailableBalance());
        bsqWalletService.addBsqBalanceListener(this);
    }

    public void deactivate() {
        bsqWalletService.removeBsqBalanceListener(this);
    }

    @Override
    public void updateAvailableBalance(Coin availableBalance) {
        balanceTextField.setText(formatter.formatCoinWithCode(availableBalance));
    }
}<|MERGE_RESOLUTION|>--- conflicted
+++ resolved
@@ -19,13 +19,6 @@
 
 import io.bisq.core.btc.wallet.BsqBalanceListener;
 import io.bisq.core.btc.wallet.BsqWalletService;
-<<<<<<< HEAD
-import io.bisq.core.user.Preferences;
-import io.bisq.gui.main.overlays.popups.Popup;
-import io.bisq.core.dao.blockchain.BsqBlockchainManager;
-import io.bisq.core.dao.blockchain.BsqUTXOListener;
-=======
->>>>>>> 19c475f3
 import io.bisq.gui.util.BsqFormatter;
 import javafx.scene.control.TextField;
 import lombok.extern.slf4j.Slf4j;
@@ -37,27 +30,13 @@
 public class BalanceUtil implements BsqBalanceListener {
     private final BsqWalletService bsqWalletService;
     private final BsqFormatter formatter;
-<<<<<<< HEAD
-    private final Preferences preferences;
-    private BsqBlockchainManager bsqBlockchainManager;
-=======
->>>>>>> 19c475f3
     private TextField balanceTextField;
 
     @Inject
-<<<<<<< HEAD
-    private BalanceUtil(BsqWalletService bsqWalletService, BsqFormatter formatter, Preferences preferences,
-                        BsqBlockchainManager bsqBlockchainManager) {
-        this.bsqWalletService = bsqWalletService;
-        this.formatter = formatter;
-        this.preferences = preferences;
-        this.bsqBlockchainManager = bsqBlockchainManager;
-=======
     private BalanceUtil(BsqWalletService bsqWalletService,
                         BsqFormatter formatter) {
         this.bsqWalletService = bsqWalletService;
         this.formatter = formatter;
->>>>>>> 19c475f3
     }
 
     public void setBalanceTextField(TextField balanceTextField) {
