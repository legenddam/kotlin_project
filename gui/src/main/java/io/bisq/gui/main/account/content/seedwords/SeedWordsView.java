/*
 * This file is part of bisq.
 *
 * bisq is free software: you can redistribute it and/or modify it
 * under the terms of the GNU Affero General Public License as published by
 * the Free Software Foundation, either version 3 of the License, or (at
 * your option) any later version.
 *
 * bisq is distributed in the hope that it will be useful, but WITHOUT
 * ANY WARRANTY; without even the implied warranty of MERCHANTABILITY or
 * FITNESS FOR A PARTICULAR PURPOSE. See the GNU Affero General Public
 * License for more details.
 *
 * You should have received a copy of the GNU Affero General Public License
 * along with bisq. If not, see <http://www.gnu.org/licenses/>.
 */

package io.bisq.gui.main.account.content.seedwords;

import com.google.common.base.Joiner;
import com.google.common.base.Splitter;
import io.bisq.common.UserThread;
import io.bisq.common.locale.Res;
import io.bisq.core.btc.wallet.BtcWalletService;
import io.bisq.core.btc.wallet.WalletsManager;
import io.bisq.core.user.DontShowAgainLookup;
import io.bisq.core.user.Preferences;
import io.bisq.gui.common.view.ActivatableView;
import io.bisq.gui.common.view.FxmlView;
import io.bisq.gui.main.overlays.popups.Popup;
import io.bisq.gui.main.overlays.windows.WalletPasswordWindow;
import io.bisq.gui.util.Layout;
import javafx.beans.property.BooleanProperty;
import javafx.beans.property.SimpleBooleanProperty;
import javafx.beans.value.ChangeListener;
import javafx.scene.control.Button;
import javafx.scene.control.DatePicker;
import javafx.scene.control.TextArea;
import javafx.scene.layout.GridPane;
import org.bitcoinj.crypto.MnemonicCode;
import org.bitcoinj.crypto.MnemonicException;
import org.bitcoinj.wallet.DeterministicSeed;

import javax.inject.Inject;
import java.io.IOException;
import java.time.Instant;
import java.time.LocalDate;
import java.time.ZoneId;
import java.time.ZoneOffset;
import java.util.List;

import static io.bisq.gui.util.FormBuilder.*;
import static javafx.beans.binding.Bindings.createBooleanBinding;

@FxmlView
public class SeedWordsView extends ActivatableView<GridPane, Void> {
    private final WalletsManager walletsManager;
    private final BtcWalletService btcWalletService;
    private final WalletPasswordWindow walletPasswordWindow;
    private final Preferences preferences;

    private Button restoreButton;
    private TextArea displaySeedWordsTextArea, seedWordsTextArea;
    private DatePicker datePicker, restoreDatePicker;

    private int gridRow = 0;
    private ChangeListener<Boolean> seedWordsValidChangeListener;
    private final SimpleBooleanProperty seedWordsValid = new SimpleBooleanProperty(false);
    private final SimpleBooleanProperty dateValid = new SimpleBooleanProperty(false);
    private ChangeListener<String> seedWordsTextAreaChangeListener;
    private ChangeListener<Boolean> datePickerChangeListener;
    private ChangeListener<LocalDate> dateChangeListener;
    private final BooleanProperty seedWordsEdited = new SimpleBooleanProperty();
    private String seedWordText;
    private LocalDate walletCreationDate;


    ///////////////////////////////////////////////////////////////////////////////////////////
    // Constructor, lifecycle
    ///////////////////////////////////////////////////////////////////////////////////////////

    @Inject
    private SeedWordsView(WalletsManager walletsManager, BtcWalletService btcWalletService, WalletPasswordWindow walletPasswordWindow, Preferences preferences) {
        this.walletsManager = walletsManager;
        this.btcWalletService = btcWalletService;
        this.walletPasswordWindow = walletPasswordWindow;
        this.preferences = preferences;
    }

    @Override
    protected void initialize() {
        addTitledGroupBg(root, gridRow, 2, Res.get("account.seed.backup.title"));
        displaySeedWordsTextArea = addLabelTextArea(root, gridRow, Res.get("seed.seedWords"), "", Layout.FIRST_ROW_DISTANCE).second;
        displaySeedWordsTextArea.setPrefHeight(60);
        displaySeedWordsTextArea.setEditable(false);

        datePicker = addLabelDatePicker(root, ++gridRow, Res.get("seed.date")).second;
        datePicker.setMouseTransparent(true);

        addTitledGroupBg(root, ++gridRow, 2, Res.get("seed.restore.title"), Layout.GROUP_DISTANCE);
        seedWordsTextArea = addLabelTextArea(root, gridRow, Res.get("seed.seedWords"), "", Layout.FIRST_ROW_AND_GROUP_DISTANCE).second;
        seedWordsTextArea.setPrefHeight(60);

        restoreDatePicker = addLabelDatePicker(root, ++gridRow, Res.get("seed.date")).second;
        restoreButton = addButtonAfterGroup(root, ++gridRow, Res.get("seed.restore"));

        addTitledGroupBg(root, ++gridRow, 1, Res.get("shared.information"), Layout.GROUP_DISTANCE);
        addMultilineLabel(root, gridRow, Res.get("account.seed.info"),
                Layout.FIRST_ROW_AND_GROUP_DISTANCE);

        seedWordsValidChangeListener = (observable, oldValue, newValue) -> {
            if (newValue) {
                seedWordsTextArea.getStyleClass().remove("validation_error");
            } else {
                seedWordsTextArea.getStyleClass().add("validation_error");
            }
        };

        seedWordsTextAreaChangeListener = (observable, oldValue, newValue) -> {
            seedWordsEdited.set(true);
            try {
                MnemonicCode codec = new MnemonicCode();
                codec.check(Splitter.on(" ").splitToList(newValue));
                seedWordsValid.set(true);
            } catch (IOException | MnemonicException e) {
                seedWordsValid.set(false);
            }
        };

        datePickerChangeListener = (observable, oldValue, newValue) -> {
            if (newValue)
                restoreDatePicker.getStyleClass().remove("validation_error");
            else
                restoreDatePicker.getStyleClass().add("validation_error");
        };

        dateChangeListener = (observable, oldValue, newValue) -> dateValid.set(true);
    }

    @Override
    public void activate() {
        seedWordsValid.addListener(seedWordsValidChangeListener);
        dateValid.addListener(datePickerChangeListener);
        seedWordsTextArea.textProperty().addListener(seedWordsTextAreaChangeListener);
        restoreDatePicker.valueProperty().addListener(dateChangeListener);
        restoreButton.disableProperty().bind(createBooleanBinding(() -> !seedWordsValid.get() || !dateValid.get() || !seedWordsEdited.get(),
                seedWordsValid, dateValid, seedWordsEdited));

        restoreButton.setOnAction(e -> onRestore());

        seedWordsTextArea.getStyleClass().remove("validation_error");
        restoreDatePicker.getStyleClass().remove("validation_error");


        DeterministicSeed keyChainSeed = btcWalletService.getKeyChainSeed();
        // wallet creation date is not encrypted
        walletCreationDate = Instant.ofEpochSecond(walletsManager.getChainSeedCreationTimeSeconds()).atZone(ZoneId.systemDefault()).toLocalDate();
        if (keyChainSeed.isEncrypted()) {
            askForPassword();
        } else {
            String key = "showSeedWordsWarning";
<<<<<<< HEAD
            if (preferences.showAgain(key)) {
                new Popup(preferences).warning(Res.get("account.seed.warn.noPw.msg"))
=======
            if (DontShowAgainLookup.showAgain(key)) {
                new Popup().warning(Res.get("account.seed.warn.noPw.msg"))
>>>>>>> 1e0cf107
                        .actionButtonText(Res.get("account.seed.warn.noPw.yes"))
                        .onAction(() -> {
                            DontShowAgainLookup.dontShowAgain(key, true);
                            initSeedWords(keyChainSeed);
                            showSeedScreen();
                        })
                        .closeButtonText(Res.get("shared.no"))
                        .show();
            } else {
                initSeedWords(keyChainSeed);
                showSeedScreen();
            }
        }
    }

    @Override
    protected void deactivate() {
        seedWordsValid.removeListener(seedWordsValidChangeListener);
        dateValid.removeListener(datePickerChangeListener);
        seedWordsTextArea.textProperty().removeListener(seedWordsTextAreaChangeListener);
        restoreDatePicker.valueProperty().removeListener(dateChangeListener);
        restoreButton.disableProperty().unbind();
        restoreButton.setOnAction(null);

        displaySeedWordsTextArea.setText("");
        seedWordsTextArea.setText("");

        restoreDatePicker.setValue(null);
        datePicker.setValue(null);

        seedWordsTextArea.getStyleClass().remove("validation_error");
        restoreDatePicker.getStyleClass().remove("validation_error");
    }

    private void askForPassword() {
        walletPasswordWindow.headLine(Res.get("account.seed.enterPw")).onAesKey(aesKey -> {
            initSeedWords(walletsManager.getDecryptedSeed(aesKey, btcWalletService.getKeyChainSeed(), btcWalletService.getKeyCrypter()));
            showSeedScreen();
        }).show();
    }

    private void initSeedWords(DeterministicSeed seed) {
        List<String> mnemonicCode = seed.getMnemonicCode();
        if (mnemonicCode != null) {
            seedWordText = Joiner.on(" ").join(mnemonicCode);
        }
    }

    private void showSeedScreen() {
        displaySeedWordsTextArea.setText(seedWordText);
        datePicker.setValue(walletCreationDate);
    }

    private void onRestore() {
        if (walletsManager.hasPositiveBalance()) {
            new Popup(preferences).warning(Res.get("seed.warn.walletNotEmpty.msg"))
                    .actionButtonText(Res.get("seed.warn.walletNotEmpty.restore"))
                    .onAction(this::checkIfEncrypted)
                    .closeButtonText(Res.get("seed.warn.walletNotEmpty.emptyWallet"))
                    .show();
        } else {
            checkIfEncrypted();
        }
    }

    private void checkIfEncrypted() {
        if (walletsManager.areWalletsEncrypted()) {
            new Popup(preferences).information(Res.get("seed.warn.notEncryptedAnymore"))
                    .closeButtonText(Res.get("shared.no"))
                    .actionButtonText(Res.get("shared.yes"))
                    .onAction(this::doRestore)
                    .show();
        } else {
            doRestore();
        }
    }

    private void doRestore() {
        long date = restoreDatePicker.getValue().atStartOfDay().toEpochSecond(ZoneOffset.UTC);
        DeterministicSeed seed = new DeterministicSeed(Splitter.on(" ").splitToList(seedWordsTextArea.getText()), null, "", date);
        walletsManager.restoreSeedWords(
                seed,
                () -> UserThread.execute(() -> {
                    log.info("Wallets restored with seed words");
<<<<<<< HEAD
                    new Popup(preferences).feedback(Res.get("seed.restore.success"))
                            .useShutDownButton();
=======
                    new Popup().feedback(Res.get("seed.restore.success"))
                            .useShutDownButton().show();
>>>>>>> 1e0cf107
                }),
                throwable -> UserThread.execute(() -> {
                    log.error(throwable.getMessage());
                    new Popup(preferences).error(Res.get("seed.restore.error", Res.get("shared.errorMessageInline",
                            throwable.getMessage())))
                            .show();
                }));
    }
}<|MERGE_RESOLUTION|>--- conflicted
+++ resolved
@@ -159,13 +159,8 @@
             askForPassword();
         } else {
             String key = "showSeedWordsWarning";
-<<<<<<< HEAD
-            if (preferences.showAgain(key)) {
+            if (DontShowAgainLookup.showAgain(key)) {
                 new Popup(preferences).warning(Res.get("account.seed.warn.noPw.msg"))
-=======
-            if (DontShowAgainLookup.showAgain(key)) {
-                new Popup().warning(Res.get("account.seed.warn.noPw.msg"))
->>>>>>> 1e0cf107
                         .actionButtonText(Res.get("account.seed.warn.noPw.yes"))
                         .onAction(() -> {
                             DontShowAgainLookup.dontShowAgain(key, true);
@@ -250,13 +245,8 @@
                 seed,
                 () -> UserThread.execute(() -> {
                     log.info("Wallets restored with seed words");
-<<<<<<< HEAD
                     new Popup(preferences).feedback(Res.get("seed.restore.success"))
-                            .useShutDownButton();
-=======
-                    new Popup().feedback(Res.get("seed.restore.success"))
                             .useShutDownButton().show();
->>>>>>> 1e0cf107
                 }),
                 throwable -> UserThread.execute(() -> {
                     log.error(throwable.getMessage());
