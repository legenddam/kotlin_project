/*
 * This file is part of Bisq.
 *
 * Bisq is free software: you can redistribute it and/or modify it
 * under the terms of the GNU Affero General Public License as published by
 * the Free Software Foundation, either version 3 of the License, or (at
 * your option) any later version.
 *
 * Bisq is distributed in the hope that it will be useful, but WITHOUT
 * ANY WARRANTY; without even the implied warranty of MERCHANTABILITY or
 * FITNESS FOR A PARTICULAR PURPOSE. See the GNU Affero General Public
 * License for more details.
 *
 * You should have received a copy of the GNU Affero General Public License
 * along with Bisq. If not, see <http://www.gnu.org/licenses/>.
 */

package io.bisq.gui.main.funds.withdrawal;

import com.google.common.util.concurrent.FutureCallback;
import de.jensd.fx.fontawesome.AwesomeIcon;
import io.bisq.common.UserThread;
import io.bisq.common.locale.Res;
import io.bisq.core.btc.AddressEntry;
import io.bisq.core.btc.AddressEntryException;
import io.bisq.core.btc.InsufficientFundsException;
import io.bisq.core.btc.Restrictions;
import io.bisq.core.btc.listeners.BalanceListener;
import io.bisq.core.btc.wallet.BtcWalletService;
import io.bisq.core.trade.Tradable;
import io.bisq.core.trade.Trade;
import io.bisq.core.trade.TradeManager;
import io.bisq.core.trade.closed.ClosedTradableManager;
import io.bisq.core.trade.failed.FailedTradesManager;
import io.bisq.core.user.Preferences;
import io.bisq.core.util.CoinUtil;
import io.bisq.gui.common.view.ActivatableView;
import io.bisq.gui.common.view.FxmlView;
import io.bisq.gui.components.HyperlinkWithIcon;
import io.bisq.gui.main.overlays.popups.Popup;
import io.bisq.gui.main.overlays.windows.WalletPasswordWindow;
import io.bisq.gui.util.BSFormatter;
import io.bisq.gui.util.GUIUtil;
import io.bisq.gui.util.validation.BtcAddressValidator;
import javafx.beans.property.BooleanProperty;
import javafx.beans.property.ReadOnlyObjectWrapper;
import javafx.beans.property.SimpleBooleanProperty;
import javafx.beans.value.ChangeListener;
import javafx.collections.FXCollections;
import javafx.collections.ObservableList;
import javafx.collections.transformation.SortedList;
import javafx.fxml.FXML;
import javafx.scene.control.*;
import javafx.scene.layout.VBox;
import javafx.util.Callback;
import org.apache.commons.lang3.StringUtils;
import org.bitcoinj.core.AddressFormatException;
import org.bitcoinj.core.Coin;
import org.bitcoinj.core.InsufficientMoneyException;
import org.bitcoinj.core.Transaction;
import org.bitcoinj.wallet.Wallet;
import org.jetbrains.annotations.NotNull;
import org.spongycastle.crypto.params.KeyParameter;

import javax.inject.Inject;
import java.util.*;
import java.util.concurrent.TimeUnit;
import java.util.stream.Collectors;

import static com.google.common.base.Preconditions.checkNotNull;

@FxmlView
public class WithdrawalView extends ActivatableView<VBox, Void> {

    @FXML
    Label inputsLabel, amountLabel, fromLabel, toLabel;
    @FXML
    Button withdrawButton;
    @FXML
    TableView<WithdrawalListItem> tableView;
    @FXML
    TextField withdrawFromTextField, withdrawToTextField, amountTextField;
    @FXML
    RadioButton useAllInputsRadioButton, useCustomInputsRadioButton, feeExcludedRadioButton, feeIncludedRadioButton;
    @FXML
    TableColumn<WithdrawalListItem, WithdrawalListItem> addressColumn, balanceColumn, selectColumn;

    private final BtcWalletService walletService;
    private final TradeManager tradeManager;
    private final ClosedTradableManager closedTradableManager;
    private final FailedTradesManager failedTradesManager;
    private final BSFormatter formatter;
    private final Preferences preferences;
    private final BtcAddressValidator btcAddressValidator;
    private final WalletPasswordWindow walletPasswordWindow;
    private final ObservableList<WithdrawalListItem> observableList = FXCollections.observableArrayList();
    private final SortedList<WithdrawalListItem> sortedList = new SortedList<>(observableList);
    private Set<WithdrawalListItem> selectedItems = new HashSet<>();
    private BalanceListener balanceListener;
    private Set<String> fromAddresses;
    private Coin totalAvailableAmountOfSelectedItems = Coin.ZERO;
    private Coin amountAsCoin = Coin.ZERO;
    private Coin sendersAmount = Coin.ZERO;
    private ChangeListener<String> amountListener;
    private ChangeListener<Boolean> amountFocusListener;
    private ChangeListener<Toggle> feeToggleGroupListener, inputsToggleGroupListener;
    private ToggleGroup feeToggleGroup, inputsToggleGroup;
    private final BooleanProperty useAllInputs = new SimpleBooleanProperty(true);
    private boolean feeExcluded;


    ///////////////////////////////////////////////////////////////////////////////////////////
    // Constructor, lifecycle
    ///////////////////////////////////////////////////////////////////////////////////////////

    @Inject
    private WithdrawalView(BtcWalletService walletService,
                           TradeManager tradeManager,
                           ClosedTradableManager closedTradableManager,
                           FailedTradesManager failedTradesManager,
                           BSFormatter formatter, Preferences preferences,
                           BtcAddressValidator btcAddressValidator,
                           WalletPasswordWindow walletPasswordWindow) {
        this.walletService = walletService;
        this.tradeManager = tradeManager;
        this.closedTradableManager = closedTradableManager;
        this.failedTradesManager = failedTradesManager;
        this.formatter = formatter;
        this.preferences = preferences;
        this.btcAddressValidator = btcAddressValidator;
        this.walletPasswordWindow = walletPasswordWindow;
    }

    @Override
    public void initialize() {
        inputsLabel.setText(Res.getWithCol("funds.withdrawal.inputs"));
        useAllInputsRadioButton.setText(Res.get("funds.withdrawal.useAllInputs"));
        useCustomInputsRadioButton.setText(Res.get("funds.withdrawal.useCustomInputs"));
        amountLabel.setText(Res.getWithCol("funds.withdrawal.receiverAmount", Res.getBaseCurrencyCode()));
        feeExcludedRadioButton.setText(Res.get("funds.withdrawal.feeExcluded"));
        feeIncludedRadioButton.setText(Res.get("funds.withdrawal.feeIncluded"));
        fromLabel.setText(Res.get("funds.withdrawal.fromLabel", Res.getBaseCurrencyCode()));
        toLabel.setText(Res.get("funds.withdrawal.toLabel", Res.getBaseCurrencyCode()));
        withdrawButton.setText(Res.get("funds.withdrawal.withdrawButton"));

        addressColumn.setText(Res.get("shared.address"));
        balanceColumn.setText(Res.get("shared.balanceWithCur", Res.getBaseCurrencyCode()));
        selectColumn.setText(Res.get("shared.select"));

        tableView.setColumnResizePolicy(TableView.CONSTRAINED_RESIZE_POLICY);
        tableView.setPlaceholder(new Label(Res.get("funds.withdrawal.noFundsAvailable")));
        tableView.getSelectionModel().setSelectionMode(SelectionMode.MULTIPLE);

        setAddressColumnCellFactory();
        setBalanceColumnCellFactory();
        setSelectColumnCellFactory();

        addressColumn.setComparator((o1, o2) -> o1.getAddressString().compareTo(o2.getAddressString()));
        balanceColumn.setComparator((o1, o2) -> o1.getBalance().compareTo(o2.getBalance()));
        balanceColumn.setSortType(TableColumn.SortType.DESCENDING);
        tableView.getSortOrder().add(balanceColumn);

        balanceListener = new BalanceListener() {
            @Override
            public void onBalanceChanged(Coin balance, Transaction tx) {
                updateList();
            }
        };
        amountListener = (observable, oldValue, newValue) -> {
            if (amountTextField.focusedProperty().get()) {
                try {
                    amountAsCoin = formatter.parseToCoin(amountTextField.getText());
                } catch (Throwable t) {
                    log.error("Error at amountTextField input. " + t.toString());
                }
            }
        };
        amountFocusListener = (observable, oldValue, newValue) -> {
            if (oldValue && !newValue) {
                if (amountAsCoin.isPositive())
                    amountTextField.setText(formatter.formatCoin(amountAsCoin));
                else
                    amountTextField.setText("");
            }
        };
        feeToggleGroup = new ToggleGroup();
        feeExcludedRadioButton.setToggleGroup(feeToggleGroup);
        feeIncludedRadioButton.setToggleGroup(feeToggleGroup);
        feeToggleGroupListener = (observable, oldValue, newValue) -> {
            feeExcluded = newValue == feeExcludedRadioButton;
            amountLabel.setText(feeExcluded ?
                    Res.getWithCol("funds.withdrawal.receiverAmount", Res.getBaseCurrencyCode()) :
                    Res.getWithCol("funds.withdrawal.senderAmount", Res.getBaseCurrencyCode()));
        };

        inputsToggleGroup = new ToggleGroup();
        useAllInputsRadioButton.setToggleGroup(inputsToggleGroup);
        useCustomInputsRadioButton.setToggleGroup(inputsToggleGroup);
        inputsToggleGroupListener = (observable, oldValue, newValue) -> {
            useAllInputs.set(newValue == useAllInputsRadioButton);

            updateInputSelection();
        };
    }

    private void updateInputSelection() {
        observableList.stream().forEach(item -> {
            item.setSelected(useAllInputs.get());
            selectForWithdrawal(item);
        });
        tableView.refresh();
    }

    @Override
    protected void activate() {
        sortedList.comparatorProperty().bind(tableView.comparatorProperty());
        tableView.setItems(sortedList);
        updateList();

        reset();

        amountTextField.textProperty().addListener(amountListener);
        amountTextField.focusedProperty().addListener(amountFocusListener);
        walletService.addBalanceListener(balanceListener);
        feeToggleGroup.selectedToggleProperty().addListener(feeToggleGroupListener);
        inputsToggleGroup.selectedToggleProperty().addListener(inputsToggleGroupListener);

        if (feeToggleGroup.getSelectedToggle() == null)
            feeToggleGroup.selectToggle(feeExcludedRadioButton);

        if (inputsToggleGroup.getSelectedToggle() == null)
            inputsToggleGroup.selectToggle(useAllInputsRadioButton);

        updateInputSelection();
    }

    @Override
    protected void deactivate() {
        sortedList.comparatorProperty().unbind();
        observableList.forEach(WithdrawalListItem::cleanup);
        walletService.removeBalanceListener(balanceListener);
        amountTextField.textProperty().removeListener(amountListener);
        amountTextField.focusedProperty().removeListener(amountFocusListener);
        feeToggleGroup.selectedToggleProperty().removeListener(feeToggleGroupListener);
        inputsToggleGroup.selectedToggleProperty().removeListener(inputsToggleGroupListener);
    }


    ///////////////////////////////////////////////////////////////////////////////////////////
    // UI handlers
    ///////////////////////////////////////////////////////////////////////////////////////////

    @FXML
    public void onWithdraw() {
        try {
            // We do not know sendersAmount if senderPaysFee is true. We repeat fee calculation after first attempt if senderPaysFee is true.
            Transaction feeEstimationTransaction = walletService.getFeeEstimationTransactionForMultipleAddresses(fromAddresses, amountAsCoin);
            if (feeExcluded && feeEstimationTransaction != null) {
                sendersAmount = amountAsCoin.add(feeEstimationTransaction.getFee());
                feeEstimationTransaction = walletService.getFeeEstimationTransactionForMultipleAddresses(fromAddresses, sendersAmount);
            }
            checkNotNull(feeEstimationTransaction, "feeEstimationTransaction must not be null");
            Coin fee = feeEstimationTransaction.getFee();
            sendersAmount = feeExcluded ? amountAsCoin.add(fee) : amountAsCoin;
            Coin receiverAmount = feeExcluded ? amountAsCoin : amountAsCoin.subtract(fee);
            if (areInputsValid()) {
                int txSize = feeEstimationTransaction.bitcoinSerialize().length;
                log.info("Fee for tx with size {}: {} " + Res.getBaseCurrencyCode() + "", txSize, fee.toPlainString());

                if (receiverAmount.isPositive()) {
                    double feePerByte = CoinUtil.getFeePerByte(fee, txSize);
                    double kb = txSize / 1000d;
                    new Popup<>().headLine(Res.get("funds.withdrawal.confirmWithdrawalRequest"))
                            .confirmation(Res.get("shared.sendFundsDetailsWithFee",
                                    formatter.formatCoinWithCode(sendersAmount),
                                    withdrawFromTextField.getText(),
                                    withdrawToTextField.getText(),
                                    formatter.formatCoinWithCode(fee),
                                    feePerByte,
                                    kb,
                                    formatter.formatCoinWithCode(receiverAmount)))
                            .actionButtonText(Res.get("shared.yes"))
                            .onAction(() -> doWithdraw(sendersAmount, fee, new FutureCallback<Transaction>() {
                                @Override
                                public void onSuccess(@javax.annotation.Nullable Transaction transaction) {
                                    if (transaction != null) {
                                        log.debug("onWithdraw onSuccess tx ID:" + transaction.getHashAsString());
                                    } else {
                                        log.error("onWithdraw transaction is null");
                                    }

                                    List<Trade> trades = new ArrayList<>(tradeManager.getTradableList());
                                    trades.stream()
                                            .filter(Trade::isPayoutPublished)
                                            .forEach(trade -> {
                                                walletService.getAddressEntry(trade.getId(), AddressEntry.Context.TRADE_PAYOUT)
                                                        .ifPresent(addressEntry -> {
                                                            if (walletService.getBalanceForAddress(addressEntry.getAddress()).isZero())
                                                                tradeManager.addTradeToClosedTrades(trade);
                                                        });
                                            });
                                }

<<<<<<< HEAD
            try {
                // We need to use the max. amount (amountOfSelectedItems) as the senderAmount might be less then
                // we have available and then the fee calculation would return 0
                // TODO Get a proper fee calculation from BitcoinJ directly
                Transaction feeEstimationTransaction = null;
                try {
                    feeEstimationTransaction = walletService.getFeeEstimationTransactionForMultipleAddresses(fromAddresses,
                            withdrawToTextField.getText(), amountOfSelectedItems);
                } catch (InsufficientFundsException e) {
                    new Popup<>().warning(e.toString()).show();
                } catch (Throwable t) {
                    new Popup<>().error(Res.get("popup.error.createTx", t.toString())).show();
                }
                if (feeEstimationTransaction != null) {
                    Coin fee = feeEstimationTransaction.getFee();
                    Coin amount = senderAmountAsCoinProperty.get();
                    Coin receiverAmount = amount.subtract(fee);
                    int txSize = feeEstimationTransaction.bitcoinSerialize().length;
                    log.info("Fee for tx with size {}: {} " + Res.getBaseCurrencyCode() + "", txSize, fee.toPlainString());

                    if (receiverAmount.isPositive()) {
                        double feePerByte = CoinUtil.getFeePerByte(fee, txSize);
                        double kb = txSize / 1000d;
                        new Popup<>().headLine(Res.get("funds.withdrawal.confirmWithdrawalRequest"))
                                .confirmation(Res.get("shared.sendFundsDetailsWithFee",
                                        formatter.formatCoinWithCode(senderAmountAsCoinProperty.get()),
                                        withdrawFromTextField.getText(),
                                        withdrawToTextField.getText(),
                                        formatter.formatCoinWithCode(fee),
                                        feePerByte,
                                        kb,
                                        formatter.formatCoinWithCode(receiverAmount)))
                                .actionButtonText(Res.get("shared.yes"))
                                .onAction(() -> doWithdraw(amount, fee, callback))
                                .closeButtonText(Res.get("shared.cancel"))
                                .show();
                    } else {
                        new Popup<>().warning(Res.get("portfolio.pending.step5_buyer.amountTooLow")).show();
                    }
=======
                                @Override
                                public void onFailure(@NotNull Throwable t) {
                                    log.error("onWithdraw onFailure");
                                }
                            }))
                            .closeButtonText(Res.get("shared.cancel"))
                            .show();
                } else {
                    new Popup<>().warning(Res.get("portfolio.pending.step5_buyer.amountTooLow")).show();
>>>>>>> ad08572a
                }
            }
        } catch (InsufficientFundsException ignore) {
            new Popup<>().warning(Res.get("funds.withdrawal.warn.amountExceeds")).show();
        } catch (Throwable e) {
            e.printStackTrace();
            log.error(e.toString());
            new Popup<>().warning(e.toString()).show();
        }
    }

    private void selectForWithdrawal(WithdrawalListItem item) {
        if (item.isSelected())
            selectedItems.add(item);
        else
            selectedItems.remove(item);

        fromAddresses = selectedItems.stream()
                .map(WithdrawalListItem::getAddressString)
                .collect(Collectors.toSet());

        if (!selectedItems.isEmpty()) {
            totalAvailableAmountOfSelectedItems = Coin.valueOf(selectedItems.stream().mapToLong(e -> e.getBalance().getValue()).sum());
            if (totalAvailableAmountOfSelectedItems.isPositive()) {
                amountAsCoin = totalAvailableAmountOfSelectedItems;
                amountTextField.setText(formatter.formatCoin(amountAsCoin));
            } else {
                amountAsCoin = Coin.ZERO;
                totalAvailableAmountOfSelectedItems = Coin.ZERO;
                amountTextField.setText("");
                withdrawFromTextField.setText("");
            }

            if (selectedItems.size() == 1) {
                withdrawFromTextField.setText(selectedItems.stream().findAny().get().getAddressEntry().getAddressString());
                withdrawFromTextField.setTooltip(null);
            } else {
                int abbr = Math.max(10, 66 / selectedItems.size());
                String addressesShortened = selectedItems.stream()
                        .map(e -> StringUtils.abbreviate(e.getAddressString(), abbr))
                        .collect(Collectors.joining(", "));
                String text = Res.get("funds.withdrawal.withdrawMultipleAddresses", addressesShortened);
                withdrawFromTextField.setText(text);

                String addresses = selectedItems.stream()
                        .map(WithdrawalListItem::getAddressString)
                        .collect(Collectors.joining(",\n"));
                String tooltipText = Res.get("funds.withdrawal.withdrawMultipleAddresses.tooltip", addresses);
                withdrawFromTextField.setTooltip(new Tooltip(tooltipText));
            }
        } else {
            reset();
        }
    }

    private void openBlockExplorer(WithdrawalListItem item) {
        if (item.getAddressString() != null)
            GUIUtil.openWebPage(preferences.getBlockChainExplorer().addressUrl + item.getAddressString());
    }


    ///////////////////////////////////////////////////////////////////////////////////////////
    // Private
    ///////////////////////////////////////////////////////////////////////////////////////////

    private void updateList() {
        observableList.forEach(WithdrawalListItem::cleanup);
        observableList.setAll(tradeManager.getAddressEntriesForAvailableBalanceStream()
                .map(addressEntry -> new WithdrawalListItem(addressEntry, walletService, formatter))
                .collect(Collectors.toList()));

        updateInputSelection();
    }

    private void doWithdraw(Coin amount, Coin fee, FutureCallback<Transaction> callback) {
        if (walletService.isEncrypted()) {
            UserThread.runAfter(() -> walletPasswordWindow.onAesKey(aesKey ->
                    sendFunds(amount, fee, aesKey, callback))
                    .show(), 300, TimeUnit.MILLISECONDS);
        } else {
            sendFunds(amount, fee, null, callback);
        }
    }

    private void sendFunds(Coin amount, Coin fee, KeyParameter aesKey, FutureCallback<Transaction> callback) {
        try {
            walletService.sendFundsForMultipleAddresses(fromAddresses, withdrawToTextField.getText(), amount, fee, null, aesKey, callback);
            reset();
            updateList();
        } catch (AddressFormatException e) {
            new Popup<>().warning(Res.get("validation.btc.invalidAddress")).show();
        } catch (Wallet.DustySendRequested e) {
            new Popup<>().warning(Res.get("validation.btc.amountBelowDust", formatter.formatCoinWithCode(Restrictions.getMinNonDustOutput()))).show();
        } catch (AddressEntryException e) {
            new Popup<>().error(e.getMessage()).show();
        } catch (InsufficientMoneyException e) {
            log.warn(e.getMessage());
            new Popup<>().warning(Res.get("funds.withdrawal.notEnoughFunds")).show();
        } catch (Throwable e) {
            log.warn(e.toString());
            new Popup<>().warning(e.toString()).show();
        }
    }

    private void reset() {
        withdrawFromTextField.setText("");
        withdrawFromTextField.setPromptText(Res.get("funds.withdrawal.selectAddress"));
        withdrawFromTextField.setTooltip(null);

        totalAvailableAmountOfSelectedItems = Coin.ZERO;
        amountAsCoin = Coin.ZERO;
        sendersAmount = Coin.ZERO;
        amountTextField.setText("");
        amountTextField.setPromptText(Res.get("funds.withdrawal.setAmount"));

        withdrawToTextField.setText("");
        withdrawToTextField.setPromptText(Res.get("funds.withdrawal.fillDestAddress"));

        selectedItems.clear();
        tableView.getSelectionModel().clearSelection();
    }

    private Optional<Tradable> getTradable(WithdrawalListItem item) {
        String offerId = item.getAddressEntry().getOfferId();
        Optional<Tradable> tradableOptional = closedTradableManager.getTradableById(offerId);
        if (tradableOptional.isPresent()) {
            return tradableOptional;
        } else if (failedTradesManager.getTradeById(offerId).isPresent()) {
            return Optional.of(failedTradesManager.getTradeById(offerId).get());
        } else {
            return Optional.<Tradable>empty();
        }
    }

    private boolean areInputsValid() {
        if (!sendersAmount.isPositive()) {
            new Popup<>().warning(Res.get("validation.negative")).show();
            return false;
        }

        if (!btcAddressValidator.validate(withdrawToTextField.getText()).isValid) {
            new Popup<>().warning(Res.get("validation.btc.invalidAddress")).show();
            return false;
        }
        if (!totalAvailableAmountOfSelectedItems.isPositive()) {
            new Popup<>().warning(Res.get("funds.withdrawal.warn.noSourceAddressSelected")).show();
            return false;
        }

        if (sendersAmount.compareTo(totalAvailableAmountOfSelectedItems) > 0) {
            new Popup<>().warning(Res.get("funds.withdrawal.warn.amountExceeds")).show();
            return false;
        }

        return true;
    }


    ///////////////////////////////////////////////////////////////////////////////////////////
    // ColumnCellFactories
    ///////////////////////////////////////////////////////////////////////////////////////////

    private void setAddressColumnCellFactory() {
        addressColumn.setCellValueFactory((addressListItem) -> new ReadOnlyObjectWrapper<>(addressListItem.getValue()));
        addressColumn.setCellFactory(
                new Callback<TableColumn<WithdrawalListItem, WithdrawalListItem>, TableCell<WithdrawalListItem,
                        WithdrawalListItem>>() {

                    @Override
                    public TableCell<WithdrawalListItem, WithdrawalListItem> call(TableColumn<WithdrawalListItem,
                            WithdrawalListItem> column) {
                        return new TableCell<WithdrawalListItem, WithdrawalListItem>() {
                            private HyperlinkWithIcon hyperlinkWithIcon;

                            @Override
                            public void updateItem(final WithdrawalListItem item, boolean empty) {
                                super.updateItem(item, empty);

                                if (item != null && !empty) {
                                    String address = item.getAddressString();
                                    hyperlinkWithIcon = new HyperlinkWithIcon(address, AwesomeIcon.EXTERNAL_LINK);
                                    hyperlinkWithIcon.setOnAction(event -> openBlockExplorer(item));
                                    hyperlinkWithIcon.setTooltip(new Tooltip(Res.get("tooltip.openBlockchainForAddress", address)));
                                    setGraphic(hyperlinkWithIcon);
                                } else {
                                    setGraphic(null);
                                    if (hyperlinkWithIcon != null)
                                        hyperlinkWithIcon.setOnAction(null);
                                }
                            }
                        };
                    }
                });
    }

    private void setBalanceColumnCellFactory() {
        balanceColumn.setCellValueFactory((addressListItem) -> new ReadOnlyObjectWrapper<>(addressListItem.getValue()));
        balanceColumn.setCellFactory(
                new Callback<TableColumn<WithdrawalListItem, WithdrawalListItem>, TableCell<WithdrawalListItem,
                        WithdrawalListItem>>() {

                    @Override
                    public TableCell<WithdrawalListItem, WithdrawalListItem> call(TableColumn<WithdrawalListItem,
                            WithdrawalListItem> column) {
                        return new TableCell<WithdrawalListItem, WithdrawalListItem>() {
                            @Override
                            public void updateItem(final WithdrawalListItem item, boolean empty) {
                                super.updateItem(item, empty);
                                setGraphic((item != null && !empty) ? item.getBalanceLabel() : null);
                            }
                        };
                    }
                });
    }

    private void setSelectColumnCellFactory() {
        selectColumn.setCellValueFactory((addressListItem) ->
                new ReadOnlyObjectWrapper<>(addressListItem.getValue()));
        selectColumn.setCellFactory(
                new Callback<TableColumn<WithdrawalListItem, WithdrawalListItem>, TableCell<WithdrawalListItem,
                        WithdrawalListItem>>() {

                    @Override
                    public TableCell<WithdrawalListItem, WithdrawalListItem> call(TableColumn<WithdrawalListItem,
                            WithdrawalListItem> column) {
                        return new TableCell<WithdrawalListItem, WithdrawalListItem>() {

                            CheckBox checkBox = new CheckBox();

                            @Override
                            public void updateItem(final WithdrawalListItem item, boolean empty) {
                                super.updateItem(item, empty);
                                if (item != null && !empty) {
                                    checkBox.setOnAction(e -> {
                                        item.setSelected(checkBox.isSelected());
                                        selectForWithdrawal(item);

                                        // If all are selected we select useAllInputsRadioButton
                                        if (observableList.size() == selectedItems.size()) {
                                            inputsToggleGroup.selectToggle(useAllInputsRadioButton);
                                        } else {
                                            // We don't want to get deselected all when we activate the useCustomInputsRadioButton
                                            // so we temporarily disable the listener
                                            inputsToggleGroup.selectedToggleProperty().removeListener(inputsToggleGroupListener);
                                            inputsToggleGroup.selectToggle(useCustomInputsRadioButton);
                                            useAllInputs.set(false);
                                            inputsToggleGroup.selectedToggleProperty().addListener(inputsToggleGroupListener);
                                        }
                                    });
                                    setGraphic(checkBox);
                                    checkBox.setSelected(item.isSelected());
                                } else {
                                    checkBox.setOnAction(null);
                                    setGraphic(null);
                                }
                            }
                        };
                    }
                });
    }
}

<|MERGE_RESOLUTION|>--- conflicted
+++ resolved
@@ -301,47 +301,6 @@
                                             });
                                 }
 
-<<<<<<< HEAD
-            try {
-                // We need to use the max. amount (amountOfSelectedItems) as the senderAmount might be less then
-                // we have available and then the fee calculation would return 0
-                // TODO Get a proper fee calculation from BitcoinJ directly
-                Transaction feeEstimationTransaction = null;
-                try {
-                    feeEstimationTransaction = walletService.getFeeEstimationTransactionForMultipleAddresses(fromAddresses,
-                            withdrawToTextField.getText(), amountOfSelectedItems);
-                } catch (InsufficientFundsException e) {
-                    new Popup<>().warning(e.toString()).show();
-                } catch (Throwable t) {
-                    new Popup<>().error(Res.get("popup.error.createTx", t.toString())).show();
-                }
-                if (feeEstimationTransaction != null) {
-                    Coin fee = feeEstimationTransaction.getFee();
-                    Coin amount = senderAmountAsCoinProperty.get();
-                    Coin receiverAmount = amount.subtract(fee);
-                    int txSize = feeEstimationTransaction.bitcoinSerialize().length;
-                    log.info("Fee for tx with size {}: {} " + Res.getBaseCurrencyCode() + "", txSize, fee.toPlainString());
-
-                    if (receiverAmount.isPositive()) {
-                        double feePerByte = CoinUtil.getFeePerByte(fee, txSize);
-                        double kb = txSize / 1000d;
-                        new Popup<>().headLine(Res.get("funds.withdrawal.confirmWithdrawalRequest"))
-                                .confirmation(Res.get("shared.sendFundsDetailsWithFee",
-                                        formatter.formatCoinWithCode(senderAmountAsCoinProperty.get()),
-                                        withdrawFromTextField.getText(),
-                                        withdrawToTextField.getText(),
-                                        formatter.formatCoinWithCode(fee),
-                                        feePerByte,
-                                        kb,
-                                        formatter.formatCoinWithCode(receiverAmount)))
-                                .actionButtonText(Res.get("shared.yes"))
-                                .onAction(() -> doWithdraw(amount, fee, callback))
-                                .closeButtonText(Res.get("shared.cancel"))
-                                .show();
-                    } else {
-                        new Popup<>().warning(Res.get("portfolio.pending.step5_buyer.amountTooLow")).show();
-                    }
-=======
                                 @Override
                                 public void onFailure(@NotNull Throwable t) {
                                     log.error("onWithdraw onFailure");
@@ -351,7 +310,6 @@
                             .show();
                 } else {
                     new Popup<>().warning(Res.get("portfolio.pending.step5_buyer.amountTooLow")).show();
->>>>>>> ad08572a
                 }
             }
         } catch (InsufficientFundsException ignore) {
@@ -605,8 +563,7 @@
                                     checkBox.setSelected(item.isSelected());
                                 } else {
                                     checkBox.setOnAction(null);
-                                    setGraphic(null);
-                                }
+                                    setGraphic(null);                                }
                             }
                         };
                     }
