--- conflicted
+++ resolved
@@ -50,9 +50,6 @@
 
 @FxmlView
 public class ClosedTradesView extends ActivatableViewAndModel<VBox, ClosedTradesViewModel> {
-
-    private final Preferences preferences;
-
     @FXML
     TableView<ClosedTradableListItem> tableView;
     @FXML
@@ -68,14 +65,9 @@
     private SortedList<ClosedTradableListItem> sortedList;
 
     @Inject
-<<<<<<< HEAD
-    public ClosedTradesView(ClosedTradesViewModel model, OfferDetailsWindow offerDetailsWindow,
-                            TradeDetailsWindow tradeDetailsWindow, PrivateNotificationManager privateNotificationManager,
-                            Stage stage, Preferences preferences) {
-=======
     public ClosedTradesView(ClosedTradesViewModel model, OfferDetailsWindow offerDetailsWindow, Preferences preferences,
-                            TradeDetailsWindow tradeDetailsWindow, PrivateNotificationManager privateNotificationManager, Stage stage) {
->>>>>>> 1e0cf107
+                            TradeDetailsWindow tradeDetailsWindow,
+                            PrivateNotificationManager privateNotificationManager, Stage stage) {
         super(model);
         this.offerDetailsWindow = offerDetailsWindow;
         this.preferences = preferences;
