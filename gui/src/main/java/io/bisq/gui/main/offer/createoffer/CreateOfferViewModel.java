--- conflicted
+++ resolved
@@ -349,13 +349,9 @@
                         }
                     }
                 } catch (Throwable t) {
-<<<<<<< HEAD
-                    new Popup(preferences).warning(Res.get("validation.inputError", t.toString())).show();
-=======
                     log.error(t.toString());
                     t.printStackTrace();
-                    new Popup().warning(Res.get("validation.inputError", t.toString())).show();
->>>>>>> 1e0cf107
+                    new Popup(preferences).warning(Res.get("validation.inputError", t.toString())).show();
                 }
             }
         };
@@ -597,15 +593,9 @@
             updateButtonDisableState();
             return true;
         } else {
-<<<<<<< HEAD
             new Popup(preferences).warning(Res.get("shared.notEnoughFunds",
-                    formatter.formatCoinWithCode(dataModel.getTotalToPayAsCoin().get()),
-                    formatter.formatCoinWithCode(dataModel.totalAvailableBalance)))
-=======
-            new Popup().warning(Res.get("shared.notEnoughFunds",
                     btcFormatter.formatCoinWithCode(dataModel.totalToPayAsCoinProperty().get()),
                     btcFormatter.formatCoinWithCode(dataModel.totalAvailableBalance)))
->>>>>>> 1e0cf107
                     .actionButtonTextWithGoTo("navigation.funds.depositFunds")
                     .onAction(() -> navigation.navigateTo(MainView.class, FundsView.class, DepositView.class))
                     .show();
@@ -722,17 +712,10 @@
             buyerSecurityDepositValidationResult.set(result);
             if (result.isValid) {
                 Coin defaultSecurityDeposit = Restrictions.DEFAULT_BUYER_SECURITY_DEPOSIT;
-<<<<<<< HEAD
-                String buyerSecurityDepositLowerAsDefault = "buyerSecurityDepositLowerAsDefault";
-                if (preferences.showAgain(buyerSecurityDepositLowerAsDefault) &&
-                        formatter.parseToCoin(buyerSecurityDeposit.get()).compareTo(defaultSecurityDeposit) < 0) {
-                    new Popup<>(preferences)
-=======
                 String key = "buyerSecurityDepositLowerAsDefault";
                 if (preferences.showAgain(key) &&
                         btcFormatter.parseToCoin(buyerSecurityDeposit.get()).compareTo(defaultSecurityDeposit) < 0) {
-                    new Popup<>()
->>>>>>> 1e0cf107
+                    new Popup<>(preferences)
                             .warning(Res.get("createOffer.tooLowSecDeposit.warning",
                                     btcFormatter.formatCoinWithCode(defaultSecurityDeposit)))
                             .width(800)
