--- conflicted
+++ resolved
@@ -59,12 +59,7 @@
     private InputTextField amountTextField;
     private TextField balanceTextField;
     private final BsqWalletService bsqWalletService;
-<<<<<<< HEAD
-
-    private final BsqFormatter formatter;
-=======
     private final BsqFormatter bsqFormatter;
->>>>>>> 1e0cf107
     private final BalanceUtil balanceUtil;
     private int gridRow = 0;
 
@@ -78,12 +73,7 @@
     ///////////////////////////////////////////////////////////////////////////////////////////
 
     @Inject
-<<<<<<< HEAD
-    private BsqReceiveView(BsqWalletService bsqWalletService, BsqFormatter formatter, BalanceUtil balanceUtil,
-                           Preferences preferences) {
-=======
-    private BsqReceiveView(BsqWalletService bsqWalletService, BsqFormatter bsqFormatter, BalanceUtil balanceUtil) {
->>>>>>> 1e0cf107
+    private BsqReceiveView(BsqWalletService bsqWalletService, BsqFormatter bsqFormatter, BalanceUtil balanceUtil, Preferences preferences) {
         this.bsqWalletService = bsqWalletService;
         this.bsqFormatter = bsqFormatter;
         this.balanceUtil = balanceUtil;
@@ -127,14 +117,9 @@
         qrCodeImageView.setOnMouseClicked(e -> GUIUtil.showFeeInfoBeforeExecute(
                 () -> UserThread.runAfter(
                         () -> new QRCodeWindow(getBitcoinURI(), preferences).show(),
-                        200, TimeUnit.MILLISECONDS)
-<<<<<<< HEAD
-        , preferences));
-        addressTextField.setAddress(bsqWalletService.freshReceiveAddress().toString());
-=======
+                        200, TimeUnit.MILLISECONDS), preferences
         ));
         addressTextField.setAddress(bsqFormatter.getBsqAddressStringFromAddress(bsqWalletService.freshReceiveAddress()));
->>>>>>> 1e0cf107
         updateQRCode();
     }
 
