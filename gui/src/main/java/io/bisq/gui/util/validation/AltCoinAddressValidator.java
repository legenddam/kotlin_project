--- conflicted
+++ resolved
@@ -464,7 +464,6 @@
                         return regexTestFailed;
                     else
                         return new ValidationResult(true);
-<<<<<<< HEAD
                 case "ALC":
                     if (input.matches("^[A][a-km-zA-HJ-NP-Z1-9]{25,34}$")) {
                         //noinspection ConstantConditions
@@ -499,10 +498,8 @@
                         return regexTestFailed;
                     else
                         return new ValidationResult(true);
-=======
                 case "WMCC":
                 	return WMCCAddressValidator.ValidateAddress(WMCCParams.get(), input);
->>>>>>> 035d108b
 
                     // Add new coins at the end...
                 default:
