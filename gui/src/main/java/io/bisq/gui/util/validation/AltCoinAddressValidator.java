/*
 * This file is part of Bisq.
 *
 * Bisq is free software: you can redistribute it and/or modify it
 * under the terms of the GNU Affero General Public License as published by
 * the Free Software Foundation, either version 3 of the License, or (at
 * your option) any later version.
 *
 * Bisq is distributed in the hope that it will be useful, but WITHOUT
 * ANY WARRANTY; without even the implied warranty of MERCHANTABILITY or
 * FITNESS FOR A PARTICULAR PURPOSE. See the GNU Affero General Public
 * License for more details.
 *
 * You should have received a copy of the GNU Affero General Public License
 * along with Bisq. If not, see <http://www.gnu.org/licenses/>.
 */

package io.bisq.gui.util.validation;


import io.bisq.common.locale.Res;
import io.bisq.core.app.BisqEnvironment;
import io.bisq.gui.util.validation.altcoins.*;
import io.bisq.gui.util.validation.params.*;
import io.bisq.gui.util.validation.params.btc.BTGParams;
import io.bisq.gui.util.validation.params.btc.BtcMainNetParamsForValidation;
import lombok.extern.slf4j.Slf4j;
import org.bitcoinj.core.Address;
import org.bitcoinj.core.AddressFormatException;
import org.bitcoinj.core.Base58;
import org.bitcoinj.params.MainNetParams;
import org.bitcoinj.params.RegTestParams;
import org.bitcoinj.params.TestNet3Params;
import org.jetbrains.annotations.NotNull;
import org.libdohj.params.*;

@Slf4j
public final class AltCoinAddressValidator extends InputValidator {

    private String currencyCode;


    ///////////////////////////////////////////////////////////////////////////////////////////
    // Public methods
    ///////////////////////////////////////////////////////////////////////////////////////////

    public void setCurrencyCode(String currencyCode) {
        this.currencyCode = currencyCode;
    }

    @Override
    public ValidationResult validate(String input) {
        ValidationResult validationResult = super.validate(input);
        if (!validationResult.isValid || currencyCode == null) {
            return validationResult;
        } else {
            ValidationResult wrongChecksum = new ValidationResult(false,
                    Res.get("validation.altcoin.wrongChecksum"));
            ValidationResult regexTestFailed = new ValidationResult(false,
                    Res.get("validation.altcoin.wrongStructure", currencyCode));

            switch (currencyCode) {
                case "BTC":
                    try {
                        switch (BisqEnvironment.getBaseCurrencyNetwork()) {
                            case BTC_MAINNET:
                                Address.fromBase58(MainNetParams.get(), input);
                                break;
                            case BTC_TESTNET:
                                Address.fromBase58(TestNet3Params.get(), input);
                                break;
                            case BTC_REGTEST:
                                Address.fromBase58(RegTestParams.get(), input);
                                break;
                            case LTC_MAINNET:
                            case LTC_TESTNET:
                            case LTC_REGTEST:
                            case DOGE_MAINNET:
                            case DOGE_TESTNET:
                            case DOGE_REGTEST:
                            case DASH_MAINNET:
                            case DASH_TESTNET:
                            case DASH_REGTEST:
                                // We cannot use MainNetParams because that would be one of the other base currencies,
                                // so we cloned the MainNetParams to BtcMainNetParamsForValidation
                                Address.fromBase58(BtcMainNetParamsForValidation.get(), input);
                                return new ValidationResult(true);
                        }
                        return new ValidationResult(true);
                    } catch (AddressFormatException e) {
                        return new ValidationResult(false, getErrorMessage(e));
                    }
                case "BSQ":
                    if (!input.startsWith("B"))
                        return new ValidationResult(false, Res.get("validation.altcoin.invalidAddress",
                                currencyCode, "BSQ address must start with \"B\""));

                    String addressAsBtc = input.substring(1, input.length());
                    try {
                        switch (BisqEnvironment.getBaseCurrencyNetwork()) {
                            case BTC_MAINNET:
                                Address.fromBase58(MainNetParams.get(), addressAsBtc);
                                break;
                            case BTC_TESTNET:
                                Address.fromBase58(TestNet3Params.get(), addressAsBtc);
                                break;
                            case BTC_REGTEST:
                                Address.fromBase58(RegTestParams.get(), addressAsBtc);
                                break;
                        }
                        return new ValidationResult(true);
                    } catch (AddressFormatException e) {
                        return new ValidationResult(false, getErrorMessage(e));
                    }
                case "LTC":
                    try {
                        switch (BisqEnvironment.getBaseCurrencyNetwork()) {
                            case BTC_MAINNET:
                            case BTC_TESTNET:
                            case BTC_REGTEST:
                            case DOGE_MAINNET:
                            case DOGE_TESTNET:
                            case DOGE_REGTEST:
                            case DASH_MAINNET:
                            case DASH_TESTNET:
                            case DASH_REGTEST:
                            case LTC_MAINNET:
                                Address.fromBase58(LitecoinMainNetParams.get(), input);
                                break;
                            case LTC_TESTNET:
                                Address.fromBase58(LitecoinTestNet3Params.get(), input);
                                break;
                            case LTC_REGTEST:
                                Address.fromBase58(LitecoinRegTestParams.get(), input);
                                break;
                        }
                        return new ValidationResult(true);
                    } catch (AddressFormatException e) {
                        return new ValidationResult(false, getErrorMessage(e));
                    }
                case "DOGE":
                    try {
                        switch (BisqEnvironment.getBaseCurrencyNetwork()) {
                            case BTC_MAINNET:
                            case BTC_TESTNET:
                            case BTC_REGTEST:
                            case LTC_MAINNET:
                            case LTC_TESTNET:
                            case LTC_REGTEST:
                            case DASH_MAINNET:
                            case DASH_TESTNET:
                            case DASH_REGTEST:
                            case DOGE_MAINNET:
                                Address.fromBase58(DogecoinMainNetParams.get(), input);
                                break;
                            case DOGE_TESTNET:
                                Address.fromBase58(DogecoinTestNet3Params.get(), input);
                                break;
                            case DOGE_REGTEST:
                                Address.fromBase58(DogecoinRegTestParams.get(), input);
                                break;
                        }
                        return new ValidationResult(true);
                    } catch (AddressFormatException e) {
                        return new ValidationResult(false, getErrorMessage(e));
                    }
                case "DASH":
                    try {
                        switch (BisqEnvironment.getBaseCurrencyNetwork()) {
                            case BTC_MAINNET:
                            case BTC_TESTNET:
                            case BTC_REGTEST:
                            case LTC_MAINNET:
                            case LTC_TESTNET:
                            case LTC_REGTEST:
                            case DOGE_MAINNET:
                            case DOGE_TESTNET:
                            case DOGE_REGTEST:
                            case DASH_MAINNET:
                                Address.fromBase58(DashMainNetParams.get(), input);
                                break;
                            case DASH_TESTNET:
                                Address.fromBase58(DashTestNet3Params.get(), input);
                                break;
                            case DASH_REGTEST:
                                Address.fromBase58(DashRegTestParams.get(), input);
                                break;
                        }
                        return new ValidationResult(true);
                    } catch (AddressFormatException e) {
                        return new ValidationResult(false, getErrorMessage(e));
                    }
                case "ETH":
                    // https://github.com/ethereum/web3.js/blob/master/lib/utils/utils.js#L403
                    if (!input.matches("^(0x)?[0-9a-fA-F]{40}$"))
                        return regexTestFailed;
                    else
                        return new ValidationResult(true);
                case "PIVX":
                    if (input.matches("^[D][a-km-zA-HJ-NP-Z1-9]{25,34}$")) {
                        //noinspection ConstantConditions
                        try {
                            Address.fromBase58(PivxParams.get(), input);
                            return new ValidationResult(true);
                        } catch (AddressFormatException e) {
                            return new ValidationResult(false, getErrorMessage(e));
                        }
                    } else {
                        return regexTestFailed;
                    }
                case "IOP":
                    if (input.matches("^[p][a-km-zA-HJ-NP-Z1-9]{25,34}$")) {
                        //noinspection ConstantConditions
                        try {
                            Address.fromBase58(IOPParams.get(), input);
                            return new ValidationResult(true);
                        } catch (AddressFormatException e) {
                            return new ValidationResult(false, getErrorMessage(e));
                        }
                    } else {
                        return regexTestFailed;
                    }
                case "888":
                    if (input.matches("^[83][a-km-zA-HJ-NP-Z1-9]{25,34}$")) {
                        if (OctocoinAddressValidator.ValidateAddress(input)) {
                            try {
                                Address.fromBase58(OctocoinParams.get(), input);
                                return new ValidationResult(true);
                            } catch (AddressFormatException e) {
                                return new ValidationResult(false, getErrorMessage(e));
                            }
                        } else {
                            return wrongChecksum;
                        }
                    } else {
                        return regexTestFailed;
                    }
                case "ZEC":
                    // We only support t addresses (transparent transactions)
                    if (input.startsWith("t"))
                        return validationResult;
                    else
                        return new ValidationResult(false, Res.get("validation.altcoin.zAddressesNotSupported"));
                case "GBYTE":
                    return ByteballAddressValidator.validate(input);
                case "NXT":
                    if (!input.startsWith("NXT-") || !input.equals(input.toUpperCase())) {
                        return regexTestFailed;
                    }
                    try {
                        long accountId = NxtReedSolomonValidator.decode(input.substring(4));
                        return new ValidationResult(accountId != 0);
                    } catch (NxtReedSolomonValidator.DecodeException e) {
                        return wrongChecksum;
                    }
                case "DCT":
                    if (input.matches("^(?=.{5,63}$)([a-z][a-z0-9-]+[a-z0-9])(\\.[a-z][a-z0-9-]+[a-z0-9])*$"))
                        return new ValidationResult(true);
                    else
                        return regexTestFailed;
                case "PNC":
                    if (input.matches("^[P3][a-km-zA-HJ-NP-Z1-9]{25,34}$")) {
                        if (PNCAddressValidator.ValidateAddress(input)) {
                            try {
                                Address.fromBase58(PNCParams.get(), input);
                                return new ValidationResult(true);
                            } catch (AddressFormatException e) {
                                return new ValidationResult(false, getErrorMessage(e));
                            }
                        } else {
                            return wrongChecksum;
                        }
                    } else {
                        return regexTestFailed;
                    }
                case "WAC":
                    try {
                        Address.fromBase58(WACoinsParams.get(), input);
                    } catch (AddressFormatException e) {
                        return new ValidationResult(false, getErrorMessage(e));
                    }
                    return new ValidationResult(true);
                case "ZEN":
                    try {
                        // Get the non Base58 form of the address and the bytecode of the first two bytes
                        byte[] byteAddress = Base58.decodeChecked(input);
                        int version0 = byteAddress[0] & 0xFF;
                        int version1 = byteAddress[1] & 0xFF;

                        // We only support public ("zn" (0x20,0x89), "t1" (0x1C,0xB8))
                        // and multisig ("zs" (0x20,0x96), "t3" (0x1C,0xBD)) addresses

                        // Fail for private addresses
                        if (version0 == 0x16 && version1 == 0x9A) {
                            // Address starts with "zc"
                            return new ValidationResult(false, Res.get("validation.altcoin.zAddressesNotSupported"));
                        } else if (version0 == 0x1C && (version1 == 0xB8 || version1 == 0xBD)) {
                            // "t1" or "t3" address
                            return new ValidationResult(true);
                        } else if (version0 == 0x20 && (version1 == 0x89 || version1 == 0x96)) {
                            // "zn" or "zs" address
                            return new ValidationResult(true);
                        } else {
                            // Unknown Type
                            return new ValidationResult(false);
                        }
                    } catch (AddressFormatException e) {
                        // Unhandled Exception (probably a checksum error)
                        return new ValidationResult(false);
                    }
                case "ELLA":
                    // https://github.com/ethereum/web3.js/blob/master/lib/utils/utils.js#L403
                    if (!input.matches("^(0x)?[0-9a-fA-F]{40}$"))
                        return regexTestFailed;
                    else
                        return new ValidationResult(true);
                case "XCN":
                    // https://bitcointalk.org/index.php?topic=1801595
                    return XCNAddressValidator.ValidateAddress(input);
                case "TRC":
                    try {
                        Address.fromBase58(TerracoinParams.get(), input);
                    } catch (AddressFormatException e) {
                        return new ValidationResult(false, getErrorMessage(e));
                    }
                    return new ValidationResult(true);
                case "INXT":
                    if (!input.matches("^(0x)?[0-9a-fA-F]{40}$"))
                        return regexTestFailed;
                    else
                        return new ValidationResult(true);
                case "PART":
                    if (input.matches("^[RP][a-km-zA-HJ-NP-Z1-9]{25,34}$")) {
                        //noinspection ConstantConditions
                        try {
                            Address.fromBase58(PARTParams.get(), input);
                            return new ValidationResult(true);
                        } catch (AddressFormatException e) {
                            return new ValidationResult(false, getErrorMessage(e));
                        }
                    } else {
                        return regexTestFailed;
                    }
                case "MDC":
                    if (input.matches("^m[a-zA-Z0-9]{26,33}$"))
                        return new ValidationResult(true);
                    else
                        return regexTestFailed;
                case "BCH":
                    try {
                        Address.fromBase58(BtcMainNetParamsForValidation.get(), input);
                        return new ValidationResult(true);
                    } catch (AddressFormatException e) {
                        return new ValidationResult(false, getErrorMessage(e));
                    }
                case "BCHC":
                    try {
                        Address.fromBase58(BtcMainNetParamsForValidation.get(), input);
                        return new ValidationResult(true);
                    } catch (AddressFormatException e) {
                        return new ValidationResult(false, getErrorMessage(e));
                    }
                case "BTG":
                    try {
                        Address.fromBase58(BTGParams.get(), input);
                        return new ValidationResult(true);
                    } catch (AddressFormatException e) {
                        return new ValidationResult(false, getErrorMessage(e));
                    }
                case "CAGE":
                    if (input.matches("^[D][a-zA-Z0-9]{26,34}$")) {
                        //noinspection ConstantConditions
                        try {
                            Address.fromBase58(CageParams.get(), input);
                            return new ValidationResult(true);
                        } catch (AddressFormatException e) {
                            return new ValidationResult(false, getErrorMessage(e));
                        }
                    } else {
                        return regexTestFailed;
                    }
                case "CRED":
                    if (!input.matches("^(0x)?[0-9a-fA-F]{40}$"))
                        return regexTestFailed;
                    else
                        return new ValidationResult(true);
                case "XSPEC":
                    try {
                        Address.fromBase58(XspecParams.get(), input);
                        return new ValidationResult(true);
                    } catch (AddressFormatException e) {
                        return new ValidationResult(false, getErrorMessage(e));
                    }
                case "WILD":
                    // https://github.com/ethereum/web3.js/blob/master/lib/utils/utils.js#L403
                    if (!input.matches("^(0x)?[0-9a-fA-F]{40}$"))
                        return regexTestFailed;
                    else
                        return new ValidationResult(true);
                case "ONION":
                    try {
                        Address.fromBase58(OnionParams.get(), input);
                        return new ValidationResult(true);
                    } catch (AddressFormatException e) {
                        return new ValidationResult(false, getErrorMessage(e));
                    }
                case "CREA":
                    try {
                        Address.fromBase58(CreaParams.get(), input);
                        return new ValidationResult(true);
                    } catch (AddressFormatException e) {
                        return new ValidationResult(false, getErrorMessage(e));
                    }
                case "XIN":
                    if (!input.matches("^XIN-[A-Z0-9]{4}-[A-Z0-9]{4}-[A-Z0-9]{4}-[A-Z0-9]{5}$"))
                        return regexTestFailed;
                    else
                        return new ValidationResult(true);
                case "BETR":
                    // https://github.com/ethereum/web3.js/blob/master/lib/utils/utils.js#L403
                    if (!input.matches("^(0x)?[0-9a-fA-F]{40}$"))
                        return regexTestFailed;
                    else
                        return new ValidationResult(true);
                case "MVT":
                    if (!input.matches("^(0x)?[0-9a-fA-F]{40}$"))
                        return regexTestFailed;
                    else
                        return new ValidationResult(true);
                case "REF":
                    // https://github.com/ethereum/web3.js/blob/master/lib/utils/utils.js#L403
                    if (!input.matches("^(0x)?[0-9a-fA-F]{40}$"))
                        return regexTestFailed;
                    else
                        return new ValidationResult(true);
                case "STL":
                    if (!input.matches("^(Se)\\d[0-9A-Za-z]{94}$"))
                        return regexTestFailed;
                    else
                        return new ValidationResult(true);
<<<<<<< HEAD
                case "DAI":
                    // https://github.com/ethereum/web3.js/blob/master/lib/utils/utils.js#L403
                    if (!input.matches("^(0x)?[0-9a-fA-F]{40}$"))
                        return regexTestFailed;
                    else
                        return new ValidationResult(true);
                case "YTN":
                    return YTNAddressValidator.ValidateAddress(input);
=======
                case "DARX":
                    if (!input.matches("^[R][a-km-zA-HJ-NP-Z1-9]{25,34}$"))
                        return regexTestFailed;
                    else
                        return new ValidationResult(true);
>>>>>>> 46d09678

                // Add new coins at the end...
                default:
                    log.debug("Validation for AltCoinAddress not implemented yet. currencyCode: " + currencyCode);
                    return validationResult;
            }
        }
    }

    @NotNull
    private String getErrorMessage(AddressFormatException e) {
        return Res.get("validation.altcoin.invalidAddress", currencyCode, e.getMessage());
    }
}<|MERGE_RESOLUTION|>--- conflicted
+++ resolved
@@ -438,7 +438,6 @@
                         return regexTestFailed;
                     else
                         return new ValidationResult(true);
-<<<<<<< HEAD
                 case "DAI":
                     // https://github.com/ethereum/web3.js/blob/master/lib/utils/utils.js#L403
                     if (!input.matches("^(0x)?[0-9a-fA-F]{40}$"))
@@ -447,13 +446,11 @@
                         return new ValidationResult(true);
                 case "YTN":
                     return YTNAddressValidator.ValidateAddress(input);
-=======
                 case "DARX":
                     if (!input.matches("^[R][a-km-zA-HJ-NP-Z1-9]{25,34}$"))
                         return regexTestFailed;
                     else
                         return new ValidationResult(true);
->>>>>>> 46d09678
 
                 // Add new coins at the end...
                 default:
