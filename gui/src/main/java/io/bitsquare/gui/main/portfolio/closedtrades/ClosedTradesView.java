--- conflicted
+++ resolved
@@ -26,10 +26,7 @@
 import io.bitsquare.gui.main.overlays.windows.OfferDetailsWindow;
 import io.bitsquare.gui.main.overlays.windows.TradeDetailsWindow;
 import io.bitsquare.gui.util.BSFormatter;
-<<<<<<< HEAD
-=======
 import io.bitsquare.gui.util.GUIUtil;
->>>>>>> 896b99bb
 import io.bitsquare.p2p.NodeAddress;
 import io.bitsquare.trade.Tradable;
 import io.bitsquare.trade.Trade;
@@ -274,11 +271,7 @@
 
                                     int numPastTrades = model.getNumPastTrades(newItem.getTradable());
                                     String hostName = ((Trade) newItem.getTradable()).getTradingPeerNodeAddress().hostName;
-<<<<<<< HEAD
-                                    Node identIcon = new PeerInfoIcon(hostName, "Trading peers onion address: " + hostName, numPastTrades);
-=======
                                     Node identIcon = new PeerInfoIcon(hostName, "Trading peers onion address: " + hostName, numPastTrades, privateNotificationManager, newItem.getTradable().getOffer());
->>>>>>> 896b99bb
                                     setPadding(new Insets(-2, 0, -2, 0));
                                     if (identIcon != null)
                                         setGraphic(identIcon);
