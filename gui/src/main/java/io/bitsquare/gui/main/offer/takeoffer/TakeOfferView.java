--- conflicted
+++ resolved
@@ -28,7 +28,6 @@
 import io.bitsquare.gui.common.view.ActivatableViewAndModel;
 import io.bitsquare.gui.common.view.FxmlView;
 import io.bitsquare.gui.components.*;
-import io.bitsquare.gui.components.indicator.StaticProgressIndicator;
 import io.bitsquare.gui.main.MainView;
 import io.bitsquare.gui.main.account.AccountView;
 import io.bitsquare.gui.main.account.content.arbitratorselection.ArbitratorSelectionView;
@@ -46,7 +45,6 @@
 import io.bitsquare.gui.util.GUIUtil;
 import io.bitsquare.gui.util.Layout;
 import io.bitsquare.locale.BSResources;
-import io.bitsquare.locale.CurrencyUtil;
 import io.bitsquare.payment.PaymentAccount;
 import io.bitsquare.trade.offer.Offer;
 import io.bitsquare.user.Preferences;
@@ -90,11 +88,7 @@
     private ImageView imageView;
     private AddressTextField addressTextField;
     private BalanceTextField balanceTextField;
-<<<<<<< HEAD
-    private StaticProgressIndicator spinner, offerAvailabilitySpinner;
-=======
     private BusyAnimation waitingForFundsBusyAnimation, offerAvailabilityBusyAnimation;
->>>>>>> 896b99bb
     private TitledGroupBg payFundsPane;
     private Button nextButton, cancelButton1, cancelButton2, fundFromSavingsWalletButton, fundFromExternalWalletButton, takeOfferButton;
     private InputTextField amountTextField;
@@ -185,16 +179,10 @@
 
         volumeCurrencyLabel.setText(model.dataModel.getCurrencyCode());
         String currencyCode = model.dataModel.getCurrencyCode();
-<<<<<<< HEAD
-        priceDescriptionLabel.setText(CurrencyUtil.isCryptoCurrency(currencyCode) ?
-                BSResources.get("createOffer.amountPriceBox.priceDescriptionAltcoin", currencyCode) :
-                BSResources.get("createOffer.amountPriceBox.priceDescriptionFiat", currencyCode));
-=======
         priceDescriptionLabel.setText(BSResources.get("createOffer.amountPriceBox.priceDescriptionFiat", currencyCode));
        /* priceDescriptionLabel.setText(CurrencyUtil.isCryptoCurrency(currencyCode) ?
                 BSResources.get("createOffer.amountPriceBox.priceDescriptionAltcoin", currencyCode) :
                 BSResources.get("createOffer.amountPriceBox.priceDescriptionFiat", currencyCode));*/
->>>>>>> 896b99bb
         volumeDescriptionLabel.setText(model.volumeDescriptionLabel.get());
 
         if (model.getPossiblePaymentAccounts().size() > 1) {
@@ -702,16 +690,8 @@
             close();
         });
 
-<<<<<<< HEAD
-        offerAvailabilitySpinner = new StaticProgressIndicator(0);
-        offerAvailabilitySpinner.setPrefSize(24, 24);
-        offerAvailabilitySpinner.setProgress(-1);
-
-        offerAvailabilitySpinnerLabel = new Label(BSResources.get("takeOffer.fundsBox.isOfferAvailable"));
-=======
         offerAvailabilityBusyAnimation = new BusyAnimation();
         offerAvailabilityLabel = new Label(BSResources.get("takeOffer.fundsBox.isOfferAvailable"));
->>>>>>> 896b99bb
 
         hBox.setAlignment(Pos.CENTER_LEFT);
         hBox.getChildren().addAll(nextButton, cancelButton1, offerAvailabilityBusyAnimation, offerAvailabilityLabel);
@@ -789,18 +769,10 @@
         fundFromExternalWalletButton = new Button("Open your external wallet for funding");
         fundFromExternalWalletButton.setDefaultButton(false);
         fundFromExternalWalletButton.setOnAction(e -> GUIUtil.showFeeInfoBeforeExecute(this::openWallet));
-<<<<<<< HEAD
-        spinner = new StaticProgressIndicator(0);
-        spinner.setPrefSize(24, 24);
-        spinnerInfoLabel = new Label();
-        spinnerInfoLabel.setPadding(new Insets(5, 0, 0, 0));
-        fundingHBox.getChildren().addAll(fundFromSavingsWalletButton, label, fundFromExternalWalletButton, spinner, spinnerInfoLabel);
-=======
         waitingForFundsBusyAnimation = new BusyAnimation(false);
         waitingForFundsLabel = new Label();
         waitingForFundsLabel.setPadding(new Insets(5, 0, 0, 0));
         fundingHBox.getChildren().addAll(fundFromSavingsWalletButton, label, fundFromExternalWalletButton, waitingForFundsBusyAnimation, waitingForFundsLabel);
->>>>>>> 896b99bb
         GridPane.setRowIndex(fundingHBox, ++gridRow);
         GridPane.setColumnIndex(fundingHBox, 1);
         GridPane.setMargin(fundingHBox, new Insets(15, 10, 0, 0));
