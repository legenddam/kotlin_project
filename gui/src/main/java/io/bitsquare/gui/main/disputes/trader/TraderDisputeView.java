/*
 * This file is part of Bitsquare.
 *
 * Bitsquare is free software: you can redistribute it and/or modify it
 * under the terms of the GNU Affero General Public License as published by
 * the Free Software Foundation, either version 3 of the License, or (at
 * your option) any later version.
 *
 * Bitsquare is distributed in the hope that it will be useful, but WITHOUT
 * ANY WARRANTY; without even the implied warranty of MERCHANTABILITY or
 * FITNESS FOR A PARTICULAR PURPOSE. See the GNU Affero General Public
 * License for more details.
 *
 * You should have received a copy of the GNU Affero General Public License
 * along with Bitsquare. If not, see <http://www.gnu.org/licenses/>.
 */

package io.bitsquare.gui.main.disputes.trader;

import com.google.common.io.ByteStreams;
import de.jensd.fx.fontawesome.AwesomeDude;
import de.jensd.fx.fontawesome.AwesomeIcon;
import io.bitsquare.arbitration.Dispute;
import io.bitsquare.arbitration.DisputeManager;
import io.bitsquare.arbitration.messages.DisputeCommunicationMessage;
import io.bitsquare.arbitration.payload.Attachment;
import io.bitsquare.common.Timer;
import io.bitsquare.common.UserThread;
import io.bitsquare.common.crypto.KeyRing;
import io.bitsquare.common.util.Utilities;
import io.bitsquare.gui.common.view.ActivatableView;
import io.bitsquare.gui.common.view.FxmlView;
import io.bitsquare.gui.components.BusyAnimation;
import io.bitsquare.gui.components.HyperlinkWithIcon;
import io.bitsquare.gui.components.TableGroupHeadline;
import io.bitsquare.gui.components.indicator.StaticProgressIndicator;
import io.bitsquare.gui.main.overlays.popups.Popup;
import io.bitsquare.gui.main.overlays.windows.ContractWindow;
import io.bitsquare.gui.main.overlays.windows.DisputeSummaryWindow;
import io.bitsquare.gui.main.overlays.windows.TradeDetailsWindow;
import io.bitsquare.gui.util.BSFormatter;
import io.bitsquare.gui.util.GUIUtil;
import io.bitsquare.p2p.P2PService;
import io.bitsquare.p2p.network.Connection;
import io.bitsquare.trade.Trade;
import io.bitsquare.trade.TradeManager;
import javafx.beans.property.ReadOnlyBooleanProperty;
import javafx.beans.property.ReadOnlyObjectWrapper;
import javafx.beans.value.ChangeListener;
import javafx.collections.ListChangeListener;
import javafx.collections.ObservableList;
import javafx.collections.transformation.FilteredList;
import javafx.event.EventHandler;
import javafx.collections.transformation.SortedList;
import javafx.event.EventHandler;
import javafx.geometry.Insets;
import javafx.scene.Scene;
import javafx.scene.control.*;
import javafx.scene.image.ImageView;
import javafx.scene.input.KeyCode;
import javafx.scene.input.KeyCodeCombination;
import javafx.scene.input.KeyCombination;
import javafx.scene.input.KeyEvent;
import javafx.scene.layout.*;
import javafx.scene.paint.Paint;
import javafx.scene.text.TextAlignment;
import javafx.stage.FileChooser;
import javafx.stage.Stage;
import javafx.util.Callback;
import org.fxmisc.easybind.EasyBind;
import org.fxmisc.easybind.Subscription;

import javax.annotation.Nullable;
import javax.inject.Inject;
import java.io.File;
import java.io.FileOutputStream;
import java.io.IOException;
import java.io.InputStream;
import java.net.MalformedURLException;
import java.net.URL;
import java.util.*;
import java.util.concurrent.TimeUnit;

// will be probably only used for arbitration communication, will be renamed and the icon changed
@FxmlView
public class TraderDisputeView extends ActivatableView<VBox, Void> {

    private final DisputeManager disputeManager;
    protected final KeyRing keyRing;
    private final TradeManager tradeManager;
    private final Stage stage;
    private final BSFormatter formatter;
    private final DisputeSummaryWindow disputeSummaryWindow;
    private final ContractWindow contractWindow;
    private final TradeDetailsWindow tradeDetailsWindow;
    private P2PService p2PService;

    private final List<Attachment> tempAttachments = new ArrayList<>();

    private TableView<Dispute> tableView;
    private SortedList<Dispute> sortedList;

    private Dispute selectedDispute;
    private ListView<DisputeCommunicationMessage> messageListView;
    private TextArea inputTextArea;
    private AnchorPane messagesAnchorPane;
    private VBox messagesInputBox;
<<<<<<< HEAD
    private StaticProgressIndicator sendMsgProgressIndicator;
=======
    private BusyAnimation sendMsgBusyAnimation;
>>>>>>> 896b99bb
    private Label sendMsgInfoLabel;
    private ChangeListener<Boolean> arrivedPropertyListener;
    private ChangeListener<Boolean> storedInMailboxPropertyListener;
    @Nullable
    private DisputeCommunicationMessage disputeCommunicationMessage;
    private ListChangeListener<DisputeCommunicationMessage> disputeDirectMessageListListener;
    private ChangeListener<Boolean> selectedDisputeClosedPropertyListener;
    private Subscription selectedDisputeSubscription;
    private TableGroupHeadline tableGroupHeadline;
    private ObservableList<DisputeCommunicationMessage> disputeCommunicationMessages;
    private Button sendButton;
    private Subscription inputTextAreaTextSubscription;
    private EventHandler<KeyEvent> keyEventEventHandler;
    private Scene scene;


    ///////////////////////////////////////////////////////////////////////////////////////////
    // Constructor, lifecycle
    ///////////////////////////////////////////////////////////////////////////////////////////

    @Inject
    public TraderDisputeView(DisputeManager disputeManager, KeyRing keyRing, TradeManager tradeManager, Stage stage,
                             BSFormatter formatter, DisputeSummaryWindow disputeSummaryWindow,
                             ContractWindow contractWindow, TradeDetailsWindow tradeDetailsWindow, P2PService p2PService) {
        this.disputeManager = disputeManager;
        this.keyRing = keyRing;
        this.tradeManager = tradeManager;
        this.stage = stage;
        this.formatter = formatter;
        this.disputeSummaryWindow = disputeSummaryWindow;
        this.contractWindow = contractWindow;
        this.tradeDetailsWindow = tradeDetailsWindow;
        this.p2PService = p2PService;
    }

    @Override
    public void initialize() {
        tableView = new TableView<>();
        VBox.setVgrow(tableView, Priority.SOMETIMES);
        tableView.setMinHeight(150);
        root.getChildren().add(tableView);
        tableView.setColumnResizePolicy(TableView.CONSTRAINED_RESIZE_POLICY);
        Label placeholder = new Label("There are no open tickets");
        placeholder.setWrapText(true);
        tableView.setPlaceholder(placeholder);
        tableView.getSelectionModel().clearSelection();

        tableView.getColumns().add(getSelectColumn());
        TableColumn<Dispute, Dispute> tradeIdColumn = getTradeIdColumn();
        tableView.getColumns().add(tradeIdColumn);
        TableColumn<Dispute, Dispute> roleColumn = getRoleColumn();
        tableView.getColumns().add(roleColumn);
        TableColumn<Dispute, Dispute> dateColumn = getDateColumn();
        tableView.getColumns().add(dateColumn);
        TableColumn<Dispute, Dispute> contractColumn = getContractColumn();
        tableView.getColumns().add(contractColumn);
        TableColumn<Dispute, Dispute> stateColumn = getStateColumn();
        tableView.getColumns().add(stateColumn);

        tradeIdColumn.setComparator((o1, o2) -> o1.getTradeId().compareTo(o2.getTradeId()));
        dateColumn.setComparator((o1, o2) -> o1.getOpeningDate().compareTo(o2.getOpeningDate()));

        dateColumn.setSortType(TableColumn.SortType.DESCENDING);
        tableView.getSortOrder().add(dateColumn);

        /*inputTextAreaListener = (observable, oldValue, newValue) ->
                sendButton.setDisable(newValue.length() == 0
                        && tempAttachments.size() == 0 &&
                        selectedDispute.disputeResultProperty().get() == null);*/

        selectedDisputeClosedPropertyListener = (observable, oldValue, newValue) -> {
            messagesInputBox.setVisible(!newValue);
            messagesInputBox.setManaged(!newValue);
            AnchorPane.setBottomAnchor(messageListView, newValue ? 0d : 120d);
        };

        disputeDirectMessageListListener = c -> scrollToBottom();

        keyEventEventHandler = event -> {
<<<<<<< HEAD
            if (new KeyCodeCombination(KeyCode.A, KeyCombination.SHORTCUT_DOWN).match(event)) {
=======
            if (new KeyCodeCombination(KeyCode.L, KeyCombination.SHORTCUT_DOWN).match(event)) {
>>>>>>> 896b99bb
                Map<String, List<Dispute>> map = new HashMap<>();
                disputeManager.getDisputesAsObservableList().stream().forEach(dispute -> {
                    String tradeId = dispute.getTradeId();
                    List<Dispute> list;
                    if (!map.containsKey(tradeId))
                        map.put(tradeId, new ArrayList<>());

                    list = map.get(tradeId);
                    list.add(dispute);
                });
                List<List<Dispute>> disputeGroups = new ArrayList<>();
                map.entrySet().stream().forEach(entry -> {
                    disputeGroups.add(entry.getValue());
                });
                disputeGroups.sort((o1, o2) -> !o1.isEmpty() && !o2.isEmpty() ? o1.get(0).getOpeningDate().compareTo(o2.get(0).getOpeningDate()) : 0);
                StringBuilder stringBuilder = new StringBuilder();
                stringBuilder.append("Summary of all disputes (Nr. of disputes: " + disputeGroups.size() + ")\n\n");
                disputeGroups.stream().forEach(disputeGroup -> {
                    Dispute dispute0 = disputeGroup.get(0);
                    stringBuilder.append("##########################################################################################/\n")
                            .append("## Trade ID: ")
                            .append(dispute0.getTradeId())
                            .append("\n")
                            .append("## Date: ")
                            .append(formatter.formatDateTime(dispute0.getOpeningDate()))
                            .append("\n")
                            .append("## Is support ticket: ")
                            .append(dispute0.isSupportTicket())
                            .append("\n");
                    if (dispute0.disputeResultProperty().get() != null && dispute0.disputeResultProperty().get().getReason() != null) {
                        stringBuilder.append("## Reason: ")
                                .append(dispute0.disputeResultProperty().get().getReason())
                                .append("\n");
                    }
                    stringBuilder.append("##########################################################################################/\n")
                            .append("\n");
                    disputeGroup.stream().forEach(dispute -> {
                        stringBuilder
                                .append("*******************************************************************************************\n")
                                .append("** Traders ID: ")
                                .append(dispute.getTraderId())
                                .append("\n*******************************************************************************************\n")
                                .append("\n");
                        dispute.getDisputeCommunicationMessagesAsObservableList().stream().forEach(m -> {
                            String role = m.isSenderIsTrader() ? ">> Traders msg: " : "<< Arbitrators msg: ";
                            stringBuilder.append(role)
                                    .append(m.getMessage())
                                    .append("\n");
                        });
                        stringBuilder.append("\n");
                    });
                    stringBuilder.append("\n");
                });
                String message = stringBuilder.toString();
                new Popup().headLine("All disputes (" + disputeGroups.size() + ")")
                        .information(message)
                        .width(1000)
                        .actionButtonText("Copy")
                        .onAction(() -> Utilities.copyToClipboard(message))
                        .show();
            }
        };
    }

    @Override
    protected void activate() {
        disputeManager.cleanupDisputes();
        
        FilteredList<Dispute> filteredList = new FilteredList<>(disputeManager.getDisputesAsObservableList());
        setFilteredListPredicate(filteredList);

        sortedList = new SortedList<>(filteredList);
        sortedList.comparatorProperty().bind(tableView.comparatorProperty());
        tableView.setItems(sortedList);

        // sortedList.setComparator((o1, o2) -> o2.getOpeningDate().compareTo(o1.getOpeningDate()));
        selectedDisputeSubscription = EasyBind.subscribe(tableView.getSelectionModel().selectedItemProperty(), this::onSelectDispute);

        Dispute selectedItem = tableView.getSelectionModel().getSelectedItem();
        if (selectedItem != null)
            tableView.getSelectionModel().select(selectedItem);

        scrollToBottom();

        scene = root.getScene();
        if (scene != null)
            scene.addEventHandler(KeyEvent.KEY_RELEASED, keyEventEventHandler);
    }

    @Override
    protected void deactivate() {
        sortedList.comparatorProperty().unbind();
        selectedDisputeSubscription.unsubscribe();
        removeListenersOnSelectDispute();

        if (scene != null)
            scene.removeEventHandler(KeyEvent.KEY_RELEASED, keyEventEventHandler);
    }

    protected void setFilteredListPredicate(FilteredList<Dispute> filteredList) {
        filteredList.setPredicate(dispute -> !dispute.getArbitratorPubKeyRing().equals(keyRing.getPubKeyRing()));
    }


    ///////////////////////////////////////////////////////////////////////////////////////////
    // UI actions
    ///////////////////////////////////////////////////////////////////////////////////////////

    private void onOpenContract(Dispute dispute) {
        contractWindow.show(dispute);
    }

    private void onSendMessage(String inputText, Dispute dispute) {
        if (disputeCommunicationMessage != null) {
            disputeCommunicationMessage.arrivedProperty().removeListener(arrivedPropertyListener);
            disputeCommunicationMessage.storedInMailboxProperty().removeListener(storedInMailboxPropertyListener);
        }

        disputeCommunicationMessage = disputeManager.sendDisputeDirectMessage(dispute, inputText, new ArrayList<>(tempAttachments));
        tempAttachments.clear();
        scrollToBottom();

        inputTextArea.setDisable(true);
        inputTextArea.clear();

        Timer timer = UserThread.runAfter(() -> {
            sendMsgInfoLabel.setVisible(true);
            sendMsgInfoLabel.setManaged(true);
            sendMsgInfoLabel.setText("Sending Message...");

            sendMsgBusyAnimation.play();
        }, 500, TimeUnit.MILLISECONDS);

        arrivedPropertyListener = (observable, oldValue, newValue) -> {
            if (newValue) {
                hideSendMsgInfo(timer);
            }
        };
        if (disputeCommunicationMessage.arrivedProperty() != null)
            disputeCommunicationMessage.arrivedProperty().addListener(arrivedPropertyListener);
        storedInMailboxPropertyListener = (observable, oldValue, newValue) -> {
            if (newValue) {
                sendMsgInfoLabel.setVisible(true);
                sendMsgInfoLabel.setManaged(true);
                sendMsgInfoLabel.setText("Receiver is not online. Message is saved to his mailbox.");
                hideSendMsgInfo(timer);
            }
        };
        disputeCommunicationMessage.storedInMailboxProperty().addListener(storedInMailboxPropertyListener);
    }

    private void hideSendMsgInfo(Timer timer) {
        timer.stop();
        inputTextArea.setDisable(false);

        UserThread.runAfter(() -> {
            sendMsgInfoLabel.setVisible(false);
            sendMsgInfoLabel.setManaged(false);
        }, 5);
        sendMsgBusyAnimation.stop();
    }

    private void onCloseDispute(Dispute dispute) {
        disputeSummaryWindow.onFinalizeDispute(() -> messagesAnchorPane.getChildren().remove(messagesInputBox))
                .show(dispute);
    }

    private void onRequestUpload() {
        int totalSize = tempAttachments.stream().mapToInt(a -> a.getBytes().length).sum();
        if (tempAttachments.size() < 3) {
            FileChooser fileChooser = new FileChooser();
            int maxMsgSize = Connection.getMaxMsgSize();
            int maxSizeInKB = maxMsgSize / 1024;
            fileChooser.setTitle("Open file to attach (max. file size: " + maxSizeInKB + " kb)");
           /* if (Utilities.isUnix())
                fileChooser.setInitialDirectory(new File(System.getProperty("user.home")));*/
            File result = fileChooser.showOpenDialog(stage);
            if (result != null) {
                try {
                    URL url = result.toURI().toURL();
                    try (InputStream inputStream = url.openStream()) {
                        byte[] filesAsBytes = ByteStreams.toByteArray(inputStream);
                        int size = filesAsBytes.length;
                        int newSize = totalSize + size;
                        if (newSize > maxMsgSize) {
                            new Popup().warning("The total size of your attachments is " + (newSize / 1024) + " kb and is exceeding the max. allowed " +
                                    "message size of " + maxSizeInKB + " kB.").show();
                        } else if (size > maxMsgSize) {
                            new Popup().warning("The max. allowed file size is " + maxSizeInKB + " kB.").show();
                        } else {
                            tempAttachments.add(new Attachment(result.getName(), filesAsBytes));
                            inputTextArea.setText(inputTextArea.getText() + "\n[Attachment " + result.getName() + "]");
                        }
                    } catch (java.io.IOException e) {
                        e.printStackTrace();
                        log.error(e.getMessage());
                    }
                } catch (MalformedURLException e2) {
                    e2.printStackTrace();
                    log.error(e2.getMessage());
                }
            }
        } else {
            new Popup().warning("You cannot send more then 3 attachments in one message.").show();
        }
    }

    private void onOpenAttachment(Attachment attachment) {
        FileChooser fileChooser = new FileChooser();
        fileChooser.setTitle("Save file to disk");
        fileChooser.setInitialFileName(attachment.getFileName());
       /* if (Utilities.isUnix())
            fileChooser.setInitialDirectory(new File(System.getProperty("user.home")));*/
        File file = fileChooser.showSaveDialog(stage);
        if (file != null) {
            try (FileOutputStream fileOutputStream = new FileOutputStream(file.getAbsolutePath())) {
                fileOutputStream.write(attachment.getBytes());
            } catch (IOException e) {
                e.printStackTrace();
                System.out.println(e.getMessage());
            }
        }
    }

    private void removeListenersOnSelectDispute() {
        if (selectedDispute != null) {
            if (selectedDisputeClosedPropertyListener != null)
                selectedDispute.isClosedProperty().removeListener(selectedDisputeClosedPropertyListener);

            if (disputeCommunicationMessages != null && disputeDirectMessageListListener != null)
                disputeCommunicationMessages.removeListener(disputeDirectMessageListListener);
        }

        if (disputeCommunicationMessage != null) {
            if (arrivedPropertyListener != null)
                disputeCommunicationMessage.arrivedProperty().removeListener(arrivedPropertyListener);
            if (storedInMailboxPropertyListener != null)
                disputeCommunicationMessage.storedInMailboxProperty().removeListener(storedInMailboxPropertyListener);
        }

        if (messageListView != null)
            messageListView.prefWidthProperty().unbind();

        if (tableGroupHeadline != null)
            tableGroupHeadline.prefWidthProperty().unbind();

        if (messagesAnchorPane != null)
            messagesAnchorPane.prefWidthProperty().unbind();

        if (inputTextAreaTextSubscription != null)
            inputTextAreaTextSubscription.unsubscribe();
    }

    private void addListenersOnSelectDispute() {
        if (tableGroupHeadline != null) {
            tableGroupHeadline.prefWidthProperty().bind(root.widthProperty());
            messageListView.prefWidthProperty().bind(root.widthProperty());
            messagesAnchorPane.prefWidthProperty().bind(root.widthProperty());
            disputeCommunicationMessages.addListener(disputeDirectMessageListListener);
            selectedDispute.isClosedProperty().addListener(selectedDisputeClosedPropertyListener);
            inputTextAreaTextSubscription = EasyBind.subscribe(inputTextArea.textProperty(), t -> sendButton.setDisable(t.isEmpty()));
        }
    }

    private void onSelectDispute(Dispute dispute) {
        removeListenersOnSelectDispute();
        if (dispute == null) {
            if (root.getChildren().size() > 1)
                root.getChildren().remove(1);

            selectedDispute = null;
        } else if (selectedDispute != dispute) {
            this.selectedDispute = dispute;

            boolean isTrader = disputeManager.isTrader(selectedDispute);

            tableGroupHeadline = new TableGroupHeadline();
            tableGroupHeadline.setText("Messages");

            AnchorPane.setTopAnchor(tableGroupHeadline, 10d);
            AnchorPane.setRightAnchor(tableGroupHeadline, 0d);
            AnchorPane.setBottomAnchor(tableGroupHeadline, 0d);
            AnchorPane.setLeftAnchor(tableGroupHeadline, 0d);

            disputeCommunicationMessages = selectedDispute.getDisputeCommunicationMessagesAsObservableList();
            SortedList<DisputeCommunicationMessage> sortedList = new SortedList<>(disputeCommunicationMessages);
            sortedList.setComparator((o1, o2) -> o1.getDate().compareTo(o2.getDate()));
            messageListView = new ListView<>(sortedList);
            messageListView.setId("message-list-view");

            messageListView.setMinHeight(150);
            AnchorPane.setTopAnchor(messageListView, 30d);
            AnchorPane.setRightAnchor(messageListView, 0d);
            AnchorPane.setLeftAnchor(messageListView, 0d);

            messagesAnchorPane = new AnchorPane();
            VBox.setVgrow(messagesAnchorPane, Priority.ALWAYS);

            inputTextArea = new TextArea();
            inputTextArea.setPrefHeight(70);
            inputTextArea.setWrapText(true);

            sendButton = new Button("Send");
            sendButton.setDefaultButton(true);
            sendButton.setOnAction(e -> {
                if (p2PService.isBootstrapped()) {
                    String text = inputTextArea.getText();
                    if (!text.isEmpty())
                        onSendMessage(text, selectedDispute);
                } else {
                    new Popup().information("You need to wait until you are fully connected to the network.\n" +
                            "That might take up to about 2 minutes at startup.").show();
                }
            });
            inputTextAreaTextSubscription = EasyBind.subscribe(inputTextArea.textProperty(), t -> sendButton.setDisable(t.isEmpty()));

            Button uploadButton = new Button("Add attachments");
            uploadButton.setOnAction(e -> onRequestUpload());

            sendMsgInfoLabel = new Label();
            sendMsgInfoLabel.setVisible(false);
            sendMsgInfoLabel.setManaged(false);
            sendMsgInfoLabel.setPadding(new Insets(5, 0, 0, 0));

<<<<<<< HEAD
            sendMsgProgressIndicator = new StaticProgressIndicator(0);
            sendMsgProgressIndicator.setPrefSize(24, 24);
            sendMsgProgressIndicator.setVisible(false);
            sendMsgProgressIndicator.setManaged(false);
=======
            sendMsgBusyAnimation = new BusyAnimation(false);
>>>>>>> 896b99bb

            if (!selectedDispute.isClosed()) {
                HBox buttonBox = new HBox();
                buttonBox.setSpacing(10);
                buttonBox.getChildren().addAll(sendButton, uploadButton, sendMsgBusyAnimation, sendMsgInfoLabel);

                if (!isTrader) {
                    Button closeDisputeButton = new Button("Close ticket");
                    closeDisputeButton.setOnAction(e -> onCloseDispute(selectedDispute));
                    closeDisputeButton.setDefaultButton(true);
                    Pane spacer = new Pane();
                    HBox.setHgrow(spacer, Priority.ALWAYS);
                    buttonBox.getChildren().addAll(spacer, closeDisputeButton);
                }

                messagesInputBox = new VBox();
                messagesInputBox.setSpacing(10);
                messagesInputBox.getChildren().addAll(inputTextArea, buttonBox);
                VBox.setVgrow(buttonBox, Priority.ALWAYS);

                AnchorPane.setRightAnchor(messagesInputBox, 0d);
                AnchorPane.setBottomAnchor(messagesInputBox, 5d);
                AnchorPane.setLeftAnchor(messagesInputBox, 0d);

                AnchorPane.setBottomAnchor(messageListView, 120d);

                messagesAnchorPane.getChildren().addAll(tableGroupHeadline, messageListView, messagesInputBox);
            } else {
                AnchorPane.setBottomAnchor(messageListView, 0d);
                messagesAnchorPane.getChildren().addAll(tableGroupHeadline, messageListView);
            }

            messageListView.setCellFactory(new Callback<ListView<DisputeCommunicationMessage>, ListCell<DisputeCommunicationMessage>>() {
                @Override
                public ListCell<DisputeCommunicationMessage> call(ListView<DisputeCommunicationMessage> list) {
                    return new ListCell<DisputeCommunicationMessage>() {
                        public ChangeListener<Boolean> sendMsgBusyAnimationListener;
                        final Pane bg = new Pane();
                        final ImageView arrow = new ImageView();
                        final Label headerLabel = new Label();
                        final Label messageLabel = new Label();
                        final Label copyIcon = new Label();
                        final HBox attachmentsBox = new HBox();
                        final AnchorPane messageAnchorPane = new AnchorPane();
                        final Label statusIcon = new Label();
                        final double arrowWidth = 15d;
                        final double attachmentsBoxHeight = 20d;
                        final double border = 10d;
                        final double bottomBorder = 25d;
                        final double padding = border + 10d;
                        final double msgLabelPaddingRight = padding + 20d;

                        {
                            bg.setMinHeight(30);
                            messageLabel.setWrapText(true);
                            headerLabel.setTextAlignment(TextAlignment.CENTER);
                            attachmentsBox.setSpacing(5);
                            statusIcon.setStyle("-fx-font-size: 10;");
                            Tooltip.install(copyIcon, new Tooltip("Copy to clipboard"));
                            messageAnchorPane.getChildren().addAll(bg, arrow, headerLabel, messageLabel, copyIcon, attachmentsBox, statusIcon);
                        }

                        @Override
                        public void updateItem(final DisputeCommunicationMessage item, boolean empty) {
                            super.updateItem(item, empty);

                            if (item != null && !empty) {
                                copyIcon.setOnMouseClicked(e -> Utilities.copyToClipboard(messageLabel.getText()));

                               /* messageAnchorPane.prefWidthProperty().bind(EasyBind.map(messageListView.widthProperty(),
                                        w -> (double) w - padding - GUIUtil.getScrollbarWidth(messageListView)));*/
                                if (!messageAnchorPane.prefWidthProperty().isBound())
                                    messageAnchorPane.prefWidthProperty()
                                            .bind(messageListView.widthProperty().subtract(padding + GUIUtil.getScrollbarWidth(messageListView)));

                                AnchorPane.setTopAnchor(bg, 15d);
                                AnchorPane.setBottomAnchor(bg, bottomBorder);
                                AnchorPane.setTopAnchor(headerLabel, 0d);
                                AnchorPane.setBottomAnchor(arrow, bottomBorder + 5d);
                                AnchorPane.setTopAnchor(messageLabel, 25d);
                                AnchorPane.setTopAnchor(copyIcon, 25d);
                                AnchorPane.setBottomAnchor(attachmentsBox, bottomBorder + 10);

                                boolean senderIsTrader = item.isSenderIsTrader();
                                boolean isMyMsg = isTrader ? senderIsTrader : !senderIsTrader;

                                arrow.setVisible(!item.isSystemMessage());
                                arrow.setManaged(!item.isSystemMessage());
                                statusIcon.setVisible(false);
                                if (item.isSystemMessage()) {
                                    headerLabel.setStyle("-fx-text-fill: -bs-green; -fx-font-size: 11;");
                                    bg.setId("message-bubble-green");
                                    messageLabel.setStyle("-fx-text-fill: white;");
                                    copyIcon.setStyle("-fx-text-fill: white;");
                                } else if (isMyMsg) {
                                    headerLabel.setStyle("-fx-text-fill: -fx-accent; -fx-font-size: 11;");
                                    bg.setId("message-bubble-blue");
                                    messageLabel.setStyle("-fx-text-fill: white;");
                                    copyIcon.setStyle("-fx-text-fill: white;");
                                    if (isTrader)
                                        arrow.setId("bubble_arrow_blue_left");
                                    else
                                        arrow.setId("bubble_arrow_blue_right");

                                    if (sendMsgBusyAnimationListener != null)
                                        sendMsgBusyAnimation.isRunningProperty().removeListener(sendMsgBusyAnimationListener);

                                    sendMsgBusyAnimationListener = (observable, oldValue, newValue) -> {
                                        if (!newValue) {
                                            if (item.arrivedProperty().get())
                                                showArrivedIcon();
                                            else if (item.storedInMailboxProperty().get())
                                                showMailboxIcon();
                                        }
                                    };
                                    sendMsgBusyAnimation.isRunningProperty().addListener(sendMsgBusyAnimationListener);

                                    if (item.arrivedProperty().get())
                                        showArrivedIcon();
                                    else if (item.storedInMailboxProperty().get())
                                        showMailboxIcon();
                                    //TODO show that icon on error
                                    /*else if (sendMsgProgressIndicator.getProgress() == 0)
                                        showNotArrivedIcon();*/
                                } else {
                                    headerLabel.setStyle("-fx-text-fill: -bs-light-grey; -fx-font-size: 11;");
                                    bg.setId("message-bubble-grey");
                                    messageLabel.setStyle("-fx-text-fill: black;");
                                    copyIcon.setStyle("-fx-text-fill: black;");
                                    if (isTrader)
                                        arrow.setId("bubble_arrow_grey_right");
                                    else
                                        arrow.setId("bubble_arrow_grey_left");
                                }

                                if (item.isSystemMessage()) {
                                    AnchorPane.setLeftAnchor(headerLabel, padding);
                                    AnchorPane.setRightAnchor(headerLabel, padding);
                                    AnchorPane.setLeftAnchor(bg, border);
                                    AnchorPane.setRightAnchor(bg, border);
                                    AnchorPane.setLeftAnchor(messageLabel, padding);
                                    AnchorPane.setRightAnchor(messageLabel, msgLabelPaddingRight);
                                    AnchorPane.setRightAnchor(copyIcon, padding);
                                    AnchorPane.setLeftAnchor(attachmentsBox, padding);
                                    AnchorPane.setRightAnchor(attachmentsBox, padding);
                                } else if (senderIsTrader) {
                                    AnchorPane.setLeftAnchor(headerLabel, padding + arrowWidth);
                                    AnchorPane.setLeftAnchor(bg, border + arrowWidth);
                                    AnchorPane.setRightAnchor(bg, border);
                                    AnchorPane.setLeftAnchor(arrow, border);
                                    AnchorPane.setLeftAnchor(messageLabel, padding + arrowWidth);
                                    AnchorPane.setRightAnchor(messageLabel, msgLabelPaddingRight);
                                    AnchorPane.setRightAnchor(copyIcon, padding);
                                    AnchorPane.setLeftAnchor(attachmentsBox, padding + arrowWidth);
                                    AnchorPane.setRightAnchor(attachmentsBox, padding);
                                    AnchorPane.setRightAnchor(statusIcon, padding);
                                } else {
                                    AnchorPane.setRightAnchor(headerLabel, padding + arrowWidth);
                                    AnchorPane.setLeftAnchor(bg, border);
                                    AnchorPane.setRightAnchor(bg, border + arrowWidth);
                                    AnchorPane.setRightAnchor(arrow, border);
                                    AnchorPane.setLeftAnchor(messageLabel, padding);
                                    AnchorPane.setRightAnchor(messageLabel, msgLabelPaddingRight + arrowWidth);
                                    AnchorPane.setRightAnchor(copyIcon, padding + arrowWidth);
                                    AnchorPane.setLeftAnchor(attachmentsBox, padding);
                                    AnchorPane.setRightAnchor(attachmentsBox, padding + arrowWidth);
                                    AnchorPane.setLeftAnchor(statusIcon, padding);
                                }

                                AnchorPane.setBottomAnchor(statusIcon, 7d);
                                headerLabel.setText(formatter.formatDateTime(item.getDate()));
                                messageLabel.setText(item.getMessage());
                                attachmentsBox.getChildren().clear();
                                if (item.getAttachments().size() > 0) {
                                    AnchorPane.setBottomAnchor(messageLabel, bottomBorder + attachmentsBoxHeight + 10);
                                    attachmentsBox.getChildren().add(new Label("Attachments: ") {{
                                        setPadding(new Insets(0, 0, 3, 0));
                                        if (isMyMsg)
                                            setStyle("-fx-text-fill: white;");
                                        else
                                            setStyle("-fx-text-fill: black;");
                                    }});

                                    item.getAttachments().stream().forEach(attachment -> {
                                        final Label icon = new Label();
                                        setPadding(new Insets(0, 0, 3, 0));
                                        if (isMyMsg)
                                            icon.getStyleClass().add("attachment-icon");
                                        else
                                            icon.getStyleClass().add("attachment-icon-black");

                                        AwesomeDude.setIcon(icon, AwesomeIcon.FILE_TEXT);
                                        icon.setPadding(new Insets(-2, 0, 0, 0));
                                        icon.setTooltip(new Tooltip(attachment.getFileName()));
                                        icon.setOnMouseClicked(event -> onOpenAttachment(attachment));
                                        attachmentsBox.getChildren().add(icon);
                                    });
                                } else {
                                    AnchorPane.setBottomAnchor(messageLabel, bottomBorder + 10);
                                }

                                // Need to set it here otherwise style is not correct
                                AwesomeDude.setIcon(copyIcon, AwesomeIcon.COPY, "16.0");
                                copyIcon.getStyleClass().add("copy-icon-disputes");

                                // TODO There are still some cell rendering issues on updates
                                setGraphic(messageAnchorPane);
                            } else {
                                if (sendMsgBusyAnimation != null && sendMsgBusyAnimationListener != null)
                                    sendMsgBusyAnimation.isRunningProperty().removeListener(sendMsgBusyAnimationListener);

                                messageAnchorPane.prefWidthProperty().unbind();

                                AnchorPane.clearConstraints(bg);
                                AnchorPane.clearConstraints(headerLabel);
                                AnchorPane.clearConstraints(arrow);
                                AnchorPane.clearConstraints(messageLabel);
                                AnchorPane.clearConstraints(copyIcon);
                                AnchorPane.clearConstraints(statusIcon);
                                AnchorPane.clearConstraints(attachmentsBox);

                                copyIcon.setOnMouseClicked(null);
                                setGraphic(null);
                            }
                        }

                      /*  private void showNotArrivedIcon() {
                            statusIcon.setVisible(true);
                            AwesomeDude.setIcon(statusIcon, AwesomeIcon.WARNING_SIGN, "14");
                            Tooltip.install(statusIcon, new Tooltip("Message did not arrive. Please try to send again."));
                            statusIcon.setTextFill(Paint.valueOf("#dd0000"));
                        }*/

                        private void showMailboxIcon() {
                            statusIcon.setVisible(true);
                            AwesomeDude.setIcon(statusIcon, AwesomeIcon.ENVELOPE_ALT, "14");
                            Tooltip.install(statusIcon, new Tooltip("Message saved in receivers mailbox"));
                            statusIcon.setTextFill(Paint.valueOf("#0f87c3"));
                        }

                        private void showArrivedIcon() {
                            statusIcon.setVisible(true);
                            AwesomeDude.setIcon(statusIcon, AwesomeIcon.OK, "14");
                            Tooltip.install(statusIcon, new Tooltip("Message arrived at receiver"));
                            statusIcon.setTextFill(Paint.valueOf("#0f87c3"));
                        }
                    };
                }
            });

            if (root.getChildren().size() > 1)
                root.getChildren().remove(1);
            root.getChildren().add(1, messagesAnchorPane);

            scrollToBottom();
        }

        addListenersOnSelectDispute();
    }


    ///////////////////////////////////////////////////////////////////////////////////////////
    // Table
    ///////////////////////////////////////////////////////////////////////////////////////////

    private TableColumn<Dispute, Dispute> getSelectColumn() {
        TableColumn<Dispute, Dispute> column = new TableColumn<Dispute, Dispute>("Select") {
            {
                setMinWidth(110);
                setMaxWidth(110);
                setSortable(false);
            }
        };
        column.setCellValueFactory((addressListItem) ->
                new ReadOnlyObjectWrapper<>(addressListItem.getValue()));
        column.setCellFactory(
                new Callback<TableColumn<Dispute, Dispute>, TableCell<Dispute,
                        Dispute>>() {

                    @Override
                    public TableCell<Dispute, Dispute> call(TableColumn<Dispute,
                            Dispute> column) {
                        return new TableCell<Dispute, Dispute>() {

                            Button button;

                            @Override
                            public void updateItem(final Dispute item, boolean empty) {
                                super.updateItem(item, empty);
                                if (item != null && !empty) {
                                    if (button == null) {
                                        button = new Button("Select");
                                        button.setOnAction(e -> tableView.getSelectionModel().select(item));
                                        setGraphic(button);
                                    }
                                } else {
                                    setGraphic(null);
                                    if (button != null) {
                                        button.setOnAction(null);
                                        button = null;
                                    }
                                }
                            }
                        };
                    }
                });
        return column;
    }

    private TableColumn<Dispute, Dispute> getTradeIdColumn() {
        TableColumn<Dispute, Dispute> column = new TableColumn<Dispute, Dispute>("Trade ID") {
            {
                setMinWidth(130);
            }
        };
        column.setCellValueFactory((dispute) -> new ReadOnlyObjectWrapper<>(dispute.getValue()));
        column.setCellFactory(
                new Callback<TableColumn<Dispute, Dispute>, TableCell<Dispute, Dispute>>() {
                    @Override
                    public TableCell<Dispute, Dispute> call(TableColumn<Dispute, Dispute> column) {
                        return new TableCell<Dispute, Dispute>() {
                            private HyperlinkWithIcon field;

                            @Override
                            public void updateItem(final Dispute item, boolean empty) {
                                super.updateItem(item, empty);

                                if (item != null && !empty) {
                                    field = new HyperlinkWithIcon(item.getShortTradeId(), true);
                                    Optional<Trade> tradeOptional = tradeManager.getTradeById(item.getTradeId());
                                    if (tradeOptional.isPresent()) {
                                        field.setMouseTransparent(false);
                                        field.setTooltip(new Tooltip("Open popup for details"));
                                        field.setOnAction(event -> tradeDetailsWindow.show(tradeOptional.get()));
                                    } else {
                                        field.setMouseTransparent(true);
                                    }
                                    setGraphic(field);
                                } else {
                                    setGraphic(null);
                                    if (field != null)
                                        field.setOnAction(null);
                                }
                            }
                        };
                    }
                });
        return column;
    }

    private TableColumn<Dispute, Dispute> getRoleColumn() {
        TableColumn<Dispute, Dispute> column = new TableColumn<Dispute, Dispute>("Role") {
            {
                setMinWidth(130);
            }
        };
        column.setCellValueFactory((dispute) -> new ReadOnlyObjectWrapper<>(dispute.getValue()));
        column.setCellFactory(
                new Callback<TableColumn<Dispute, Dispute>, TableCell<Dispute, Dispute>>() {
                    @Override
                    public TableCell<Dispute, Dispute> call(TableColumn<Dispute, Dispute> column) {
                        return new TableCell<Dispute, Dispute>() {
                            @Override
                            public void updateItem(final Dispute item, boolean empty) {
                                super.updateItem(item, empty);
                                if (item != null && !empty) {
                                    if (item.isDisputeOpenerIsOfferer())
                                        setText(item.isDisputeOpenerIsBuyer() ? "Buyer/Offerer" : "Seller/Offerer");
                                    else
                                        setText(item.isDisputeOpenerIsBuyer() ? "Buyer/Taker" : "Seller/Taker");
                                } else {
                                    setText("");
                                }
                            }
                        };
                    }
                });
        return column;
    }

    private TableColumn<Dispute, Dispute> getDateColumn() {
        TableColumn<Dispute, Dispute> column = new TableColumn<Dispute, Dispute>("Date") {
            {
                setMinWidth(130);
            }
        };
        column.setCellValueFactory((dispute) -> new ReadOnlyObjectWrapper<>(dispute.getValue()));
        column.setCellFactory(
                new Callback<TableColumn<Dispute, Dispute>, TableCell<Dispute, Dispute>>() {
                    @Override
                    public TableCell<Dispute, Dispute> call(TableColumn<Dispute, Dispute> column) {
                        return new TableCell<Dispute, Dispute>() {
                            @Override
                            public void updateItem(final Dispute item, boolean empty) {
                                super.updateItem(item, empty);
                                if (item != null && !empty)
                                    setText(formatter.formatDateTime(item.getOpeningDate()));
                                else
                                    setText("");
                            }
                        };
                    }
                });
        return column;
    }

    private TableColumn<Dispute, Dispute> getContractColumn() {
        TableColumn<Dispute, Dispute> column = new TableColumn<Dispute, Dispute>("Contract") {
            {
                setMinWidth(80);
                setSortable(false);
            }
        };
        column.setCellValueFactory((dispute) -> new ReadOnlyObjectWrapper<>(dispute.getValue()));
        column.setCellFactory(
                new Callback<TableColumn<Dispute, Dispute>, TableCell<Dispute, Dispute>>() {

                    @Override
                    public TableCell<Dispute, Dispute> call(TableColumn<Dispute, Dispute> column) {
                        return new TableCell<Dispute, Dispute>() {
                            final Button button = new Button("Open contract");

                            {

                            }

                            @Override
                            public void updateItem(final Dispute item, boolean empty) {
                                super.updateItem(item, empty);

                                if (item != null && !empty) {
                                    button.setOnAction(e -> onOpenContract(item));
                                    setGraphic(button);
                                } else {
                                    setGraphic(null);
                                    button.setOnAction(null);
                                }
                            }
                        };
                    }
                });
        return column;
    }

    private TableColumn<Dispute, Dispute> getStateColumn() {
        TableColumn<Dispute, Dispute> column = new TableColumn<Dispute, Dispute>("State") {
            {
                setMinWidth(50);
            }
        };
        column.setCellValueFactory((dispute) -> new ReadOnlyObjectWrapper<>(dispute.getValue()));
        column.setCellFactory(
                new Callback<TableColumn<Dispute, Dispute>, TableCell<Dispute, Dispute>>() {
                    @Override
                    public TableCell<Dispute, Dispute> call(TableColumn<Dispute, Dispute> column) {
                        return new TableCell<Dispute, Dispute>() {


                            public ReadOnlyBooleanProperty closedProperty;
                            public ChangeListener<Boolean> listener;

                            @Override
                            public void updateItem(final Dispute item, boolean empty) {
                                super.updateItem(item, empty);
                                if (item != null && !empty) {
                                    listener = (observable, oldValue, newValue) -> {
                                        setText(newValue ? "Closed" : "Open");
                                        getTableRow().setOpacity(newValue ? 0.4 : 1);
                                    };
                                    closedProperty = item.isClosedProperty();
                                    closedProperty.addListener(listener);
                                    boolean isClosed = item.isClosed();
                                    setText(isClosed ? "Closed" : "Open");
                                    getTableRow().setOpacity(isClosed ? 0.4 : 1);
                                } else {
                                    if (closedProperty != null)
                                        closedProperty.removeListener(listener);

                                    setText("");
                                }
                            }
                        };
                    }
                });
        return column;
    }

    private void scrollToBottom() {
        if (messageListView != null)
            UserThread.execute(() -> messageListView.scrollTo(Integer.MAX_VALUE));
    }

}

<|MERGE_RESOLUTION|>--- conflicted
+++ resolved
@@ -33,7 +33,6 @@
 import io.bitsquare.gui.components.BusyAnimation;
 import io.bitsquare.gui.components.HyperlinkWithIcon;
 import io.bitsquare.gui.components.TableGroupHeadline;
-import io.bitsquare.gui.components.indicator.StaticProgressIndicator;
 import io.bitsquare.gui.main.overlays.popups.Popup;
 import io.bitsquare.gui.main.overlays.windows.ContractWindow;
 import io.bitsquare.gui.main.overlays.windows.DisputeSummaryWindow;
@@ -50,7 +49,6 @@
 import javafx.collections.ListChangeListener;
 import javafx.collections.ObservableList;
 import javafx.collections.transformation.FilteredList;
-import javafx.event.EventHandler;
 import javafx.collections.transformation.SortedList;
 import javafx.event.EventHandler;
 import javafx.geometry.Insets;
@@ -105,11 +103,7 @@
     private TextArea inputTextArea;
     private AnchorPane messagesAnchorPane;
     private VBox messagesInputBox;
-<<<<<<< HEAD
-    private StaticProgressIndicator sendMsgProgressIndicator;
-=======
     private BusyAnimation sendMsgBusyAnimation;
->>>>>>> 896b99bb
     private Label sendMsgInfoLabel;
     private ChangeListener<Boolean> arrivedPropertyListener;
     private ChangeListener<Boolean> storedInMailboxPropertyListener;
@@ -189,11 +183,7 @@
         disputeDirectMessageListListener = c -> scrollToBottom();
 
         keyEventEventHandler = event -> {
-<<<<<<< HEAD
-            if (new KeyCodeCombination(KeyCode.A, KeyCombination.SHORTCUT_DOWN).match(event)) {
-=======
             if (new KeyCodeCombination(KeyCode.L, KeyCombination.SHORTCUT_DOWN).match(event)) {
->>>>>>> 896b99bb
                 Map<String, List<Dispute>> map = new HashMap<>();
                 disputeManager.getDisputesAsObservableList().stream().forEach(dispute -> {
                     String tradeId = dispute.getTradeId();
@@ -518,14 +508,7 @@
             sendMsgInfoLabel.setManaged(false);
             sendMsgInfoLabel.setPadding(new Insets(5, 0, 0, 0));
 
-<<<<<<< HEAD
-            sendMsgProgressIndicator = new StaticProgressIndicator(0);
-            sendMsgProgressIndicator.setPrefSize(24, 24);
-            sendMsgProgressIndicator.setVisible(false);
-            sendMsgProgressIndicator.setManaged(false);
-=======
             sendMsgBusyAnimation = new BusyAnimation(false);
->>>>>>> 896b99bb
 
             if (!selectedDispute.isClosed()) {
                 HBox buttonBox = new HBox();
