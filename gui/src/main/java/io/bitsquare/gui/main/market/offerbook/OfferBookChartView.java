/*
 * This file is part of Bitsquare.
 *
 * Bitsquare is free software: you can redistribute it and/or modify it
 * under the terms of the GNU Affero General Public License as published by
 * the Free Software Foundation, either version 3 of the License, or (at
 * your option) any later version.
 *
 * Bitsquare is distributed in the hope that it will be useful, but WITHOUT
 * ANY WARRANTY; without even the implied warranty of MERCHANTABILITY or
 * FITNESS FOR A PARTICULAR PURPOSE. See the GNU Affero General Public
 * License for more details.
 *
 * You should have received a copy of the GNU Affero General Public License
 * along with Bitsquare. If not, see <http://www.gnu.org/licenses/>.
 */

package io.bitsquare.gui.main.market.offerbook;

import io.bitsquare.common.UserThread;
import io.bitsquare.common.util.Tuple4;
import io.bitsquare.gui.Navigation;
import io.bitsquare.gui.common.view.ActivatableViewAndModel;
import io.bitsquare.gui.common.view.FxmlView;
import io.bitsquare.gui.main.MainView;
import io.bitsquare.gui.main.offer.BuyOfferView;
import io.bitsquare.gui.main.offer.SellOfferView;
import io.bitsquare.gui.main.offer.offerbook.OfferBookListItem;
import io.bitsquare.gui.util.BSFormatter;
import io.bitsquare.gui.util.CurrencyListItem;
import io.bitsquare.gui.util.GUIUtil;
import io.bitsquare.locale.CurrencyUtil;
import io.bitsquare.locale.Res;
import io.bitsquare.trade.offer.Offer;
import javafx.beans.property.ReadOnlyObjectWrapper;
import javafx.beans.property.SimpleStringProperty;
import javafx.beans.property.StringProperty;
import javafx.beans.value.ChangeListener;
import javafx.beans.value.ObservableValue;
import javafx.collections.FXCollections;
import javafx.collections.ListChangeListener;
import javafx.collections.ObservableList;
import javafx.geometry.Insets;
import javafx.geometry.Pos;
import javafx.scene.chart.AreaChart;
import javafx.scene.chart.NumberAxis;
import javafx.scene.chart.XYChart;
import javafx.scene.control.*;
import javafx.scene.image.ImageView;
import javafx.scene.layout.HBox;
import javafx.scene.layout.Priority;
import javafx.scene.layout.VBox;
import javafx.util.Callback;
import javafx.util.StringConverter;
import org.fxmisc.easybind.EasyBind;
import org.fxmisc.easybind.Subscription;
import org.slf4j.Logger;
import org.slf4j.LoggerFactory;

import javax.inject.Inject;
import java.util.Collections;

@FxmlView
public class OfferBookChartView extends ActivatableViewAndModel<VBox, OfferBookChartViewModel> {
    private static final Logger log = LoggerFactory.getLogger(OfferBookChartView.class);

    private NumberAxis xAxis, yAxis;
    private XYChart.Series seriesBuy, seriesSell;
    private final Navigation navigation;
    private final BSFormatter formatter;
    private TableView<OfferListItem> buyOfferTableView;
    private TableView<OfferListItem> sellOfferTableView;
    private AreaChart<Number, Number> areaChart;
    private ComboBox<CurrencyListItem> currencyComboBox;
    private Subscription tradeCurrencySubscriber;
    private final StringProperty volumeColumnLabel = new SimpleStringProperty();
    private final StringProperty priceColumnLabel = new SimpleStringProperty();
    private Button buyOfferButton;
    private Button sellOfferButton;
    private ChangeListener<Number> selectedTabIndexListener;
    private SingleSelectionModel<Tab> tabPaneSelectionModel;
    private Label buyOfferHeaderLabel, sellOfferHeaderLabel;
    private ChangeListener<OfferListItem> sellTableRowSelectionListener, buyTableRowSelectionListener;
    private HBox bottomHBox;
    private ListChangeListener<OfferBookListItem> changeListener;
    private ListChangeListener<CurrencyListItem> currencyListItemsListener;


    ///////////////////////////////////////////////////////////////////////////////////////////
    // Constructor, lifecycle
    ///////////////////////////////////////////////////////////////////////////////////////////

    @SuppressWarnings("WeakerAccess")
    @Inject
    public OfferBookChartView(OfferBookChartViewModel model, Navigation navigation, BSFormatter formatter) {
        super(model);
        this.navigation = navigation;
        this.formatter = formatter;
    }

    @Override
    public void initialize() {
        changeListener = c -> updateChartData();

        currencyListItemsListener = c -> {
            if (model.getSelectedCurrencyListItem().isPresent())
                currencyComboBox.getSelectionModel().select(model.getSelectedCurrencyListItem().get());
        };

        currencyComboBox = new ComboBox<>();
        currencyComboBox.setPromptText(Res.get("list.currency.select"));
        currencyComboBox.setConverter(GUIUtil.getCurrencyListItemConverter(Res.get("shared.offers"), model.preferences));

        Label currencyLabel = new Label(Res.getWithCol("shared.currency"));
        HBox currencyHBox = new HBox();
        currencyHBox.setSpacing(5);
        currencyHBox.setPadding(new Insets(5, -20, -5, 20));
        currencyHBox.setAlignment(Pos.CENTER_LEFT);
        currencyHBox.getChildren().addAll(currencyLabel, currencyComboBox);

        createChart();

        Tuple4<TableView<OfferListItem>, VBox, Button, Label> tupleBuy = getOfferTable(Offer.Direction.BUY);
        Tuple4<TableView<OfferListItem>, VBox, Button, Label> tupleSell = getOfferTable(Offer.Direction.SELL);
        buyOfferTableView = tupleBuy.first;
        sellOfferTableView = tupleSell.first;

        buyOfferButton = tupleBuy.third;
        sellOfferButton = tupleSell.third;

        buyOfferHeaderLabel = tupleBuy.forth;
        sellOfferHeaderLabel = tupleSell.forth;

        bottomHBox = new HBox();
        bottomHBox.setSpacing(20); //30
        bottomHBox.setAlignment(Pos.CENTER);
        HBox.setHgrow(tupleBuy.second, Priority.ALWAYS);
        HBox.setHgrow(tupleSell.second, Priority.ALWAYS);
        tupleBuy.second.setUserData(Offer.Direction.BUY.name());
        tupleSell.second.setUserData(Offer.Direction.SELL.name());
        bottomHBox.getChildren().addAll(tupleBuy.second, tupleSell.second);

        root.getChildren().addAll(currencyHBox, areaChart, bottomHBox);
    }

    @Override
    protected void activate() {
        // root.getParent() is null at initialize
        tabPaneSelectionModel = GUIUtil.getParentOfType(root, TabPane.class).getSelectionModel();
        selectedTabIndexListener = (observable, oldValue, newValue) -> model.setSelectedTabIndex((int) newValue);

        model.setSelectedTabIndex(tabPaneSelectionModel.getSelectedIndex());
        tabPaneSelectionModel.selectedIndexProperty().addListener(selectedTabIndexListener);

        currencyComboBox.setItems(model.getCurrencyListItems());
        currencyComboBox.setVisibleRowCount(25);

        if (model.getSelectedCurrencyListItem().isPresent())
            currencyComboBox.getSelectionModel().select(model.getSelectedCurrencyListItem().get());

        currencyComboBox.setOnAction(e -> {
            CurrencyListItem selectedItem = currencyComboBox.getSelectionModel().getSelectedItem();
            if (selectedItem != null) {
                model.onSetTradeCurrency(selectedItem.tradeCurrency);
                updateChartData();
            }
        });

        model.currencyListItems.addListener(currencyListItemsListener);

        model.getOfferBookListItems().addListener(changeListener);
        tradeCurrencySubscriber = EasyBind.subscribe(model.selectedTradeCurrencyProperty,
                tradeCurrency -> {
                    String code = tradeCurrency.getCode();
                    areaChart.setTitle(Res.get("market.offerBook.chart.title", formatter.getCurrencyNameAndCurrencyPair(code)));
                    volumeColumnLabel.set(Res.get("shared.amountWithCur", code));
                    xAxis.setTickLabelFormatter(new StringConverter<Number>() {
                        @Override
                        public String toString(Number object) {
                            final double doubleValue = (double) object;
                            if (CurrencyUtil.isCryptoCurrency(model.getCurrencyCode())) {
                                final String withPrecision3 = formatter.formatRoundedDoubleWithPrecision(doubleValue, 3);
                                if (withPrecision3.equals("0.000"))
                                    return formatter.formatRoundedDoubleWithPrecision(doubleValue, 8);
                                else
                                    return withPrecision3;
                            } else {
                                return formatter.formatRoundedDoubleWithPrecision(doubleValue, 2);
                            }
                        }

                        @Override
                        public Number fromString(String string) {
                            return null;
                        }
                    });

                    if (CurrencyUtil.isCryptoCurrency(code)) {
                        if (bottomHBox.getChildren().size() == 2 && bottomHBox.getChildren().get(0).getUserData().equals(Offer.Direction.BUY.name())) {
                            bottomHBox.getChildren().get(0).toFront();
                            reverseTableColumns();
                        }

                        buyOfferHeaderLabel.setText(Res.get("market.offerBook.buyOfferHeaderLabel", code, "BTC"));
                        buyOfferButton.setText(Res.get("market.offerBook.buyOfferButton", code, "BTC"));

                        sellOfferHeaderLabel.setText(Res.get("market.offerBook.sellOfferHeaderLabel", code, "BTC"));
                        sellOfferButton.setText(Res.get("market.offerBook.sellOfferButton", code, "BTC"));

                        priceColumnLabel.set(Res.get("shared.priceWithCur", "BTC"));
                    } else {
                        if (bottomHBox.getChildren().size() == 2 && bottomHBox.getChildren().get(0).getUserData().equals(Offer.Direction.SELL.name())) {
                            bottomHBox.getChildren().get(0).toFront();
                            reverseTableColumns();
                        }

                        buyOfferHeaderLabel.setText(Res.get("market.offerBook.buyOfferHeaderLabel", "BTC", code));
                        buyOfferButton.setText(Res.get("market.offerBook.buyOfferButton", "BTC", code));

                        sellOfferHeaderLabel.setText(Res.get("market.offerBook.sellOfferHeaderLabel", "BTC", code));
                        sellOfferButton.setText(Res.get("market.offerBook.sellOfferButton", "BTC", code));

                        priceColumnLabel.set(Res.get("shared.priceWithCur", code));
                    }
                    xAxis.setLabel(formatter.getPriceWithCurrencyCode(code));

                    seriesBuy.setName(buyOfferHeaderLabel.getText() + "   ");
                    seriesSell.setName(sellOfferHeaderLabel.getText());
                });

        buyOfferTableView.setItems(model.getTopBuyOfferList());
        sellOfferTableView.setItems(model.getTopSellOfferList());
        buyTableRowSelectionListener = (observable, oldValue, newValue) -> {
            model.preferences.setSellScreenCurrencyCode(model.getCurrencyCode());
            navigation.navigateTo(MainView.class, SellOfferView.class);
        };
        sellTableRowSelectionListener = (observable, oldValue, newValue) -> {
            model.preferences.setBuyScreenCurrencyCode(model.getCurrencyCode());
            navigation.navigateTo(MainView.class, BuyOfferView.class);
        };
        buyOfferTableView.getSelectionModel().selectedItemProperty().addListener(buyTableRowSelectionListener);
        sellOfferTableView.getSelectionModel().selectedItemProperty().addListener(sellTableRowSelectionListener);

        updateChartData();
    }

    @Override
    protected void deactivate() {
        model.getOfferBookListItems().removeListener(changeListener);
        tabPaneSelectionModel.selectedIndexProperty().removeListener(selectedTabIndexListener);
        model.currencyListItems.removeListener(currencyListItemsListener);
        tradeCurrencySubscriber.unsubscribe();
        currencyComboBox.setOnAction(null);
        buyOfferTableView.getSelectionModel().selectedItemProperty().removeListener(buyTableRowSelectionListener);
        sellOfferTableView.getSelectionModel().selectedItemProperty().removeListener(sellTableRowSelectionListener);
    }

    private void createChart() {
        xAxis = new NumberAxis();
        xAxis.setForceZeroInRange(false);
        xAxis.setAutoRanging(true);

        yAxis = new NumberAxis();
        yAxis.setForceZeroInRange(false);
        yAxis.setAutoRanging(true);
        yAxis.setLabel(Res.get("shared.amountWithCur", "BTC"));
        yAxis.setTickLabelFormatter(new NumberAxis.DefaultFormatter(yAxis, "", ""));

        seriesBuy = new XYChart.Series<>();
        seriesSell = new XYChart.Series<>();

        areaChart = new AreaChart<>(xAxis, yAxis);
        areaChart.setLegendVisible(false);
        areaChart.setAnimated(false);
        areaChart.setId("charts");
        areaChart.setMinHeight(300);
        areaChart.setPrefHeight(300);
        areaChart.setPadding(new Insets(0, 30, 0, 0));
        areaChart.getData().addAll(seriesBuy, seriesSell);
    }

    private void updateChartData() {
        seriesBuy.getData().clear();
        seriesSell.getData().clear();

        seriesBuy.getData().addAll(model.getBuyData());
        seriesSell.getData().addAll(model.getSellData());
    }

    private Tuple4<TableView<OfferListItem>, VBox, Button, Label> getOfferTable(Offer.Direction direction) {
        TableView<OfferListItem> tableView = new TableView<>();
        tableView.setMinHeight(109);
<<<<<<< HEAD
        tableView.setMinWidth(480);
=======
        tableView.setPrefHeight(121);
        tableView.setMinWidth(480); //530
>>>>>>> eb2f1179

        // price
        TableColumn<OfferListItem, OfferListItem> priceColumn = new TableColumn<>();
        priceColumn.textProperty().bind(priceColumnLabel);
        priceColumn.setMinWidth(115);
        priceColumn.setMaxWidth(115);
        priceColumn.setSortable(false);
        priceColumn.setCellValueFactory((offer) -> new ReadOnlyObjectWrapper<>(offer.getValue()));
        priceColumn.setCellFactory(
                new Callback<TableColumn<OfferListItem, OfferListItem>, TableCell<OfferListItem, OfferListItem>>() {
                    @Override
                    public TableCell<OfferListItem, OfferListItem> call(TableColumn<OfferListItem, OfferListItem> column) {
                        return new TableCell<OfferListItem, OfferListItem>() {
                            private Offer offer;
                            final ChangeListener<Number> listener = new ChangeListener<Number>() {
                                @Override
                                public void changed(ObservableValue<? extends Number> observable, Number oldValue, Number newValue) {
                                    if (offer != null && offer.getPrice() != null) {
                                        setText(formatter.formatPrice(offer.getPrice()));
                                        model.priceFeedService.currenciesUpdateFlagProperty().removeListener(listener);
                                    }
                                }
                            };

                            @Override
                            public void updateItem(final OfferListItem offerListItem, boolean empty) {
                                super.updateItem(offerListItem, empty);
                                if (offerListItem != null && !empty) {
                                    if (offerListItem.offer.getPrice() == null) {
                                        this.offer = offerListItem.offer;
                                        model.priceFeedService.currenciesUpdateFlagProperty().addListener(listener);
                                        setText(Res.get("shared.na"));
                                    } else {
                                        setText(formatter.formatPrice(offerListItem.offer.getPrice()));
                                    }
                                } else {
                                    if (listener != null)
                                        model.priceFeedService.currenciesUpdateFlagProperty().removeListener(listener);
                                    this.offer = null;
                                    setText("");
                                }
                            }
                        };
                    }
                });

        // volume
        TableColumn<OfferListItem, OfferListItem> volumeColumn = new TableColumn<>();
        volumeColumn.setMinWidth(115);
        volumeColumn.setSortable(false);
        volumeColumn.textProperty().bind(volumeColumnLabel);
        volumeColumn.setCellValueFactory((offer) -> new ReadOnlyObjectWrapper<>(offer.getValue()));
        volumeColumn.setCellFactory(
                new Callback<TableColumn<OfferListItem, OfferListItem>, TableCell<OfferListItem, OfferListItem>>() {
                    @Override
                    public TableCell<OfferListItem, OfferListItem> call(TableColumn<OfferListItem, OfferListItem> column) {
                        return new TableCell<OfferListItem, OfferListItem>() {
                            private Offer offer;
                            final ChangeListener<Number> listener = new ChangeListener<Number>() {
                                @Override
                                public void changed(ObservableValue<? extends Number> observable, Number oldValue, Number newValue) {
                                    if (offer != null && offer.getPrice() != null) {
                                        setText(formatter.formatVolume(offer.getOfferVolume()));
                                        model.priceFeedService.currenciesUpdateFlagProperty().removeListener(listener);
                                    }
                                }
                            };

                            @Override
                            public void updateItem(final OfferListItem offerListItem, boolean empty) {
                                super.updateItem(offerListItem, empty);
                                if (offerListItem != null && !empty) {
                                    this.offer = offerListItem.offer;
                                    if (offer.getPrice() == null) {
                                        this.offer = offerListItem.offer;
                                        model.priceFeedService.currenciesUpdateFlagProperty().addListener(listener);
                                        setText(Res.get("shared.na"));
                                    } else {
                                        setText(formatter.formatVolume(offer.getOfferVolume()));
                                    }
                                } else {
                                    if (listener != null)
                                        model.priceFeedService.currenciesUpdateFlagProperty().removeListener(listener);
                                    this.offer = null;
                                    setText("");
                                }
                            }
                        };
                    }
                });

        // amount
        TableColumn<OfferListItem, OfferListItem> amountColumn = new TableColumn<>(Res.get("shared.amountWithCur", "BTC"));
        amountColumn.setMinWidth(115);
        amountColumn.setSortable(false);
        amountColumn.setCellValueFactory((offer) -> new ReadOnlyObjectWrapper<>(offer.getValue()));
        amountColumn.setCellFactory(
                new Callback<TableColumn<OfferListItem, OfferListItem>, TableCell<OfferListItem, OfferListItem>>() {
                    @Override
                    public TableCell<OfferListItem, OfferListItem> call(TableColumn<OfferListItem, OfferListItem> column) {
                        return new TableCell<OfferListItem, OfferListItem>() {
                            @Override
                            public void updateItem(final OfferListItem offerListItem, boolean empty) {
                                super.updateItem(offerListItem, empty);
                                if (offerListItem != null && !empty)
                                    setText(formatter.formatCoin(offerListItem.offer.getAmount()));
                                else
                                    setText("");
                            }
                        };
                    }
                });

        // accumulated
        TableColumn<OfferListItem, OfferListItem> accumulatedColumn = new TableColumn<>(Res.get("shared.sumWithCur", "BTC"));
        accumulatedColumn.setMinWidth(100);
        accumulatedColumn.setSortable(false);
        accumulatedColumn.setCellValueFactory((offer) -> new ReadOnlyObjectWrapper<>(offer.getValue()));
        accumulatedColumn.setCellFactory(
                new Callback<TableColumn<OfferListItem, OfferListItem>, TableCell<OfferListItem, OfferListItem>>() {
                    @Override
                    public TableCell<OfferListItem, OfferListItem> call(TableColumn<OfferListItem, OfferListItem> column) {
                        return new TableCell<OfferListItem, OfferListItem>() {
                            @Override
                            public void updateItem(final OfferListItem offerListItem, boolean empty) {
                                super.updateItem(offerListItem, empty);
                                if (offerListItem != null && !empty)
                                    setText(formatter.formatRoundedDoubleWithPrecision(offerListItem.accumulated, 4));
                                else
                                    setText("");
                            }
                        };
                    }
                });

        if (direction == Offer.Direction.BUY) {
            tableView.getColumns().add(accumulatedColumn);
            tableView.getColumns().add(volumeColumn);
            tableView.getColumns().add(amountColumn);
            tableView.getColumns().add(priceColumn);
        } else {
            tableView.getColumns().add(priceColumn);
            tableView.getColumns().add(amountColumn);
            tableView.getColumns().add(volumeColumn);
            tableView.getColumns().add(accumulatedColumn);
        }

        tableView.setColumnResizePolicy(TableView.CONSTRAINED_RESIZE_POLICY);
        Label placeholder = new Label(Res.get("table.placeholder.noItems", Res.get("shared.offers")));
        placeholder.setWrapText(true);
        tableView.setPlaceholder(placeholder);

        Label titleLabel = new Label();
        titleLabel.setStyle("-fx-font-weight: bold; -fx-font-size: 16; -fx-alignment: center");
        UserThread.execute(() -> titleLabel.prefWidthProperty().bind(tableView.widthProperty()));

        boolean isSellOffer = direction == Offer.Direction.SELL;
        Button button = new Button();
        ImageView iconView = new ImageView();
        iconView.setId(isSellOffer ? "image-buy-white" : "image-sell-white");
        button.setGraphic(iconView);
        button.setGraphicTextGap(10);
        button.setText(isSellOffer ? Res.get("button.buy") : Res.get("button.sell"));
        button.setMinHeight(40);
        button.setId(isSellOffer ? "buy-button-big" : "sell-button-big");
        button.setOnAction(e -> {
            if (isSellOffer) {
                model.preferences.setBuyScreenCurrencyCode(model.getCurrencyCode());
                navigation.navigateTo(MainView.class, BuyOfferView.class);
            } else {
                model.preferences.setSellScreenCurrencyCode(model.getCurrencyCode());
                navigation.navigateTo(MainView.class, SellOfferView.class);
            }
        });

        VBox vBox = new VBox();
        vBox.setSpacing(10);
        vBox.setFillWidth(true);
        vBox.setMinHeight(190);
        vBox.getChildren().addAll(titleLabel, tableView, button);

        button.prefWidthProperty().bind(vBox.widthProperty());
        return new Tuple4<>(tableView, vBox, button, titleLabel);
    }

    private void reverseTableColumns() {
        ObservableList<TableColumn<OfferListItem, ?>> columns = FXCollections.observableArrayList(buyOfferTableView.getColumns());
        buyOfferTableView.getColumns().clear();
        Collections.reverse(columns);
        buyOfferTableView.getColumns().addAll(columns);

        columns = FXCollections.observableArrayList(sellOfferTableView.getColumns());
        sellOfferTableView.getColumns().clear();
        Collections.reverse(columns);
        sellOfferTableView.getColumns().addAll(columns);
    }
}<|MERGE_RESOLUTION|>--- conflicted
+++ resolved
@@ -290,12 +290,8 @@
     private Tuple4<TableView<OfferListItem>, VBox, Button, Label> getOfferTable(Offer.Direction direction) {
         TableView<OfferListItem> tableView = new TableView<>();
         tableView.setMinHeight(109);
-<<<<<<< HEAD
+        tableView.setPrefHeight(121);
         tableView.setMinWidth(480);
-=======
-        tableView.setPrefHeight(121);
-        tableView.setMinWidth(480); //530
->>>>>>> eb2f1179
 
         // price
         TableColumn<OfferListItem, OfferListItem> priceColumn = new TableColumn<>();
