--- conflicted
+++ resolved
@@ -113,17 +113,10 @@
     <TextField fx:id="totalTraffic" GridPane.rowIndex="3" GridPane.columnIndex="1" editable="false"
                focusTraversable="false"/>
 
-<<<<<<< HEAD
-    <Label text="Use Tor bridges:" GridPane.rowIndex="5"/>
-    <CheckBox fx:id="useBridgesCheckBox" GridPane.rowIndex="5" GridPane.columnIndex="1"/>
-    <Label fx:id="bridgesLabel" text="Tor bridges:" GridPane.rowIndex="6" visible="false" managed="false"/>
-    <TextArea fx:id="bridgesTextArea" GridPane.rowIndex="6" GridPane.columnIndex="1" GridPane.hgrow="ALWAYS"
-=======
     <Label text="Use Tor bridges:" GridPane.rowIndex="4"/>
     <CheckBox fx:id="useBridgesCheckBox" GridPane.rowIndex="4" GridPane.columnIndex="1"/>
     <Label fx:id="bridgesLabel" text="Tor bridges:" GridPane.rowIndex="5" visible="false" managed="false"/>
     <TextArea fx:id="bridgesTextArea" GridPane.rowIndex="5" GridPane.columnIndex="1" GridPane.hgrow="ALWAYS"
->>>>>>> 896b99bb
               minHeight="60"
               GridPane.vgrow="SOMETIMES" editable="true" focusTraversable="true" visible="false" managed="false"/>
 
