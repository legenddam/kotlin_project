/*
 * This file is part of Bitsquare.
 *
 * Bitsquare is free software: you can redistribute it and/or modify it
 * under the terms of the GNU Affero General Public License as published by
 * the Free Software Foundation, either version 3 of the License, or (at
 * your option) any later version.
 *
 * Bitsquare is distributed in the hope that it will be useful, but WITHOUT
 * ANY WARRANTY; without even the implied warranty of MERCHANTABILITY or
 * FITNESS FOR A PARTICULAR PURPOSE. See the GNU Affero General Public
 * License for more details.
 *
 * You should have received a copy of the GNU Affero General Public License
 * along with Bitsquare. If not, see <http://www.gnu.org/licenses/>.
 */

package io.bitsquare.gui.main.portfolio.pendingtrades.steps.seller;

import io.bitsquare.app.DevFlags;
import io.bitsquare.common.util.Tuple3;
import io.bitsquare.gui.components.BusyAnimation;
import io.bitsquare.gui.components.TextFieldWithCopyIcon;
import io.bitsquare.gui.components.TitledGroupBg;
import io.bitsquare.gui.components.indicator.StaticProgressIndicator;
import io.bitsquare.gui.main.overlays.popups.Popup;
import io.bitsquare.gui.main.portfolio.pendingtrades.PendingTradesViewModel;
import io.bitsquare.gui.main.portfolio.pendingtrades.steps.TradeStepView;
import io.bitsquare.gui.util.Layout;
import io.bitsquare.locale.CurrencyUtil;
import io.bitsquare.payment.BankAccountContractData;
import io.bitsquare.payment.CryptoCurrencyAccountContractData;
import io.bitsquare.payment.PaymentAccountContractData;
import io.bitsquare.payment.SepaAccountContractData;
import io.bitsquare.trade.Contract;
import io.bitsquare.trade.Trade;
import io.bitsquare.user.Preferences;
import javafx.scene.control.Button;
import javafx.scene.control.Label;
import javafx.scene.control.Tooltip;
import javafx.scene.layout.GridPane;
import org.fxmisc.easybind.EasyBind;
import org.fxmisc.easybind.Subscription;

import java.util.Optional;

import static io.bitsquare.gui.util.FormBuilder.*;

public class SellerStep3View extends TradeStepView {

    private Button confirmButton;
    private Label statusLabel;
<<<<<<< HEAD
    private StaticProgressIndicator statusProgressIndicator;
=======
    private BusyAnimation busyAnimation;
>>>>>>> 896b99bb
    private Subscription tradeStatePropertySubscription;


    ///////////////////////////////////////////////////////////////////////////////////////////
    // Constructor, Initialisation
    ///////////////////////////////////////////////////////////////////////////////////////////

    public SellerStep3View(PendingTradesViewModel model) {
        super(model);
    }

    @Override
    public void activate() {
        super.activate();

        tradeStatePropertySubscription = EasyBind.subscribe(trade.stateProperty(), state -> {
            if (state == Trade.State.SELLER_RECEIVED_FIAT_PAYMENT_INITIATED_MSG) {
                PaymentAccountContractData paymentAccountContractData = model.dataModel.getSellersPaymentAccountContractData();
                String key = "confirmPayment" + trade.getId();
                String message;
                String tradeAmountWithCode = model.formatter.formatFiatWithCode(trade.getTradeVolume());
                String currencyName = CurrencyUtil.getNameByCode(trade.getOffer().getCurrencyCode());
                if (paymentAccountContractData instanceof CryptoCurrencyAccountContractData) {
                    String address = ((CryptoCurrencyAccountContractData) paymentAccountContractData).getAddress();
                    message = "Your trading partner has confirmed that he initiated the " + currencyName + " payment.\n\n" +
                            "Please check on your favorite " + currencyName +
                            " blockchain explorer if the transaction to your receiving address\n" +
                            "" + address + "\n" +
                            "has already sufficient blockchain confirmations.\n" +
                            "The payment amount has to be " + tradeAmountWithCode + "\n\n" +
                            "You can copy & paste your " + currencyName + " address from the main screen after " +
                            "closing that popup.";
                } else {
                    message = "Your trading partner has confirmed that he initiated the " + currencyName + " payment.\n\n" +
                            "Please go to your online banking web page and check if you have received " +
                            tradeAmountWithCode + " from the bitcoin buyer.\n\n" +
                            "The trade ID (\"reason for payment\" text) of the transaction is: \"" + trade.getShortId() + "\"";
                    Optional<String> optionalHolderName = getOptionalHolderName();
                    if (optionalHolderName.isPresent()) {
                        message = message + "\n\n" +
                                "Please also verify that the senders name in your bank statement matches that one from the trade contract:\n" +
                                "Senders name: " + optionalHolderName.get() + "\n\n" +
                                "If the name is not the same as the one displayed here, please don't confirm but open a dispute by entering \"cmd + o\" or \"ctrl + o\".";
                    }
                }
                if (!DevFlags.DEV_MODE && preferences.showAgain(key)) {
                    preferences.dontShowAgain(key, true);
                    new Popup().headLine("Attention required for trade with ID " + trade.getShortId())
                            .attention(message)
                            .show();
                }

            } else if (state == Trade.State.SELLER_CONFIRMED_FIAT_PAYMENT_RECEIPT) {
                showStatusInfo();
                statusLabel.setText("Sending confirmation...");
            } else if (state == Trade.State.SELLER_SENT_FIAT_PAYMENT_RECEIPT_MSG) {
                hideStatusInfo();
            }
        });
    }

    @Override
    public void deactivate() {
        super.deactivate();

        if (tradeStatePropertySubscription != null) {
            tradeStatePropertySubscription.unsubscribe();
            tradeStatePropertySubscription = null;
        }

        hideStatusInfo();
    }


    ///////////////////////////////////////////////////////////////////////////////////////////
    // Content
    ///////////////////////////////////////////////////////////////////////////////////////////

    @Override
    protected void addContent() {
        addTradeInfoBlock();

        TitledGroupBg titledGroupBg = addTitledGroupBg(gridPane, ++gridRow, 3, "Confirm payment receipt", Layout.GROUP_DISTANCE);

        TextFieldWithCopyIcon field = addLabelTextFieldWithCopyIcon(gridPane, gridRow, "Amount to receive:",
                model.getFiatAmount(), Layout.FIRST_ROW_AND_GROUP_DISTANCE).second;
        field.setCopyWithoutCurrencyPostFix(true);

        String myPaymentDetails = "";
        String peersPaymentDetails = "";
        String myTitle = "";
        String peersTitle = "";
        boolean isBlockChain = false;
        String nameByCode = CurrencyUtil.getNameByCode(trade.getOffer().getCurrencyCode());
        Contract contract = trade.getContract();
        if (contract != null) {
            PaymentAccountContractData myPaymentAccountContractData = contract.getSellerPaymentAccountContractData();
            PaymentAccountContractData peersPaymentAccountContractData = contract.getBuyerPaymentAccountContractData();
            if (myPaymentAccountContractData instanceof CryptoCurrencyAccountContractData) {
                myPaymentDetails = ((CryptoCurrencyAccountContractData) myPaymentAccountContractData).getAddress();
                peersPaymentDetails = ((CryptoCurrencyAccountContractData) peersPaymentAccountContractData).getAddress();
                myTitle = "Your " + nameByCode + " address:";
                peersTitle = "Buyers " + nameByCode + " address:";
                isBlockChain = true;
            } else {
                myPaymentDetails = myPaymentAccountContractData.getPaymentDetails();
                peersPaymentDetails = peersPaymentAccountContractData.getPaymentDetails();
                myTitle = "Your payment account:";
                peersTitle = "Buyers payment account:";
            }
        }

        TextFieldWithCopyIcon myPaymentDetailsTextField = addLabelTextFieldWithCopyIcon(gridPane, ++gridRow, myTitle, myPaymentDetails).second;
        myPaymentDetailsTextField.setMouseTransparent(false);
        myPaymentDetailsTextField.setTooltip(new Tooltip(myPaymentDetails));

        TextFieldWithCopyIcon peersPaymentDetailsTextField = addLabelTextFieldWithCopyIcon(gridPane, ++gridRow, peersTitle, peersPaymentDetails).second;
        peersPaymentDetailsTextField.setMouseTransparent(false);
        peersPaymentDetailsTextField.setTooltip(new Tooltip(peersPaymentDetails));

        if (!isBlockChain) {
            addLabelTextFieldWithCopyIcon(gridPane, ++gridRow, "Reason for payment:", model.dataModel.getReference());
            GridPane.setRowSpan(titledGroupBg, 4);
        }

<<<<<<< HEAD
        Tuple3<Button, StaticProgressIndicator, Label> tuple = addButtonWithStatusAfterGroup(gridPane, ++gridRow, "Confirm payment receipt");
        confirmButton = tuple.first;
        confirmButton.setOnAction(e -> onPaymentReceived());
        statusProgressIndicator = tuple.second;
        statusProgressIndicator.setPrefSize(24, 24);
=======
        Tuple3<Button, BusyAnimation, Label> tuple = addButtonBusyAnimationLabelAfterGroup(gridPane, ++gridRow, "Confirm payment receipt");
        confirmButton = tuple.first;
        confirmButton.setOnAction(e -> onPaymentReceived());
        busyAnimation = tuple.second;
>>>>>>> 896b99bb
        statusLabel = tuple.third;

        hideStatusInfo();
    }


    ///////////////////////////////////////////////////////////////////////////////////////////
    // Info
    ///////////////////////////////////////////////////////////////////////////////////////////


    @Override
    protected String getInfoText() {
        if (model.isBlockChainMethod()) {
            return "The bitcoin buyer has started the " + model.dataModel.getCurrencyCode() + " payment.\n" +
                    "Check for blockchain confirmations at your cryptocurrency wallet or block explorer and " +
                    "confirm the payment when you have sufficient blockchain confirmations.";
        } else {
            return "The bitcoin buyer has started the " + model.dataModel.getCurrencyCode() + " payment.\n" +
                    "Check at your payment account (e.g. bank account) and confirm when you have " +
                    "received the payment.";
        }
    }


    ///////////////////////////////////////////////////////////////////////////////////////////
    // Warning
    ///////////////////////////////////////////////////////////////////////////////////////////

    @Override
    protected String getWarningText() {
        setWarningHeadline();
        String substitute = model.isBlockChainMethod() ?
                "on the " + model.dataModel.getCurrencyCode() + "blockchain" :
                "at your payment provider (e.g. bank)";
        return "You still have not confirmed the receipt of the payment!\n" +
                "Please check " + substitute + " if you have received the payment.\n" +
                "If you do not confirm receipt until " +
                model.getDateForOpenDispute() +
                " the trade will be investigated by the arbitrator.";
    }


    ///////////////////////////////////////////////////////////////////////////////////////////
    // Dispute
    ///////////////////////////////////////////////////////////////////////////////////////////

    @Override
    protected String getOpenForDisputeText() {
        return "You have not confirmed the receipt of the payment!\n" +
                "The max. period for the trade has elapsed.\n" +
                "Please contact the arbitrator for opening a dispute.";
    }

    @Override
    protected void applyOnDisputeOpened() {
        confirmButton.setDisable(true);
    }


    ////////////////////////////////////////////////////////////////////////////////////////
    // UI Handlers
    ///////////////////////////////////////////////////////////////////////////////////////////

    private void onPaymentReceived() {
        log.debug("onPaymentReceived");
        if (model.p2PService.isBootstrapped()) {
            Preferences preferences = model.dataModel.preferences;
            String key = "confirmPaymentReceived";
            if (!DevFlags.DEV_MODE && preferences.showAgain(key)) {
                String message = "Have you received the " + CurrencyUtil.getNameByCode(model.dataModel.getCurrencyCode()) +
                        " payment from your trading partner?\n\n" +
                        "The trade ID (\"reason for payment\" text) of the transaction is: \"" + trade.getShortId() + "\"\n\n";

                Optional<String> optionalHolderName = getOptionalHolderName();
                if (optionalHolderName.isPresent()) {
                    message = message +
                            "Please also verify that the senders name in your bank statement matches that one from the trade contract:\n" +
                            "Senders name: " + optionalHolderName.get() + "\n\n" +
                            "If the name is not the same as the one displayed here, please don't confirm but open a " +
                            "dispute by entering \"cmd + o\" or \"ctrl + o\".\n\n";
                }
                message = message + "Please note, that as soon you have confirmed the receipt, the locked trade amount will be released " +
                        "to the bitcoin buyer and the security deposit will be refunded.";
                new Popup()
                        .headLine("Confirm that you have received the payment")
                        .confirmation(message)
                        .width(700)
                        .actionButtonText("Yes, I have received the payment")
                        .onAction(this::confirmPaymentReceived)
                        .closeButtonText("Cancel")
                        .show();
            } else {
                confirmPaymentReceived();
            }
        } else {
            new Popup().information("You need to wait until you are fully connected to the network.\n" +
                    "That might take up to about 2 minutes at startup.").show();
        }
    }

    private void confirmPaymentReceived() {
        confirmButton.setDisable(true);

        model.dataModel.onFiatPaymentReceived(() -> {
            // In case the first send failed we got the support button displayed. 
            // If it succeeds at a second try we remove the support button again.
            //TODO check for support. in case of a dispute we dont want to hide the button
            //if (notificationGroup != null) 
            //   notificationGroup.setButtonVisible(false);
        }, errorMessage -> {
            confirmButton.setDisable(false);
            hideStatusInfo();
            new Popup().warning("Sending message to your trading partner failed.\n" +
                    "Please try again and if it continue to fail report a bug.").show();
        });
    }

    private void showStatusInfo() {
        busyAnimation.play();
    }

    private void hideStatusInfo() {
        busyAnimation.stop();
        statusLabel.setText("");
    }


    private Optional<String> getOptionalHolderName() {
        Contract contract = trade.getContract();
        if (contract != null) {
            PaymentAccountContractData paymentAccountContractData = contract.getBuyerPaymentAccountContractData();
            if (paymentAccountContractData instanceof BankAccountContractData)
                return Optional.of(((BankAccountContractData) paymentAccountContractData).getHolderName());
            else if (paymentAccountContractData instanceof SepaAccountContractData)
                return Optional.of(((SepaAccountContractData) paymentAccountContractData).getHolderName());
            else
                return Optional.empty();
        } else {
            return Optional.empty();
        }
    }
}

<|MERGE_RESOLUTION|>--- conflicted
+++ resolved
@@ -22,7 +22,6 @@
 import io.bitsquare.gui.components.BusyAnimation;
 import io.bitsquare.gui.components.TextFieldWithCopyIcon;
 import io.bitsquare.gui.components.TitledGroupBg;
-import io.bitsquare.gui.components.indicator.StaticProgressIndicator;
 import io.bitsquare.gui.main.overlays.popups.Popup;
 import io.bitsquare.gui.main.portfolio.pendingtrades.PendingTradesViewModel;
 import io.bitsquare.gui.main.portfolio.pendingtrades.steps.TradeStepView;
@@ -50,11 +49,7 @@
 
     private Button confirmButton;
     private Label statusLabel;
-<<<<<<< HEAD
-    private StaticProgressIndicator statusProgressIndicator;
-=======
     private BusyAnimation busyAnimation;
->>>>>>> 896b99bb
     private Subscription tradeStatePropertySubscription;
 
 
@@ -180,18 +175,10 @@
             GridPane.setRowSpan(titledGroupBg, 4);
         }
 
-<<<<<<< HEAD
-        Tuple3<Button, StaticProgressIndicator, Label> tuple = addButtonWithStatusAfterGroup(gridPane, ++gridRow, "Confirm payment receipt");
-        confirmButton = tuple.first;
-        confirmButton.setOnAction(e -> onPaymentReceived());
-        statusProgressIndicator = tuple.second;
-        statusProgressIndicator.setPrefSize(24, 24);
-=======
         Tuple3<Button, BusyAnimation, Label> tuple = addButtonBusyAnimationLabelAfterGroup(gridPane, ++gridRow, "Confirm payment receipt");
         confirmButton = tuple.first;
         confirmButton.setOnAction(e -> onPaymentReceived());
         busyAnimation = tuple.second;
->>>>>>> 896b99bb
         statusLabel = tuple.third;
 
         hideStatusInfo();
