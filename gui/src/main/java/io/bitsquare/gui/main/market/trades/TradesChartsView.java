/*
 * This file is part of Bitsquare.
 *
 * Bitsquare is free software: you can redistribute it and/or modify it
 * under the terms of the GNU Affero General Public License as published by
 * the Free Software Foundation, either version 3 of the License, or (at
 * your option) any later version.
 *
 * Bitsquare is distributed in the hope that it will be useful, but WITHOUT
 * ANY WARRANTY; without even the implied warranty of MERCHANTABILITY or
 * FITNESS FOR A PARTICULAR PURPOSE. See the GNU Affero General Public
 * License for more details.
 *
 * You should have received a copy of the GNU Affero General Public License
 * along with Bitsquare. If not, see <http://www.gnu.org/licenses/>.
 */

package io.bitsquare.gui.main.market.trades;

import io.bitsquare.common.UserThread;
import io.bitsquare.common.util.MathUtils;
import io.bitsquare.gui.common.view.ActivatableViewAndModel;
import io.bitsquare.gui.common.view.FxmlView;
import io.bitsquare.gui.main.market.trades.charts.price.CandleStickChart;
import io.bitsquare.gui.main.market.trades.charts.volume.VolumeChart;
import io.bitsquare.gui.util.BSFormatter;
import io.bitsquare.gui.util.CurrencyListItem;
import io.bitsquare.gui.util.GUIUtil;
import io.bitsquare.locale.CurrencyUtil;
import io.bitsquare.locale.Res;
import io.bitsquare.trade.statistics.TradeStatistics;
import javafx.beans.property.ReadOnlyObjectWrapper;
import javafx.beans.property.SimpleStringProperty;
import javafx.beans.property.StringProperty;
import javafx.beans.value.ChangeListener;
import javafx.collections.FXCollections;
import javafx.collections.ListChangeListener;
import javafx.collections.transformation.SortedList;
import javafx.geometry.Insets;
import javafx.geometry.Pos;
import javafx.scene.chart.NumberAxis;
import javafx.scene.chart.XYChart;
import javafx.scene.control.*;
import javafx.scene.layout.HBox;
import javafx.scene.layout.Pane;
import javafx.scene.layout.Priority;
import javafx.scene.layout.VBox;
import javafx.util.Callback;
import javafx.util.StringConverter;
import org.bitcoinj.core.Coin;
import org.bitcoinj.utils.Fiat;
import org.fxmisc.easybind.EasyBind;
import org.fxmisc.easybind.Subscription;
import org.fxmisc.easybind.monadic.MonadicBinding;
import org.jetbrains.annotations.NotNull;
import org.slf4j.Logger;
import org.slf4j.LoggerFactory;

import javax.inject.Inject;
import java.util.Date;
import java.util.concurrent.TimeUnit;

@FxmlView
public class TradesChartsView extends ActivatableViewAndModel<VBox, TradesChartsViewModel> {
    private static final Logger log = LoggerFactory.getLogger(TradesChartsView.class);

    private final BSFormatter formatter;

    private TableView<TradeStatistics> tableView;
    private ComboBox<CurrencyListItem> currencyComboBox;
    private VolumeChart volumeChart;
    private CandleStickChart priceChart;
    private NumberAxis priceAxisX, priceAxisY, volumeAxisY, volumeAxisX;
    private XYChart.Series<Number, Number> priceSeries;
    private XYChart.Series<Number, Number> volumeSeries;
    private ChangeListener<Number> priceAxisYWidthListener;
    private ChangeListener<Number> volumeAxisYWidthListener;
    private double priceAxisYWidth;
    private double volumeAxisYWidth;
    private final StringProperty priceColumnLabel = new SimpleStringProperty();
    private ChangeListener<Toggle> timeUnitChangeListener;
    private ToggleGroup toggleGroup;
    private final ListChangeListener<XYChart.Data<Number, Number>> itemsChangeListener;
    private SortedList<TradeStatistics> sortedList;
    private Label nrOfTradeStatisticsLabel;
    private ListChangeListener<TradeStatistics> tradeStatisticsByCurrencyListener;
    private ChangeListener<Number> selectedTabIndexListener;
    private SingleSelectionModel<Tab> tabPaneSelectionModel;
    private TableColumn<TradeStatistics, TradeStatistics> priceColumn, volumeColumn, marketColumn;
    private MonadicBinding<Void> currencySelectionBinding;
    private Subscription currencySelectionSubscriber;


    ///////////////////////////////////////////////////////////////////////////////////////////
    // Constructor, lifecycle
    ///////////////////////////////////////////////////////////////////////////////////////////

    @SuppressWarnings("WeakerAccess")
    @Inject
    public TradesChartsView(TradesChartsViewModel model, BSFormatter formatter) {
        super(model);
        this.formatter = formatter;

        // Need to render on next frame as otherwise there are issues in the chart rendering
        itemsChangeListener = c -> UserThread.execute(this::updateChartData);
    }

    @Override
    public void initialize() {
        HBox toolBox = getToolBox();
        createCharts();
        createTable();

        nrOfTradeStatisticsLabel = new Label("");
        nrOfTradeStatisticsLabel.setId("num-offers");
        nrOfTradeStatisticsLabel.setPadding(new Insets(-5, 0, -10, 5));
        root.getChildren().addAll(toolBox, priceChart, volumeChart, tableView, nrOfTradeStatisticsLabel);

        timeUnitChangeListener = (observable, oldValue, newValue) -> {
            if (newValue != null) {
                model.setTickUnit((TradesChartsViewModel.TickUnit) newValue.getUserData());
                priceAxisX.setTickLabelFormatter(getTimeAxisStringConverter());
                volumeAxisX.setTickLabelFormatter(getTimeAxisStringConverter());
            }
        };
        priceAxisYWidthListener = (observable, oldValue, newValue) -> {
            priceAxisYWidth = (double) newValue;
            layoutChart();
        };
        volumeAxisYWidthListener = (observable, oldValue, newValue) -> {
            volumeAxisYWidth = (double) newValue;
            layoutChart();
        };
        tradeStatisticsByCurrencyListener = c -> nrOfTradeStatisticsLabel.setText(Res.get("market.trades.nrOfTrades", model.tradeStatisticsByCurrency.size()));
    }

    @Override
    protected void activate() {
        // root.getParent() is null at initialize
        tabPaneSelectionModel = GUIUtil.getParentOfType(root, TabPane.class).getSelectionModel();
        selectedTabIndexListener = (observable, oldValue, newValue) -> model.setSelectedTabIndex((int) newValue);
        model.setSelectedTabIndex(tabPaneSelectionModel.getSelectedIndex());
        tabPaneSelectionModel.selectedIndexProperty().addListener(selectedTabIndexListener);

        currencyComboBox.setItems(model.getCurrencyListItems());
        currencyComboBox.setVisibleRowCount(25);

        if (model.showAllTradeCurrenciesProperty.get())
            currencyComboBox.getSelectionModel().select(0);
        else if (model.getSelectedCurrencyListItem().isPresent())
            currencyComboBox.getSelectionModel().select(model.getSelectedCurrencyListItem().get());

        currencyComboBox.setOnAction(e -> {
            CurrencyListItem selectedItem = currencyComboBox.getSelectionModel().getSelectedItem();
            if (selectedItem != null)
                model.onSetTradeCurrency(selectedItem.tradeCurrency);
        });


        toggleGroup.getToggles().get(model.tickUnit.ordinal()).setSelected(true);

        model.priceItems.addListener(itemsChangeListener);
        toggleGroup.selectedToggleProperty().addListener(timeUnitChangeListener);
        priceAxisY.widthProperty().addListener(priceAxisYWidthListener);
        volumeAxisY.widthProperty().addListener(volumeAxisYWidthListener);
        model.tradeStatisticsByCurrency.addListener(tradeStatisticsByCurrencyListener);

        priceAxisY.labelProperty().bind(priceColumnLabel);
        priceColumn.textProperty().bind(priceColumnLabel);

        currencySelectionBinding = EasyBind.combine(
                model.showAllTradeCurrenciesProperty, model.selectedTradeCurrencyProperty,
                (showAll, selectedTradeCurrency) -> {
                    priceChart.setVisible(!showAll);
                    priceChart.setManaged(!showAll);
                    priceColumn.setSortable(!showAll);

                    if (showAll) {
                        volumeColumn.setText(Res.get("shared.amount"));
                        priceColumnLabel.set(Res.get("shared.price"));
                        if (!tableView.getColumns().contains(marketColumn))
                            tableView.getColumns().add(1, marketColumn);
                    } else {
                        priceSeries.setName(selectedTradeCurrency.getName());

                        String code = selectedTradeCurrency.getCode();
                        volumeColumn.setText(Res.get("shared.amountWithCur", "BTC"));
                        priceColumnLabel.set(formatter.getPriceWithCurrencyCode(code));

                        if (tableView.getColumns().contains(marketColumn))
                            tableView.getColumns().remove(marketColumn);
                    }
                    return null;
                });

        currencySelectionSubscriber = currencySelectionBinding.subscribe((observable, oldValue, newValue) -> {
        });

        sortedList = new SortedList<>(model.tradeStatisticsByCurrency);
        sortedList.comparatorProperty().bind(tableView.comparatorProperty());
        tableView.setItems(sortedList);

        priceChart.setAnimated(model.preferences.getUseAnimations());
        volumeChart.setAnimated(model.preferences.getUseAnimations());
        priceAxisX.setTickLabelFormatter(getTimeAxisStringConverter());
        volumeAxisX.setTickLabelFormatter(getTimeAxisStringConverter());

        nrOfTradeStatisticsLabel.setText(Res.get("market.trades.nrOfTrades", model.tradeStatisticsByCurrency.size()));

        UserThread.runAfter(this::updateChartData, 100, TimeUnit.MILLISECONDS);
    }

    @Override
    protected void deactivate() {
        currencyComboBox.setOnAction(null);

        tabPaneSelectionModel.selectedIndexProperty().removeListener(selectedTabIndexListener);
        model.priceItems.removeListener(itemsChangeListener);
        toggleGroup.selectedToggleProperty().removeListener(timeUnitChangeListener);
        priceAxisY.widthProperty().removeListener(priceAxisYWidthListener);
        volumeAxisY.widthProperty().removeListener(volumeAxisYWidthListener);
        model.tradeStatisticsByCurrency.removeListener(tradeStatisticsByCurrencyListener);

        priceAxisY.labelProperty().unbind();
        priceColumn.textProperty().unbind();

        currencySelectionSubscriber.unsubscribe();

        sortedList.comparatorProperty().unbind();

        priceSeries.getData().clear();
        priceChart.getData().clear();
    }


    ///////////////////////////////////////////////////////////////////////////////////////////
    // Chart
    ///////////////////////////////////////////////////////////////////////////////////////////

    private void createCharts() {
        priceSeries = new XYChart.Series<>();

        priceAxisX = new NumberAxis(0, model.maxTicks + 1, 1);
        priceAxisX.setTickUnit(1);
        priceAxisX.setMinorTickCount(0);
        priceAxisX.setForceZeroInRange(false);
        priceAxisX.setTickLabelFormatter(getTimeAxisStringConverter());

        priceAxisY = new NumberAxis();
        priceAxisY.setForceZeroInRange(false);
        priceAxisY.setAutoRanging(true);
        priceAxisY.setTickLabelFormatter(new StringConverter<Number>() {
            @Override
            public String toString(Number object) {
                if (CurrencyUtil.isCryptoCurrency(model.getCurrencyCode())) {
                    final double value = MathUtils.scaleDownByPowerOf10((double) object, 8);
                    return formatter.formatRoundedDoubleWithPrecision(value, 8);
                } else
                    return formatter.formatPrice(Fiat.valueOf(model.getCurrencyCode(), MathUtils.doubleToLong((double) object)));
            }

            @Override
            public Number fromString(String string) {
                return null;
            }
        });

        priceChart = new CandleStickChart(priceAxisX, priceAxisY, new StringConverter<Number>() {
            @Override
            public String toString(Number object) {
                if (CurrencyUtil.isCryptoCurrency(model.getCurrencyCode())) {
                    final double value = MathUtils.scaleDownByPowerOf10((long) object, 8);
                    return formatter.formatRoundedDoubleWithPrecision(value, 8);
                } else {
                    return formatter.formatPrice(Fiat.valueOf(model.getCurrencyCode(), (long) object));
                }
            }

            @Override
            public Number fromString(String string) {
                return null;
            }
        });
        priceChart.setMinHeight(198);
        priceChart.setPrefHeight(198);
        priceChart.setMaxHeight(300);
        priceChart.setLegendVisible(false);
        priceChart.setData(FXCollections.observableArrayList(priceSeries));


        volumeSeries = new XYChart.Series<>();

        volumeAxisX = new NumberAxis(0, model.maxTicks + 1, 1);
        volumeAxisX.setTickUnit(1);
        volumeAxisX.setMinorTickCount(0);
        volumeAxisX.setForceZeroInRange(false);
        volumeAxisX.setTickLabelFormatter(getTimeAxisStringConverter());

        volumeAxisY = new NumberAxis();
        volumeAxisY.setForceZeroInRange(true);
        volumeAxisY.setAutoRanging(true);
        volumeAxisY.setLabel(Res.get("shared.volumeWithCur", "BTC"));
        volumeAxisY.setTickLabelFormatter(new StringConverter<Number>() {
            @Override
            public String toString(Number object) {
                return formatter.formatCoin(Coin.valueOf(MathUtils.doubleToLong((double) object)));
            }

            @Override
            public Number fromString(String string) {
                return null;
            }
        });

        volumeChart = new VolumeChart(volumeAxisX, volumeAxisY, new StringConverter<Number>() {
            @Override
            public String toString(Number object) {
                return formatter.formatCoinWithCode(Coin.valueOf((long) object));
            }

            @Override
            public Number fromString(String string) {
                return null;
            }
        });
        volumeChart.setData(FXCollections.observableArrayList(volumeSeries));
        volumeChart.setMinHeight(148);
        volumeChart.setPrefHeight(148);
        volumeChart.setMaxHeight(200);
        volumeChart.setLegendVisible(false);
    }

    private void updateChartData() {
        volumeSeries.getData().setAll(model.volumeItems);

        // At price chart we need to set the priceSeries new otherwise the lines are not rendered correctly 
        // TODO should be fixed in candle chart
        priceSeries.getData().clear();
        priceSeries = new XYChart.Series<>();
        priceSeries.getData().setAll(model.priceItems);
        priceChart.getData().clear();
        priceChart.setData(FXCollections.observableArrayList(priceSeries));
    }

    private void layoutChart() {
        UserThread.execute(() -> {
            if (volumeAxisYWidth > priceAxisYWidth) {
                priceChart.setPadding(new Insets(0, 0, 0, volumeAxisYWidth - priceAxisYWidth));
                volumeChart.setPadding(new Insets(0, 0, 0, 0));
            } else if (volumeAxisYWidth < priceAxisYWidth) {
                priceChart.setPadding(new Insets(0, 0, 0, 0));
                volumeChart.setPadding(new Insets(0, 0, 0, priceAxisYWidth - volumeAxisYWidth));
            }
        });
    }

    @NotNull
    private StringConverter<Number> getTimeAxisStringConverter() {
        return new StringConverter<Number>() {
            @Override
            public String toString(Number object) {
                long index = MathUtils.doubleToLong((double) object);
                long time = model.getTimeFromTickIndex(index);
                if (model.tickUnit.ordinal() <= TradesChartsViewModel.TickUnit.DAY.ordinal())
                    return index % 4 == 0 ? formatter.formatDate(new Date(time)) : "";
                else
                    return index % 3 == 0 ? formatter.formatTime(new Date(time)) : "";
            }

            @Override
            public Number fromString(String string) {
                return null;
            }
        };
    }


    ///////////////////////////////////////////////////////////////////////////////////////////
    // CurrencyComboBox
    ///////////////////////////////////////////////////////////////////////////////////////////

    private HBox getToolBox() {
        Label currencyLabel = new Label(Res.getWithCol("shared.currency"));
        currencyLabel.setPadding(new Insets(0, 4, 0, 0));

        currencyComboBox = new ComboBox<>();
        currencyComboBox.setPromptText(Res.get("list.currency.select"));
        currencyComboBox.setConverter(GUIUtil.getCurrencyListItemConverter(Res.get("shared.trades"), model.preferences));

        Pane spacer = new Pane();
        HBox.setHgrow(spacer, Priority.ALWAYS);

        Label label = new Label("Interval:");
        label.setPadding(new Insets(0, 4, 0, 0));

        toggleGroup = new ToggleGroup();
        ToggleButton year = getToggleButton(Res.get("time.year"), TradesChartsViewModel.TickUnit.YEAR, toggleGroup, "toggle-left");
        ToggleButton month = getToggleButton(Res.get("time.month"), TradesChartsViewModel.TickUnit.MONTH, toggleGroup, "toggle-left");
        ToggleButton week = getToggleButton(Res.get("time.week"), TradesChartsViewModel.TickUnit.WEEK, toggleGroup, "toggle-center");
        ToggleButton day = getToggleButton(Res.get("time.day"), TradesChartsViewModel.TickUnit.DAY, toggleGroup, "toggle-center");
        ToggleButton hour = getToggleButton(Res.get("time.hour"), TradesChartsViewModel.TickUnit.HOUR, toggleGroup, "toggle-center");
        ToggleButton minute10 = getToggleButton(Res.get("time.minute10"), TradesChartsViewModel.TickUnit.MINUTE_10, toggleGroup, "toggle-center");

        HBox hBox = new HBox();
        hBox.setSpacing(0);
        hBox.setPadding(new Insets(5, 9, -10, 10));
        hBox.setAlignment(Pos.CENTER_LEFT);
        hBox.getChildren().addAll(currencyLabel, currencyComboBox, spacer, label, year, month, week, day, hour, minute10);
        return hBox;
    }

    private ToggleButton getToggleButton(String label, TradesChartsViewModel.TickUnit tickUnit, ToggleGroup toggleGroup, String style) {
        ToggleButton toggleButton = new ToggleButton(label);
        toggleButton.setPadding(new Insets(0, 5, 0, 5));
        toggleButton.setUserData(tickUnit);
        toggleButton.setToggleGroup(toggleGroup);
        toggleButton.setId(style);
        return toggleButton;
    }


    ///////////////////////////////////////////////////////////////////////////////////////////
    // Table
    ///////////////////////////////////////////////////////////////////////////////////////////

    private void createTable() {
        tableView = new TableView<>();
<<<<<<< HEAD
        tableView.setMinHeight(130);
=======
        tableView.setMinHeight(140);
        tableView.setPrefHeight(140);
>>>>>>> eb2f1179
        VBox.setVgrow(tableView, Priority.ALWAYS);

        // date
        TableColumn<TradeStatistics, TradeStatistics> dateColumn = new TableColumn<TradeStatistics, TradeStatistics>(Res.get("shared.dateTime")) {
            {
                setMinWidth(190);
                setMaxWidth(190);
            }
        };
        dateColumn.setCellValueFactory((tradeStatistics) -> new ReadOnlyObjectWrapper<>(tradeStatistics.getValue()));
        dateColumn.setCellFactory(
                new Callback<TableColumn<TradeStatistics, TradeStatistics>, TableCell<TradeStatistics,
                        TradeStatistics>>() {
                    @Override
                    public TableCell<TradeStatistics, TradeStatistics> call(
                            TableColumn<TradeStatistics, TradeStatistics> column) {
                        return new TableCell<TradeStatistics, TradeStatistics>() {
                            @Override
                            public void updateItem(final TradeStatistics item, boolean empty) {
                                super.updateItem(item, empty);
                                if (item != null)
                                    setText(formatter.formatDateTime(item.getTradeDate()));
                                else
                                    setText("");
                            }
                        };
                    }
                });
        dateColumn.setComparator((o1, o2) -> o1.getTradeDate().compareTo(o2.getTradeDate()));
        tableView.getColumns().add(dateColumn);

        // market
        marketColumn = new TableColumn<TradeStatistics, TradeStatistics>(Res.get("shared.market")) {
            {
                setMinWidth(130);
                setMaxWidth(130);
            }
        };
        marketColumn.setCellValueFactory((tradeStatistics) -> new ReadOnlyObjectWrapper<>(tradeStatistics.getValue()));
        marketColumn.setCellFactory(
                new Callback<TableColumn<TradeStatistics, TradeStatistics>, TableCell<TradeStatistics,
                        TradeStatistics>>() {
                    @Override
                    public TableCell<TradeStatistics, TradeStatistics> call(
                            TableColumn<TradeStatistics, TradeStatistics> column) {
                        return new TableCell<TradeStatistics, TradeStatistics>() {
                            @Override
                            public void updateItem(final TradeStatistics item, boolean empty) {
                                super.updateItem(item, empty);
                                if (item != null)
                                    setText(formatter.getCurrencyPair(item.currency));
                                else
                                    setText("");
                            }
                        };
                    }
                });
        marketColumn.setComparator((o1, o2) -> o1.getTradeDate().compareTo(o2.getTradeDate()));
        tableView.getColumns().add(marketColumn);

        // price
        priceColumn = new TableColumn<>();
        priceColumn.setCellValueFactory((tradeStatistics) -> new ReadOnlyObjectWrapper<>(tradeStatistics.getValue()));
        priceColumn.setCellFactory(
                new Callback<TableColumn<TradeStatistics, TradeStatistics>, TableCell<TradeStatistics,
                        TradeStatistics>>() {
                    @Override
                    public TableCell<TradeStatistics, TradeStatistics> call(
                            TableColumn<TradeStatistics, TradeStatistics> column) {
                        return new TableCell<TradeStatistics, TradeStatistics>() {
                            @Override
                            public void updateItem(final TradeStatistics item, boolean empty) {
                                super.updateItem(item, empty);
                                if (item != null)
                                    setText(formatter.formatPrice(item.getTradePrice()));
                                else
                                    setText("");
                            }
                        };
                    }
                });
        priceColumn.setComparator((o1, o2) -> o1.getTradePrice().compareTo(o2.getTradePrice()));
        tableView.getColumns().add(priceColumn);

        // amount
        TableColumn<TradeStatistics, TradeStatistics> amountColumn = new TableColumn<>(Res.get("shared.amountWithCur", "BTC"));
        amountColumn.setCellValueFactory((tradeStatistics) -> new ReadOnlyObjectWrapper<>(tradeStatistics.getValue()));
        amountColumn.setCellFactory(
                new Callback<TableColumn<TradeStatistics, TradeStatistics>, TableCell<TradeStatistics,
                        TradeStatistics>>() {
                    @Override
                    public TableCell<TradeStatistics, TradeStatistics> call(
                            TableColumn<TradeStatistics, TradeStatistics> column) {
                        return new TableCell<TradeStatistics, TradeStatistics>() {
                            @Override
                            public void updateItem(final TradeStatistics item, boolean empty) {
                                super.updateItem(item, empty);
                                if (item != null)
                                    setText(formatter.formatCoinWithCode(item.getTradeAmount()));
                                else
                                    setText("");
                            }
                        };
                    }
                });
        amountColumn.setComparator((o1, o2) -> o1.getTradeAmount().compareTo(o2.getTradeAmount()));
        tableView.getColumns().add(amountColumn);

        // volume
        volumeColumn = new TableColumn<>();
        volumeColumn.setCellValueFactory((tradeStatistics) -> new ReadOnlyObjectWrapper<>(tradeStatistics.getValue()));
        volumeColumn.setCellFactory(
                new Callback<TableColumn<TradeStatistics, TradeStatistics>, TableCell<TradeStatistics,
                        TradeStatistics>>() {
                    @Override
                    public TableCell<TradeStatistics, TradeStatistics> call(
                            TableColumn<TradeStatistics, TradeStatistics> column) {
                        return new TableCell<TradeStatistics, TradeStatistics>() {
                            @Override
                            public void updateItem(final TradeStatistics item, boolean empty) {
                                super.updateItem(item, empty);
                                if (item != null)
                                    setText(model.showAllTradeCurrenciesProperty.get() ?
                                            formatter.formatVolumeWithCode(item.getTradeVolume()) :
                                            formatter.formatVolume(item.getTradeVolume()));
                                else
                                    setText("");
                            }
                        };
                    }
                });
        volumeColumn.setComparator((o1, o2) -> {
            final Fiat tradeVolume1 = o1.getTradeVolume();
            final Fiat tradeVolume2 = o2.getTradeVolume();
            return tradeVolume1 != null && tradeVolume2 != null ? tradeVolume1.compareTo(tradeVolume2) : 0;
        });
        tableView.getColumns().add(volumeColumn);

        // paymentMethod
        TableColumn<TradeStatistics, TradeStatistics> paymentMethodColumn = new TableColumn<>(Res.get("shared.paymentMethod"));
        paymentMethodColumn.setCellValueFactory((tradeStatistics) -> new ReadOnlyObjectWrapper<>(tradeStatistics.getValue()));
        paymentMethodColumn.setCellFactory(
                new Callback<TableColumn<TradeStatistics, TradeStatistics>, TableCell<TradeStatistics,
                        TradeStatistics>>() {
                    @Override
                    public TableCell<TradeStatistics, TradeStatistics> call(
                            TableColumn<TradeStatistics, TradeStatistics> column) {
                        return new TableCell<TradeStatistics, TradeStatistics>() {
                            @Override
                            public void updateItem(final TradeStatistics item, boolean empty) {
                                super.updateItem(item, empty);
                                if (item != null)
                                    setText(getPaymentMethodLabel(item));
                                else
                                    setText("");
                            }
                        };
                    }
                });
        paymentMethodColumn.setComparator((o1, o2) -> getPaymentMethodLabel(o1).compareTo(getPaymentMethodLabel(o2)));
        tableView.getColumns().add(paymentMethodColumn);

        // direction
        TableColumn<TradeStatistics, TradeStatistics> directionColumn = new TableColumn<>(Res.get("shared.tradeType"));
        directionColumn.setCellValueFactory((tradeStatistics) -> new ReadOnlyObjectWrapper<>(tradeStatistics.getValue()));
        directionColumn.setCellFactory(
                new Callback<TableColumn<TradeStatistics, TradeStatistics>, TableCell<TradeStatistics,
                        TradeStatistics>>() {
                    @Override
                    public TableCell<TradeStatistics, TradeStatistics> call(
                            TableColumn<TradeStatistics, TradeStatistics> column) {
                        return new TableCell<TradeStatistics, TradeStatistics>() {
                            @Override
                            public void updateItem(final TradeStatistics item, boolean empty) {
                                super.updateItem(item, empty);
                                if (item != null)
                                    setText(getDirectionLabel(item));
                                else
                                    setText("");
                            }
                        };
                    }
                });
        directionColumn.setComparator((o1, o2) -> getDirectionLabel(o1).compareTo(getDirectionLabel(o2)));
        tableView.getColumns().add(directionColumn);

        tableView.setColumnResizePolicy(TableView.CONSTRAINED_RESIZE_POLICY);
        Label placeholder = new Label(Res.get("table.placeholder.noData"));
        placeholder.setWrapText(true);
        tableView.setPlaceholder(placeholder);
        dateColumn.setSortType(TableColumn.SortType.DESCENDING);
        tableView.getSortOrder().add(dateColumn);
    }

    @NotNull
    private String getDirectionLabel(TradeStatistics item) {
        return formatter.getDirectionWithCode(item.direction, item.currency);
    }

    @NotNull
    private String getPaymentMethodLabel(TradeStatistics item) {
        return Res.get(item.paymentMethod);
    }
}<|MERGE_RESOLUTION|>--- conflicted
+++ resolved
@@ -425,12 +425,8 @@
 
     private void createTable() {
         tableView = new TableView<>();
-<<<<<<< HEAD
-        tableView.setMinHeight(130);
-=======
         tableView.setMinHeight(140);
         tableView.setPrefHeight(140);
->>>>>>> eb2f1179
         VBox.setVgrow(tableView, Priority.ALWAYS);
 
         // date
