--- conflicted
+++ resolved
@@ -19,11 +19,7 @@
 
 import io.bitsquare.btc.WalletService;
 import io.bitsquare.btc.listeners.TxConfidenceListener;
-<<<<<<< HEAD
-import io.bitsquare.gui.components.indicator.StaticProgressIndicator;
-=======
 import io.bitsquare.gui.components.indicator.TxConfidenceIndicator;
->>>>>>> 896b99bb
 import io.bitsquare.gui.util.BSFormatter;
 import io.bitsquare.trade.Tradable;
 import io.bitsquare.trade.Trade;
@@ -44,11 +40,7 @@
     private final Date date;
     private final String txId;
     private final WalletService walletService;
-<<<<<<< HEAD
-    private final StaticProgressIndicator progressIndicator;
-=======
     private final TxConfidenceIndicator txConfidenceIndicator;
->>>>>>> 896b99bb
     private final Tooltip tooltip;
     @Nullable
     private Tradable tradable;
@@ -128,13 +120,8 @@
         }
 
         // confidence
-<<<<<<< HEAD
-        progressIndicator = new StaticProgressIndicator();
-        progressIndicator.setId("funds-confidence");
-=======
         txConfidenceIndicator = new TxConfidenceIndicator();
         txConfidenceIndicator.setId("funds-confidence");
->>>>>>> 896b99bb
         tooltip = new Tooltip("Not used yet");
         txConfidenceIndicator.setProgress(0);
         txConfidenceIndicator.setPrefHeight(30);
@@ -224,13 +211,8 @@
         }
     }
 
-<<<<<<< HEAD
-    public StaticProgressIndicator getProgressIndicator() {
-        return progressIndicator;
-=======
     public TxConfidenceIndicator getTxConfidenceIndicator() {
         return txConfidenceIndicator;
->>>>>>> 896b99bb
     }
 
     public final String getDateString() {
