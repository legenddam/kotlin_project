--- conflicted
+++ resolved
@@ -23,7 +23,6 @@
 import io.bitsquare.common.util.Tuple4;
 import io.bitsquare.common.util.Utilities;
 import io.bitsquare.gui.components.*;
-import io.bitsquare.gui.components.indicator.StaticProgressIndicator;
 import javafx.geometry.HPos;
 import javafx.geometry.Insets;
 import javafx.geometry.Pos;
@@ -873,18 +872,6 @@
     // Button + ProgressIndicator + Label
     ///////////////////////////////////////////////////////////////////////////////////////////
 
-<<<<<<< HEAD
-    public static Tuple3<Button, StaticProgressIndicator, Label> addButtonWithStatusAfterGroup(GridPane gridPane,
-                                                                                         int rowIndex,
-                                                                                         String buttonTitle) {
-        return addButtonWithStatus(gridPane, rowIndex, buttonTitle, 15);
-    }
-
-    public static Tuple3<Button, StaticProgressIndicator, Label> addButtonWithStatus(GridPane gridPane,
-                                                                               int rowIndex,
-                                                                               String buttonTitle,
-                                                                               double top) {
-=======
     public static Tuple3<Button, BusyAnimation, Label> addButtonBusyAnimationLabelAfterGroup(GridPane gridPane,
                                                                                              int rowIndex,
                                                                                              String buttonTitle) {
@@ -895,20 +882,13 @@
                                                                                    int rowIndex,
                                                                                    String buttonTitle,
                                                                                    double top) {
->>>>>>> 896b99bb
         HBox hBox = new HBox();
         hBox.setSpacing(10);
 
         Button button = new Button(buttonTitle);
         button.setDefaultButton(true);
 
-<<<<<<< HEAD
-        StaticProgressIndicator progressIndicator = new StaticProgressIndicator(0);
-        progressIndicator.setPrefHeight(24);
-        progressIndicator.setPrefWidth(24);
-=======
         BusyAnimation busyAnimation = new BusyAnimation(false);
->>>>>>> 896b99bb
 
         Label label = new Label();
         hBox.setAlignment(Pos.CENTER_LEFT);
