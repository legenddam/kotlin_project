/*
 * This file is part of Bitsquare.
 *
 * Bitsquare is free software: you can redistribute it and/or modify it
 * under the terms of the GNU Affero General Public License as published by
 * the Free Software Foundation, either version 3 of the License, or (at
 * your option) any later version.
 *
 * Bitsquare is distributed in the hope that it will be useful, but WITHOUT
 * ANY WARRANTY; without even the implied warranty of MERCHANTABILITY or
 * FITNESS FOR A PARTICULAR PURPOSE. See the GNU Affero General Public
 * License for more details.
 *
 * You should have received a copy of the GNU Affero General Public License
 * along with Bitsquare. If not, see <http://www.gnu.org/licenses/>.
 */

package io.bitsquare.app;

import io.bitsquare.BitsquareException;
import io.bitsquare.btc.BitcoinNetwork;
import io.bitsquare.btc.RegTestHost;
<<<<<<< HEAD
=======
import io.bitsquare.network.OptionKeys;
>>>>>>> 896b99bb
import io.bitsquare.p2p.P2PService;
import io.bitsquare.util.joptsimple.EnumValueConverter;
import joptsimple.OptionException;
import joptsimple.OptionParser;
import joptsimple.OptionSet;
import org.slf4j.Logger;
import org.slf4j.LoggerFactory;

import java.io.IOException;
import java.nio.file.Files;
import java.nio.file.Path;
import java.nio.file.Paths;

import static io.bitsquare.app.BitsquareEnvironment.*;

public class BitsquareAppMain extends BitsquareExecutable {
    private static final Logger log = LoggerFactory.getLogger(BitsquareAppMain.class);

    public static void main(String[] args) throws Exception {
        // We don't want to do the full argument parsing here as that might easily change in update versions
        // So we only handle the absolute minimum which is APP_NAME, APP_DATA_DIR_KEY and USER_DATA_DIR
        OptionParser parser = new OptionParser();
        parser.allowsUnrecognizedOptions();
        parser.accepts(USER_DATA_DIR_KEY, description("User data directory", DEFAULT_USER_DATA_DIR))
                .withRequiredArg();
        parser.accepts(APP_NAME_KEY, description("Application name", DEFAULT_APP_NAME))
                .withRequiredArg();

        OptionSet options;
        try {
            options = parser.parse(args);
        } catch (OptionException ex) {
            System.out.println("error: " + ex.getMessage());
            System.out.println();
            parser.printHelpOn(System.out);
            System.exit(EXIT_FAILURE);
            return;
        }
        BitsquareEnvironment bitsquareEnvironment = new BitsquareEnvironment(options);

        // need to call that before BitsquareAppMain().execute(args)
        initAppDir(bitsquareEnvironment.getProperty(BitsquareEnvironment.APP_DATA_DIR_KEY));

        // For some reason the JavaFX launch process results in us losing the thread context class loader: reset it.
        // In order to work around a bug in JavaFX 8u25 and below, you must include the following code as the first line of your realMain method:
        Thread.currentThread().setContextClassLoader(BitsquareAppMain.class.getClassLoader());

        new BitsquareAppMain().execute(args);
    }

    private static void initAppDir(String appDir) {
        Path dir = Paths.get(appDir);
        if (Files.exists(dir)) {
            if (!Files.isWritable(dir))
                throw new BitsquareException("Application data directory '%s' is not writeable", dir);
            else
                return;
        }
        try {
            Files.createDirectory(dir);
        } catch (IOException ex) {
            throw new BitsquareException(ex, "Application data directory '%s' could not be created", dir);
        }
    }

    @Override
    protected void customizeOptionParsing(OptionParser parser) {
        parser.accepts(USER_DATA_DIR_KEY, description("User data directory", DEFAULT_USER_DATA_DIR))
                .withRequiredArg();
        parser.accepts(APP_NAME_KEY, description("Application name", DEFAULT_APP_NAME))
                .withRequiredArg();
        parser.accepts(APP_DATA_DIR_KEY, description("Application data directory", DEFAULT_APP_DATA_DIR))
                .withRequiredArg();
<<<<<<< HEAD
        parser.accepts(LOG_LEVEL_KEY, description("Log level [OFF, ALL, ERROR, WARN, INFO, DEBUG, TRACE]", LOG_LEVEL_DEFAULT))
                .withRequiredArg();
        parser.accepts(ProgramArguments.NAME_KEY, description("Name of this node", null))
                .withRequiredArg();
=======
        parser.accepts(io.bitsquare.common.OptionKeys.LOG_LEVEL_KEY, description("Log level [OFF, ALL, ERROR, WARN, INFO, DEBUG, TRACE]", LOG_LEVEL_DEFAULT))
                .withRequiredArg();

        parser.accepts(OptionKeys.SEED_NODES_KEY, description("Override hard coded seed nodes as comma separated list: E.g. rxdkppp3vicnbgqt.onion:8002, mfla72c4igh5ta2t.onion:8002", ""))
                .withRequiredArg();

        parser.accepts(io.bitsquare.common.OptionKeys.IGNORE_DEV_MSG_KEY, description("If set to true all signed messages from Bitsquare developers are ignored " +
                "(Global alert, Version update alert, Filters for offers, nodes or payment account data)", false))
                .withRequiredArg()
                .ofType(boolean.class);
        
>>>>>>> 896b99bb
        // use a fixed port as arbitrator use that for his ID
        parser.accepts(OptionKeys.PORT_KEY, description("Port to listen on", 9999))
                .withRequiredArg()
                .ofType(int.class);
        parser.accepts(OptionKeys.USE_LOCALHOST, description("Use localhost network for development", false))
                .withRequiredArg()
                .ofType(boolean.class);
<<<<<<< HEAD
        parser.accepts(ProgramArguments.MAX_CONNECTIONS, description("Max. connections a peer will try to keep", P2PService.MAX_CONNECTIONS_DEFAULT))
=======
        parser.accepts(OptionKeys.MAX_CONNECTIONS, description("Max. connections a peer will try to keep", P2PService.MAX_CONNECTIONS_DEFAULT))
>>>>>>> 896b99bb
                .withRequiredArg()
                .ofType(int.class);
        parser.accepts(BitcoinNetwork.KEY, description("Bitcoin network", BitcoinNetwork.DEFAULT))
                .withRequiredArg()
                .ofType(BitcoinNetwork.class)
                .withValuesConvertedBy(new EnumValueConverter(BitcoinNetwork.class));

        parser.accepts(RegTestHost.KEY, description("", RegTestHost.DEFAULT))
                .withRequiredArg()
                .ofType(RegTestHost.class)
                .withValuesConvertedBy(new EnumValueConverter(RegTestHost.class));
    }

    @Override
    protected void doExecute(OptionSet options) {
        BitsquareApp.setEnvironment(new BitsquareEnvironment(options));
        javafx.application.Application.launch(BitsquareApp.class);
    }
}<|MERGE_RESOLUTION|>--- conflicted
+++ resolved
@@ -20,10 +20,7 @@
 import io.bitsquare.BitsquareException;
 import io.bitsquare.btc.BitcoinNetwork;
 import io.bitsquare.btc.RegTestHost;
-<<<<<<< HEAD
-=======
 import io.bitsquare.network.OptionKeys;
->>>>>>> 896b99bb
 import io.bitsquare.p2p.P2PService;
 import io.bitsquare.util.joptsimple.EnumValueConverter;
 import joptsimple.OptionException;
@@ -97,12 +94,6 @@
                 .withRequiredArg();
         parser.accepts(APP_DATA_DIR_KEY, description("Application data directory", DEFAULT_APP_DATA_DIR))
                 .withRequiredArg();
-<<<<<<< HEAD
-        parser.accepts(LOG_LEVEL_KEY, description("Log level [OFF, ALL, ERROR, WARN, INFO, DEBUG, TRACE]", LOG_LEVEL_DEFAULT))
-                .withRequiredArg();
-        parser.accepts(ProgramArguments.NAME_KEY, description("Name of this node", null))
-                .withRequiredArg();
-=======
         parser.accepts(io.bitsquare.common.OptionKeys.LOG_LEVEL_KEY, description("Log level [OFF, ALL, ERROR, WARN, INFO, DEBUG, TRACE]", LOG_LEVEL_DEFAULT))
                 .withRequiredArg();
 
@@ -114,7 +105,6 @@
                 .withRequiredArg()
                 .ofType(boolean.class);
         
->>>>>>> 896b99bb
         // use a fixed port as arbitrator use that for his ID
         parser.accepts(OptionKeys.PORT_KEY, description("Port to listen on", 9999))
                 .withRequiredArg()
@@ -122,11 +112,7 @@
         parser.accepts(OptionKeys.USE_LOCALHOST, description("Use localhost network for development", false))
                 .withRequiredArg()
                 .ofType(boolean.class);
-<<<<<<< HEAD
-        parser.accepts(ProgramArguments.MAX_CONNECTIONS, description("Max. connections a peer will try to keep", P2PService.MAX_CONNECTIONS_DEFAULT))
-=======
         parser.accepts(OptionKeys.MAX_CONNECTIONS, description("Max. connections a peer will try to keep", P2PService.MAX_CONNECTIONS_DEFAULT))
->>>>>>> 896b99bb
                 .withRequiredArg()
                 .ofType(int.class);
         parser.accepts(BitcoinNetwork.KEY, description("Bitcoin network", BitcoinNetwork.DEFAULT))
