/*
 * This file is part of Bisq.
 *
 * Bisq is free software: you can redistribute it and/or modify it
 * under the terms of the GNU Affero General Public License as published by
 * the Free Software Foundation, either version 3 of the License, or (at
 * your option) any later version.
 *
 * Bisq is distributed in the hope that it will be useful, but WITHOUT
 * ANY WARRANTY; without even the implied warranty of MERCHANTABILITY or
 * FITNESS FOR A PARTICULAR PURPOSE. See the GNU Affero General Public
 * License for more details.
 *
 * You should have received a copy of the GNU Affero General Public License
 * along with Bisq. If not, see <http://www.gnu.org/licenses/>.
 */

package io.bisq.gui.util.validation;

import io.bisq.common.locale.CurrencyUtil;
import io.bisq.common.locale.Res;
import io.bisq.core.app.BisqEnvironment;
import io.bisq.core.btc.BaseCurrencyNetwork;
import org.junit.Before;
import org.junit.Test;

import static junit.framework.TestCase.assertFalse;
import static org.junit.Assert.assertTrue;

public class AltCoinAddressValidatorTest {
    @Before
    public void setup() {
        final BaseCurrencyNetwork baseCurrencyNetwork = BisqEnvironment.getBaseCurrencyNetwork();
        final String currencyCode = baseCurrencyNetwork.getCurrencyCode();
        Res.setBaseCurrencyCode(currencyCode);
        Res.setBaseCurrencyName(baseCurrencyNetwork.getCurrencyName());
        CurrencyUtil.setBaseCurrencyCode(currencyCode);
    }

    @Test
    public void testBTC() {
        AltCoinAddressValidator validator = new AltCoinAddressValidator();
        validator.setCurrencyCode("BTC");

        assertTrue(validator.validate("17VZNX1SN5NtKa8UQFxwQbFeFc3iqRYhem").isValid);
        assertTrue(validator.validate("3EktnHQD7RiAE6uzMj2ZifT9YgRrkSgzQX").isValid);
        assertTrue(validator.validate("1111111111111111111114oLvT2").isValid);
        assertTrue(validator.validate("1BitcoinEaterAddressDontSendf59kuE").isValid);

        assertFalse(validator.validate("17VZNX1SN5NtKa8UQFxwQbFeFc3iqRYhemqq").isValid);
        assertFalse(validator.validate("17VZNX1SN5NtKa8UQFxwQbFeFc3iqRYheO").isValid);
        assertFalse(validator.validate("17VZNX1SN5NtKa8UQFxwQbFeFc3iqRYhek#").isValid);
        assertFalse(validator.validate("").isValid);
    }

    @Test
    public void testBSQ() {
        AltCoinAddressValidator validator = new AltCoinAddressValidator();
        validator.setCurrencyCode("BSQ");

        assertTrue(validator.validate("B17VZNX1SN5NtKa8UQFxwQbFeFc3iqRYhem").isValid);
        assertTrue(validator.validate("B3EktnHQD7RiAE6uzMj2ZifT9YgRrkSgzQX").isValid);
        assertTrue(validator.validate("B1111111111111111111114oLvT2").isValid);
        assertTrue(validator.validate("B1BitcoinEaterAddressDontSendf59kuE").isValid);

        assertFalse(validator.validate("B17VZNX1SN5NtKa8UQFxwQbFeFc3iqRYhemqq").isValid);
        assertFalse(validator.validate("B17VZNX1SN5NtKa8UQFxwQbFeFc3iqRYheO").isValid);
        assertFalse(validator.validate("B17VZNX1SN5NtKa8UQFxwQbFeFc3iqRYhek#").isValid);
        assertFalse(validator.validate("").isValid);
    }

    @Test
    public void testLTC() {
        AltCoinAddressValidator validator = new AltCoinAddressValidator();
        validator.setCurrencyCode("LTC");

        assertTrue(validator.validate("Lg3PX8wRWmApFCoCMAsPF5P9dPHYQHEWKW").isValid);
        assertTrue(validator.validate("LTuoeY6RBHV3n3cfhXVVTbJbxzxnXs9ofm").isValid);
        assertTrue(validator.validate("LgfapHEPhZbRF9pMd5WPT35hFXcZS1USrW").isValid);

        assertFalse(validator.validate("1LgfapHEPhZbRF9pMd5WPT35hFXcZS1USrW").isValid);
        assertFalse(validator.validate("LgfapHEPhZbdRF9pMd5WPT35hFXcZS1USrW").isValid);
        assertFalse(validator.validate("LgfapHEPhZbRF9pMd5WPT35hFXcZS1USrW#").isValid);
        assertFalse(validator.validate("").isValid);
    }

    @Test
    public void testDOGE() {
        AltCoinAddressValidator validator = new AltCoinAddressValidator();
        validator.setCurrencyCode("DOGE");

        assertTrue(validator.validate("DEa7damK8MsbdCJztidBasZKVsDLJifWfE").isValid);
        assertTrue(validator.validate("DNkkfdUvkCDiywYE98MTVp9nQJTgeZAiFr").isValid);
        assertTrue(validator.validate("DDWUYQ3GfMDj8hkx8cbnAMYkTzzAunAQxg").isValid);

        assertFalse(validator.validate("1DDWUYQ3GfMDj8hkx8cbnAMYkTzzAunAQxg").isValid);
        assertFalse(validator.validate("DDWUYQ3GfMDj8hkx8cbnAMYkTzzAunAQxgs").isValid);
        assertFalse(validator.validate("DDWUYQ3GfMDj8hkx8cbnAMYkTzzAunAQxg#").isValid);
        assertFalse(validator.validate("").isValid);
    }

    @Test
    public void testDASH() {
        AltCoinAddressValidator validator = new AltCoinAddressValidator();
        validator.setCurrencyCode("DASH");

        assertTrue(validator.validate("XjNms118hx6dGyBqsrVMTbzMUmxDVijk7Y").isValid);
        assertTrue(validator.validate("XjNPzWfzGiY1jHUmwn9JDSVMsTs6EtZQMc").isValid);
        assertTrue(validator.validate("XnaJzoAKTNa67Fpt1tLxD5bFMcyN4tCvTT").isValid);

        assertFalse(validator.validate("1XnaJzoAKTNa67Fpt1tLxD5bFMcyN4tCvTT").isValid);
        assertFalse(validator.validate("XnaJzoAKTNa67Fpt1tLxD5bFMcyN4tCvTTd").isValid);
        assertFalse(validator.validate("XnaJzoAKTNa67Fpt1tLxD5bFMcyN4tCvTT#").isValid);
        assertFalse(validator.validate("").isValid);
    }

    @Test
    public void testETH() {
        AltCoinAddressValidator validator = new AltCoinAddressValidator();
        validator.setCurrencyCode("ETH");

        assertTrue(validator.validate("0x2a65Aca4D5fC5B5C859090a6c34d164135398226").isValid);
        assertTrue(validator.validate("2a65Aca4D5fC5B5C859090a6c34d164135398226").isValid);

        assertFalse(validator.validate("0x2a65Aca4D5fC5B5C859090a6c34d1641353982266").isValid);
        assertFalse(validator.validate("0x2a65Aca4D5fC5B5C859090a6c34d16413539822g").isValid);
        assertFalse(validator.validate("2a65Aca4D5fC5B5C859090a6c34d16413539822g").isValid);
        assertFalse(validator.validate("").isValid);
    }

    @Test
    public void testPIVX() {
        AltCoinAddressValidator validator = new AltCoinAddressValidator();
        validator.setCurrencyCode("PIVX");

        assertTrue(validator.validate("DFJku78A14HYwPSzC5PtUmda7jMr5pbD2B").isValid);
        assertTrue(validator.validate("DAeiBSH4nudXgoxS4kY6uhTPobc7ALrWDA").isValid);
        assertTrue(validator.validate("DRbnCYbuMXdKU4y8dya9EnocL47gFjErWe").isValid);
        assertTrue(validator.validate("DTPAqTryNRCE2FgsxzohTtJXfCBCDnG6Rc").isValid);

        assertFalse(validator.validate("17VZNX1SN5NtKa8UQFxwQbFeFc3iqRYhemqq").isValid);
        assertFalse(validator.validate("17VZNX1SN5NtKa8UQFxwQbFeFc3iqRYheO").isValid);
        assertFalse(validator.validate("17VZNX1SN5NtKa8UQFxwQbFeFc3iqRYhek#").isValid);
        assertFalse(validator.validate("").isValid);
    }

    @Test
    public void testIOP() {
        AltCoinAddressValidator validator = new AltCoinAddressValidator();
        validator.setCurrencyCode("IOP");

        assertTrue(validator.validate("pKbz7iRUSiUaTgh4UuwQCnc6pWZnyCGWxM").isValid);
        assertTrue(validator.validate("pAubDQFjUMaR93V4RjHYFh1YW1dzJ9YPW1").isValid);

        assertFalse(validator.validate("17VZNX1SN5NtKa8UQFxwQbFeFc3iqRYhem").isValid);
        assertFalse(validator.validate("").isValid);
    }

    @Test
    public void test888() {
        AltCoinAddressValidator validator = new AltCoinAddressValidator();
        validator.setCurrencyCode("888");

        assertTrue(validator.validate("8TP9rh3SH6n9cSLmV22vnSNNw56LKGpLra").isValid);
        assertTrue(validator.validate("37NwrYsD1HxQW5zfLTuQcUUXGMPvQgzTSn").isValid);

        assertFalse(validator.validate("1ANNa15ZQXAZUgFiqJ2i7Z2DPU2J6hW62i").isValid);
        assertFalse(validator.validate("38NwrYsD1HxQW5zfLT0QcUUXGMPvQgzTSn").isValid);
        assertFalse(validator.validate("8tP9rh3SH6n9cSLmV22vnSNNw56LKGpLrB").isValid);
        assertFalse(validator.validate("8Zbvjr").isValid);
        assertFalse(validator.validate("").isValid);
    }

    @Test
    public void testGBYTE() {
        AltCoinAddressValidator validator = new AltCoinAddressValidator();
        validator.setCurrencyCode("GBYTE");

        assertTrue(validator.validate("BN7JXKXWEG4BVJ7NW6Q3Z7SMJNZJYM3G").isValid);
        assertTrue(validator.validate("XGKZODTTTRXIUA75TKONWHFDCU6634DE").isValid);

        assertFalse(validator.validate("XGKZODTGTRXIUA75TKONWHFDCU6634DE").isValid);
        assertFalse(validator.validate("XGKZODTTTRXIUA75TKONWHFDCU6634D").isValid);
        assertFalse(validator.validate("XGKZODTTTRXIUA75TKONWHFDCU6634DZ").isValid);
        assertFalse(validator.validate("").isValid);
    }

    @Test
    public void testNXT() {
        AltCoinAddressValidator validator = new AltCoinAddressValidator();
        validator.setCurrencyCode("NXT");

        assertTrue(validator.validate("NXT-JM2U-U4AE-G7WF-3NP9F").isValid);
        assertTrue(validator.validate("NXT-6UNJ-UMFM-Z525-4S24M").isValid);
        assertTrue(validator.validate("NXT-2223-2222-KB8Y-22222").isValid);

        assertFalse(validator.validate("").isValid);
        assertFalse(validator.validate("abcde").isValid);
        assertFalse(validator.validate("NXT-").isValid);
        assertFalse(validator.validate("NXT-JM2U-U4AE-G7WF-3ND9F").isValid);
        assertFalse(validator.validate("NXT-JM2U-U4AE-G7WF-3Np9F").isValid);
        assertFalse(validator.validate("NXT-2222-2222-2222-22222").isValid);
    }

    // Added at 0.6.0
    @Test
    public void testDCT() {
        AltCoinAddressValidator validator = new AltCoinAddressValidator();
        validator.setCurrencyCode("DCT");

        assertTrue(validator.validate("ud6910c2790bda53bcc53cb131f8fa3bf").isValid);
        assertTrue(validator.validate("decent-account123").isValid);
        assertTrue(validator.validate("decent.acc-123").isValid);

        assertFalse(validator.validate("my.acc123").isValid);
        assertFalse(validator.validate("123decent").isValid);
        assertFalse(validator.validate("decent_acc").isValid);
        assertFalse(validator.validate("dEcent").isValid);
        assertFalse(validator.validate("dct1").isValid);
        assertFalse(validator.validate("decent-").isValid);
        assertFalse(validator.validate("").isValid);
    }

    @Test
    public void testPNC() {
        AltCoinAddressValidator validator = new AltCoinAddressValidator();
        validator.setCurrencyCode("PNC");

        assertTrue(validator.validate("3AB1qXhaU3hK5oAPQfwzN3QkM8LxAgL8vB").isValid);
        assertTrue(validator.validate("PD57PGdk69yioZ6FD3zFNzVUeJhMf6Kti4").isValid);

        assertFalse(validator.validate("3AB1qXhaU3hK5oAPQfwzN3QkM8LxAgL8v").isValid);
        assertFalse(validator.validate("PD57PGdk69yioZ6FD3zFNzVUeJhMf6Kti42").isValid);
        assertFalse(validator.validate("PD57PGdk69yioZ6FD3zFNzVUeJhMMMKti4").isValid);
        assertFalse(validator.validate("PD57PG").isValid);
        assertFalse(validator.validate("").isValid);
    }

    @Test
    public void testWAC() {
        AltCoinAddressValidator validator = new AltCoinAddressValidator();
        validator.setCurrencyCode("WAC");

        assertTrue(validator.validate("WfEnB3VGrBqW7uamJMymymEwxMBYQKELKY").isValid);
        assertTrue(validator.validate("WTLWtNN5iJJQyTeMfZMMrfrDvdGZrYGP5U").isValid);
        assertTrue(validator.validate("WemK3MgwREsEaF4vdtYLxmMqAXp49C2LYQ").isValid);
        assertTrue(validator.validate("WZggcFY5cJdAxx9unBW5CVPAH8VLTxZ6Ym").isValid);

        assertFalse(validator.validate("").isValid);
        assertFalse(validator.validate("abcde").isValid);
        assertFalse(validator.validate("mWvZ7nZAUzpRMFp2Bfjxz27Va47nUfB79E").isValid);
        assertFalse(validator.validate("WemK3MgwREsE23fgsadtYLxmMqAX9C2LYQ").isValid);
    }

    @Test
    public void testZEN() {
        AltCoinAddressValidator validator = new AltCoinAddressValidator();
        validator.setCurrencyCode("ZEN");

        assertTrue(validator.validate("znk62Ey7ptTyHgYLaLDTEwhLF6uN1DXTBfa").isValid);
        assertTrue(validator.validate("znTqzi5rTXf6KJnX5tLaC5CMGHfeWJwy1c7").isValid);
        assertTrue(validator.validate("t1V9h2P9n4sYg629Xn4jVDPySJJxGmPb1HK").isValid);  // Random address from ZCash blockchain
        assertTrue(validator.validate("t3Ut4KUq2ZSMTPNE67pBU5LqYCi2q36KpXQ").isValid);  // Random address from ZCash blockchain

        assertFalse(validator.validate("zcKffBrza1cirFY47aKvXiV411NZMscf7zUY5bD1HwvkoQvKHgpxLYUHtMCLqBAeif1VwHmMjrMAKNrdCknCVqCzRNizHUq").isValid);
        assertFalse(validator.validate("AFTqzi5rTXf6KJnX5tLaC5CMGHfeWJwy1c7").isValid);
        assertFalse(validator.validate("zig-zag").isValid);
        assertFalse(validator.validate("0123456789").isValid);
        assertFalse(validator.validate("").isValid);
    }

    @Test
    public void testELLA() {
        AltCoinAddressValidator validator = new AltCoinAddressValidator();
        validator.setCurrencyCode("ELLA");

        assertTrue(validator.validate("0x65767ec6d4d3d18a200842352485cdc37cbf3a21").isValid);
        assertTrue(validator.validate("65767ec6d4d3d18a200842352485cdc37cbf3a21").isValid);

        assertFalse(validator.validate("0x65767ec6d4d3d18a200842352485cdc37cbf3a216").isValid);
        assertFalse(validator.validate("0x65767ec6d4d3d18a200842352485cdc37cbf3a2g").isValid);
        assertFalse(validator.validate("65767ec6d4d3d18a200842352485cdc37cbf3a2g").isValid);
        assertFalse(validator.validate("").isValid);
    }

    @Test
    public void testXCN() {
        AltCoinAddressValidator validator = new AltCoinAddressValidator();
        validator.setCurrencyCode("XCN");

        assertTrue(validator.validate("CT49DTNo5itqYoAD6XTGyTKbe8z5nGY2D5").isValid);
        assertTrue(validator.validate("CGTta3M4t3yXu8uRgkKvaWd2d8DQvDPnpL").isValid);
        assertTrue(validator.validate("Cco3zGiEJMyz3wrndEr6wg5cm1oUAbBoR2").isValid);
        assertTrue(validator.validate("CPzmjGCDEdQuRffmbpkrYQtSiUAm4oZJgt").isValid);

        assertFalse(validator.validate("CT49DTNo5itqYoAD6XTGyTKbe8z5nGY2D4").isValid);
        assertFalse(validator.validate("CGTta3M4t3yXu8uRgkKvaWd2d8DQvDPnpl").isValid);
        assertFalse(validator.validate("Cco3zGiEJMyz3wrndEr6wg5cm1oUAbBoR1").isValid);
        assertFalse(validator.validate("CPzmjGCDEdQuRffmbpkrYQtSiUAm4oZJgT").isValid);
        assertFalse(validator.validate("CT49DTNo5itqYoAD6XTGyTKbe8z5nGY2Da").isValid);
        assertFalse(validator.validate("").isValid);
        assertFalse(validator.validate("asdasd").isValid);
        assertFalse(validator.validate("cT49DTNo5itqYoAD6XTGyTKbe8z5nGY2Da").isValid);
        assertFalse(validator.validate("No5itqYoAD6XTGyTKbe8z5nGY2Da").isValid);
    }

    @Test
    public void testTRC() {
        AltCoinAddressValidator validator = new AltCoinAddressValidator();
        validator.setCurrencyCode("TRC");

        assertTrue(validator.validate("1Bys8pZaKo4GTWcpArMg92cBgYqij8mKXt").isValid);
        assertTrue(validator.validate("12Ycuof6g5GRyWy56eQ3NvJpwAM8z9pb4g").isValid);
        assertTrue(validator.validate("1DEBTTVCn1h9bQS9scVP6UjoSsjbtJBvXF").isValid);
        assertTrue(validator.validate("18s142HdWDfDQXYBpuyMvsU3KHwryLxnCr").isValid);

        assertFalse(validator.validate("18s142HdWDfDQXYBpyuMvsU3KHwryLxnCr").isValid);
        assertFalse(validator.validate("18s142HdWDfDQXYBpuyMvsU3KHwryLxnC").isValid);
        assertFalse(validator.validate("8s142HdWDfDQXYBpuyMvsU3KHwryLxnCr").isValid);
        assertFalse(validator.validate("18s142HdWDfDQXYBuyMvsU3KHwryLxnCr").isValid);
        assertFalse(validator.validate("").isValid);
        assertFalse(validator.validate("1asdasd").isValid);
        assertFalse(validator.validate("asdasd").isValid);
    }

    @Test
    public void testINXT() {
        AltCoinAddressValidator validator = new AltCoinAddressValidator();
        validator.setCurrencyCode("INXT");

        assertTrue(validator.validate("0x2a65Aca4D5fC5B5C859090a6c34d164135398226").isValid);
        assertTrue(validator.validate("2a65Aca4D5fC5B5C859090a6c34d164135398226").isValid);

        assertFalse(validator.validate("0x2a65Aca4D5fC5B5C859090a6c34d1641353982266").isValid);
        assertFalse(validator.validate("0x2a65Aca4D5fC5B5C859090a6c34d16413539822g").isValid);
        assertFalse(validator.validate("2a65Aca4D5fC5B5C859090a6c34d16413539822g").isValid);
        assertFalse(validator.validate("").isValid);
    }

    @Test
    public void testPART() {
        AltCoinAddressValidator validator = new AltCoinAddressValidator();
        validator.setCurrencyCode("PART");
        assertTrue(validator.validate("PZdYWHgyhuG7NHVCzEkkx3dcLKurTpvmo6").isValid);
        assertTrue(validator.validate("RJAPhgckEgRGVPZa9WoGSWW24spskSfLTQ").isValid);
        assertTrue(validator.validate("PaqMewoBY4vufTkKeSy91su3CNwviGg4EK").isValid);
        assertTrue(validator.validate("PpWHwrkUKRYvbZbTic57YZ1zjmsV9X9Wu7").isValid);

        assertFalse(validator.validate("17VZNX1SN5NtKa8UQFxwQbFeFc3iqRYhemqq").isValid);
        assertFalse(validator.validate("17VZNX1SN5NtKa8UQFxwQbFeFc3iqRYheO").isValid);
        assertFalse(validator.validate("17VZNX1SN5NtKa8UQFxwQbFeFc3iqRYhek#").isValid);
        assertFalse(validator.validate("").isValid);
    }

    // Added 0.6.1
    @Test
    public void testMDC() {
        AltCoinAddressValidator validator = new AltCoinAddressValidator();
        validator.setCurrencyCode("MDC");

        assertTrue(validator.validate("mHUisRLQ4vMXrWrVfGfiEHuD3KZqiUNvzH").isValid);
        assertTrue(validator.validate("mHbicWaTXNJDbeM6KXCit5JcmvMypwpq8T").isValid);

        assertFalse(validator.validate("LzBc4XEFSdzCDcTxAgf6EZXgsZWpztRhe").isValid);
        assertFalse(validator.validate("miCVC7QcY917Cz427qTB").isValid);
        assertFalse(validator.validate("12KYrjTdVGjFMtaxERSk3gphreJ5US8aUP").isValid);
        assertFalse(validator.validate("").isValid);
    }

    @Test
    public void testBCH() {
        AltCoinAddressValidator validator = new AltCoinAddressValidator();
        validator.setCurrencyCode("BCH");

        assertTrue(validator.validate("1HQQgsvLTgN9xD9hNmAgAreakzVzQUSLSH").isValid);
        assertTrue(validator.validate("1MEbUJ5v5MdDEqFJGz4SZp58KkaLdmXZ85").isValid);
        assertTrue(validator.validate("34dvotXMg5Gxc37TBVV2e5GUAfCFu7Ms4g").isValid);

        assertFalse(validator.validate("21HQQgsvLTgN9xD9hNmAgAreakzVzQUSLSHa").isValid);
        assertFalse(validator.validate("1HQQgsvLTgN9xD9hNmAgAreakzVzQUSLSHs").isValid);
        assertFalse(validator.validate("1HQQgsvLTgN9xD9hNmAgAreakzVzQUSLSH#").isValid);
        assertFalse(validator.validate("").isValid);
    }

    @Test
    public void testBCHC() {
        AltCoinAddressValidator validator = new AltCoinAddressValidator();
        validator.setCurrencyCode("BCHC");

        assertTrue(validator.validate("1HQQgsvLTgN9xD9hNmAgAreakzVzQUSLSH").isValid);
        assertTrue(validator.validate("1MEbUJ5v5MdDEqFJGz4SZp58KkaLdmXZ85").isValid);
        assertTrue(validator.validate("34dvotXMg5Gxc37TBVV2e5GUAfCFu7Ms4g").isValid);

        assertFalse(validator.validate("21HQQgsvLTgN9xD9hNmAgAreakzVzQUSLSHa").isValid);
        assertFalse(validator.validate("1HQQgsvLTgN9xD9hNmAgAreakzVzQUSLSHs").isValid);
        assertFalse(validator.validate("1HQQgsvLTgN9xD9hNmAgAreakzVzQUSLSH#").isValid);
        assertFalse(validator.validate("").isValid);
    }

    @Test
    public void testBTG() {
        AltCoinAddressValidator validator = new AltCoinAddressValidator();
        validator.setCurrencyCode("BTG");

        assertTrue(validator.validate("AehvQ57Fp168uY592LCUYBbyNEpiRAPufb").isValid);
        assertTrue(validator.validate("GWaSW6PHfQKBv8EXV3xiqGG2zxKZh4XYNu").isValid);
        assertTrue(validator.validate("GLpT8yG2kwPMdMfgwekG6tEAa91PSmN4ZC").isValid);

        assertFalse(validator.validate("GVTPWDVJgLxo5ZYSPXPDxE4s7LE5cLRwCc1").isValid);
        assertFalse(validator.validate("1GVTPWDVJgLxo5ZYSPXPDxE4s7LE5cLRwCc").isValid);
        assertFalse(validator.validate("1HQQgsvLTgN9xD9hNmAgAreakzVzQUSLSH#").isValid);
        assertFalse(validator.validate("").isValid);
    }

    // Added 0.6.2
	@Test
    public void testCAGE() {
        AltCoinAddressValidator validator = new AltCoinAddressValidator();
        validator.setCurrencyCode("CAGE");

        assertTrue(validator.validate("Db97PgfdBDhXk8DmrDhrUPyydTCELn8YSb").isValid);
        assertTrue(validator.validate("DYV4h7MTsQ91jqzbg94GFAAUbgdK7RZmpG").isValid);
        assertTrue(validator.validate("Db5y8iKtZ24DqgYpP2G8685vTWEvk3WACC").isValid);
        assertTrue(validator.validate("DjiQbPuBLJcVYUtzYMuFuzDwDYwb9mVhaK").isValid);

        assertFalse(validator.validate("17VZNX1SN5NtKa8UQFxwQbFeFc3iqRYhemqq").isValid);
        assertFalse(validator.validate("0x2a65Aca4D5fC5B5C859090a6c34d1641353982266").isValid);
		assertFalse(validator.validate("DNkkfdUvkCDiywYE98MTVp9nQJTgeZAiFr").isValid);
        assertFalse(validator.validate("").isValid);
    }

    @Test
    public void testCRED() {
        AltCoinAddressValidator validator = new AltCoinAddressValidator();
        validator.setCurrencyCode("CRED");

        assertTrue(validator.validate("0x65767ec6d4d3d18a200842352485cdc37cbf3a21").isValid);
        assertTrue(validator.validate("65767ec6d4d3d18a200842352485cdc37cbf3a21").isValid);

        assertFalse(validator.validate("0x65767ec6d4d3d18a200842352485cdc37cbf3a216").isValid);
        assertFalse(validator.validate("0x65767ec6d4d3d18a200842352485cdc37cbf3a2g").isValid);
        assertFalse(validator.validate("65767ec6d4d3d18a200842352485cdc37cbf3a2g").isValid);
        assertFalse(validator.validate("").isValid);
    }

    @Test
    public void testXSPEC() {
        AltCoinAddressValidator validator = new AltCoinAddressValidator();
        validator.setCurrencyCode("XSPEC");

        assertTrue(validator.validate("SUZRHjTLSCr581qLsGqMqBD5f3oW2JHckn").isValid);
        assertTrue(validator.validate("SZ4S1oFfUa4a9s9Kg8bNRywucHiDZmcUuz").isValid);
        assertTrue(validator.validate("SdyjGEmgroK2vxBhkHE1MBUVRbUWpRAdVG").isValid);

        assertFalse(validator.validate("17VZNX1SN5NtKa8UQFxwQbFeFc3iqRYhemqq").isValid);
        assertFalse(validator.validate("17VZNX1SN5NtKa8UQFxwQbFeFc3iqRYheO").isValid);
        assertFalse(validator.validate("17VZNX1SN5NtKa8UQFxwQbFeFc3iqRYhek#").isValid);
        assertFalse(validator.validate("").isValid);
    }
<<<<<<< HEAD

    // Added 0.6.3
    @Test
    public void testWILD() {
        AltCoinAddressValidator validator = new AltCoinAddressValidator();
        validator.setCurrencyCode("WILD");

        assertTrue(validator.validate("0x2a65Aca4D5fC5B5C859090a6c34d164135398226").isValid);
        assertTrue(validator.validate("2a65Aca4D5fC5B5C859090a6c34d164135398226").isValid);

        assertFalse(validator.validate("0x2a65Aca4D5fC5B5C859090a6c34d1641353982266").isValid);
        assertFalse(validator.validate("0x2a65Aca4D5fC5B5C859090a6c34d16413539822g").isValid);
        assertFalse(validator.validate("2a65Aca4D5fC5B5C859090a6c34d16413539822g").isValid);
=======
    
    @Test
    public void testONION() {
        AltCoinAddressValidator validator = new AltCoinAddressValidator();
        validator.setCurrencyCode("ONION");

        assertTrue(validator.validate("DbkkqXwdiWJNcpfw49f2xzTVEbvL1SYWDm").isValid);
        assertTrue(validator.validate("DetWWdj7VUTDg1yMhjgRfzvwTf4rRSoywK").isValid);
        assertTrue(validator.validate("Dr5aiywUzZgYHvrQgrCsk6qhxhFzM8VVUM").isValid);

        assertFalse(validator.validate("17VZNX1SN5NtKa8UQFxwQbFeFc3iqRYhemqq").isValid);
        assertFalse(validator.validate("17VZNX1SN5NtKa8UQFxwQbFeFc3iqRYheO").isValid);
        assertFalse(validator.validate("1HQQgsvLTgN9xD9hNmAgAreakzVzQUSLSH#").isValid);
>>>>>>> 2ed46f98
        assertFalse(validator.validate("").isValid);
    }
}<|MERGE_RESOLUTION|>--- conflicted
+++ resolved
@@ -457,7 +457,6 @@
         assertFalse(validator.validate("17VZNX1SN5NtKa8UQFxwQbFeFc3iqRYhek#").isValid);
         assertFalse(validator.validate("").isValid);
     }
-<<<<<<< HEAD
 
     // Added 0.6.3
     @Test
@@ -471,8 +470,9 @@
         assertFalse(validator.validate("0x2a65Aca4D5fC5B5C859090a6c34d1641353982266").isValid);
         assertFalse(validator.validate("0x2a65Aca4D5fC5B5C859090a6c34d16413539822g").isValid);
         assertFalse(validator.validate("2a65Aca4D5fC5B5C859090a6c34d16413539822g").isValid);
-=======
-    
+        assertFalse(validator.validate("").isValid);
+    }
+
     @Test
     public void testONION() {
         AltCoinAddressValidator validator = new AltCoinAddressValidator();
@@ -485,7 +485,6 @@
         assertFalse(validator.validate("17VZNX1SN5NtKa8UQFxwQbFeFc3iqRYhemqq").isValid);
         assertFalse(validator.validate("17VZNX1SN5NtKa8UQFxwQbFeFc3iqRYheO").isValid);
         assertFalse(validator.validate("1HQQgsvLTgN9xD9hNmAgAreakzVzQUSLSH#").isValid);
->>>>>>> 2ed46f98
         assertFalse(validator.validate("").isValid);
     }
 }