--- conflicted
+++ resolved
@@ -413,7 +413,7 @@
     }
 
     // Added 0.6.2
-	@Test
+    @Test
     public void testCAGE() {
         AltCoinAddressValidator validator = new AltCoinAddressValidator();
         validator.setCurrencyCode("CAGE");
@@ -425,7 +425,7 @@
 
         assertFalse(validator.validate("17VZNX1SN5NtKa8UQFxwQbFeFc3iqRYhemqq").isValid);
         assertFalse(validator.validate("0x2a65Aca4D5fC5B5C859090a6c34d1641353982266").isValid);
-		assertFalse(validator.validate("DNkkfdUvkCDiywYE98MTVp9nQJTgeZAiFr").isValid);
+        assertFalse(validator.validate("DNkkfdUvkCDiywYE98MTVp9nQJTgeZAiFr").isValid);
         assertFalse(validator.validate("").isValid);
     }
 
@@ -488,7 +488,6 @@
         assertFalse(validator.validate("").isValid);
     }
 
-<<<<<<< HEAD
     // Added 0.6.4
     @Test
     public void testCREA() {
@@ -503,7 +502,8 @@
         assertFalse(validator.validate("F7VZNX1SN5NtKa8UQFxwQbFeFc3iqRYheO").isValid);
         assertFalse(validator.validate("17VZNX1SN5NtKa8UQFxwQbFeFc3iqRYhek#").isValid);
         assertFalse(validator.validate("").isValid);
-=======
+    }
+
     @Test
     public void testXIN() {
         AltCoinAddressValidator validator = new AltCoinAddressValidator();
@@ -512,18 +512,17 @@
         assertTrue(validator.validate("XIN-FXFA-LR6Y-QZAW-9V4SX").isValid);
         assertTrue(validator.validate("XIN-JM2U-U4AE-G7WF-3NP9F").isValid);
         assertTrue(validator.validate("XIN-2223-2222-KB8Y-22222").isValid);
-		
-		assertFalse(validator.validate("").isValid);
+
+        assertFalse(validator.validate("").isValid);
         assertFalse(validator.validate("abcde").isValid);
         assertFalse(validator.validate("XIN-").isValid);
-		
+
         assertFalse(validator.validate("XIN-FXFA-LR6Y-QZAW-9V4SXA").isValid);
         assertFalse(validator.validate("NIX-FXFA-LR6Y-QZAW-9V4SX").isValid);
-        
-		assertFalse(validator.validate("XIN-FXF-LR6Y-QZAW-9V4SX").isValid);
-		assertFalse(validator.validate("XIN-FXFA-LR6-QZAW-9V4SX").isValid);
-		assertFalse(validator.validate("XIN-FXFA-LR6Y-QZA-9V4SX").isValid);
-		assertFalse(validator.validate("XIN-FXFA-LR6Y-QZAW-9V4S").isValid);
->>>>>>> 45a6e125
+
+        assertFalse(validator.validate("XIN-FXF-LR6Y-QZAW-9V4SX").isValid);
+        assertFalse(validator.validate("XIN-FXFA-LR6-QZAW-9V4SX").isValid);
+        assertFalse(validator.validate("XIN-FXFA-LR6Y-QZA-9V4SX").isValid);
+        assertFalse(validator.validate("XIN-FXFA-LR6Y-QZAW-9V4S").isValid);
     }
 }