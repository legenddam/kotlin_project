/*
 * This file is part of Bisq.
 *
 * Bisq is free software: you can redistribute it and/or modify it
 * under the terms of the GNU Affero General Public License as published by
 * the Free Software Foundation, either version 3 of the License, or (at
 * your option) any later version.
 *
 * Bisq is distributed in the hope that it will be useful, but WITHOUT
 * ANY WARRANTY; without even the implied warranty of MERCHANTABILITY or
 * FITNESS FOR A PARTICULAR PURPOSE. See the GNU Affero General Public
 * License for more details.
 *
 * You should have received a copy of the GNU Affero General Public License
 * along with Bisq. If not, see <http://www.gnu.org/licenses/>.
 */

package io.bisq.gui.util.validation;

import io.bisq.common.locale.CurrencyUtil;
import io.bisq.common.locale.Res;
import io.bisq.core.app.BisqEnvironment;
import io.bisq.core.btc.BaseCurrencyNetwork;
import org.junit.Before;
import org.junit.Test;

import static junit.framework.TestCase.assertFalse;
import static org.junit.Assert.assertTrue;

public class AltCoinAddressValidatorTest {
    @Before
    public void setup() {
        final BaseCurrencyNetwork baseCurrencyNetwork = BisqEnvironment.getBaseCurrencyNetwork();
        final String currencyCode = baseCurrencyNetwork.getCurrencyCode();
        Res.setBaseCurrencyCode(currencyCode);
        Res.setBaseCurrencyName(baseCurrencyNetwork.getCurrencyName());
        CurrencyUtil.setBaseCurrencyCode(currencyCode);
    }

    @Test
    public void testBTC() {
        AltCoinAddressValidator validator = new AltCoinAddressValidator();
        validator.setCurrencyCode("BTC");

        assertTrue(validator.validate("17VZNX1SN5NtKa8UQFxwQbFeFc3iqRYhem").isValid);
        assertTrue(validator.validate("3EktnHQD7RiAE6uzMj2ZifT9YgRrkSgzQX").isValid);
        assertTrue(validator.validate("1111111111111111111114oLvT2").isValid);
        assertTrue(validator.validate("1BitcoinEaterAddressDontSendf59kuE").isValid);

        assertFalse(validator.validate("17VZNX1SN5NtKa8UQFxwQbFeFc3iqRYhemqq").isValid);
        assertFalse(validator.validate("17VZNX1SN5NtKa8UQFxwQbFeFc3iqRYheO").isValid);
        assertFalse(validator.validate("17VZNX1SN5NtKa8UQFxwQbFeFc3iqRYhek#").isValid);
        assertFalse(validator.validate("").isValid);
    }

    @Test
    public void testBSQ() {
        AltCoinAddressValidator validator = new AltCoinAddressValidator();
        validator.setCurrencyCode("BSQ");

        assertTrue(validator.validate("B17VZNX1SN5NtKa8UQFxwQbFeFc3iqRYhem").isValid);
        assertTrue(validator.validate("B3EktnHQD7RiAE6uzMj2ZifT9YgRrkSgzQX").isValid);
        assertTrue(validator.validate("B1111111111111111111114oLvT2").isValid);
        assertTrue(validator.validate("B1BitcoinEaterAddressDontSendf59kuE").isValid);

        assertFalse(validator.validate("B17VZNX1SN5NtKa8UQFxwQbFeFc3iqRYhemqq").isValid);
        assertFalse(validator.validate("B17VZNX1SN5NtKa8UQFxwQbFeFc3iqRYheO").isValid);
        assertFalse(validator.validate("B17VZNX1SN5NtKa8UQFxwQbFeFc3iqRYhek#").isValid);
        assertFalse(validator.validate("").isValid);
    }

    @Test
    public void testLTC() {
        AltCoinAddressValidator validator = new AltCoinAddressValidator();
        validator.setCurrencyCode("LTC");

        assertTrue(validator.validate("Lg3PX8wRWmApFCoCMAsPF5P9dPHYQHEWKW").isValid);
        assertTrue(validator.validate("LTuoeY6RBHV3n3cfhXVVTbJbxzxnXs9ofm").isValid);
        assertTrue(validator.validate("LgfapHEPhZbRF9pMd5WPT35hFXcZS1USrW").isValid);

        assertFalse(validator.validate("1LgfapHEPhZbRF9pMd5WPT35hFXcZS1USrW").isValid);
        assertFalse(validator.validate("LgfapHEPhZbdRF9pMd5WPT35hFXcZS1USrW").isValid);
        assertFalse(validator.validate("LgfapHEPhZbRF9pMd5WPT35hFXcZS1USrW#").isValid);
        assertFalse(validator.validate("").isValid);
    }

    @Test
    public void testDOGE() {
        AltCoinAddressValidator validator = new AltCoinAddressValidator();
        validator.setCurrencyCode("DOGE");

        assertTrue(validator.validate("DEa7damK8MsbdCJztidBasZKVsDLJifWfE").isValid);
        assertTrue(validator.validate("DNkkfdUvkCDiywYE98MTVp9nQJTgeZAiFr").isValid);
        assertTrue(validator.validate("DDWUYQ3GfMDj8hkx8cbnAMYkTzzAunAQxg").isValid);

        assertFalse(validator.validate("1DDWUYQ3GfMDj8hkx8cbnAMYkTzzAunAQxg").isValid);
        assertFalse(validator.validate("DDWUYQ3GfMDj8hkx8cbnAMYkTzzAunAQxgs").isValid);
        assertFalse(validator.validate("DDWUYQ3GfMDj8hkx8cbnAMYkTzzAunAQxg#").isValid);
        assertFalse(validator.validate("").isValid);
    }

    @Test
    public void testDASH() {
        AltCoinAddressValidator validator = new AltCoinAddressValidator();
        validator.setCurrencyCode("DASH");

        assertTrue(validator.validate("XjNms118hx6dGyBqsrVMTbzMUmxDVijk7Y").isValid);
        assertTrue(validator.validate("XjNPzWfzGiY1jHUmwn9JDSVMsTs6EtZQMc").isValid);
        assertTrue(validator.validate("XnaJzoAKTNa67Fpt1tLxD5bFMcyN4tCvTT").isValid);

        assertFalse(validator.validate("1XnaJzoAKTNa67Fpt1tLxD5bFMcyN4tCvTT").isValid);
        assertFalse(validator.validate("XnaJzoAKTNa67Fpt1tLxD5bFMcyN4tCvTTd").isValid);
        assertFalse(validator.validate("XnaJzoAKTNa67Fpt1tLxD5bFMcyN4tCvTT#").isValid);
        assertFalse(validator.validate("").isValid);
    }

    @Test
    public void testETH() {
        AltCoinAddressValidator validator = new AltCoinAddressValidator();
        validator.setCurrencyCode("ETH");

        assertTrue(validator.validate("0x2a65Aca4D5fC5B5C859090a6c34d164135398226").isValid);
        assertTrue(validator.validate("2a65Aca4D5fC5B5C859090a6c34d164135398226").isValid);

        assertFalse(validator.validate("0x2a65Aca4D5fC5B5C859090a6c34d1641353982266").isValid);
        assertFalse(validator.validate("0x2a65Aca4D5fC5B5C859090a6c34d16413539822g").isValid);
        assertFalse(validator.validate("2a65Aca4D5fC5B5C859090a6c34d16413539822g").isValid);
        assertFalse(validator.validate("").isValid);
    }

    @Test
    public void testPIVX() {
        AltCoinAddressValidator validator = new AltCoinAddressValidator();
        validator.setCurrencyCode("PIVX");

        assertTrue(validator.validate("DFJku78A14HYwPSzC5PtUmda7jMr5pbD2B").isValid);
        assertTrue(validator.validate("DAeiBSH4nudXgoxS4kY6uhTPobc7ALrWDA").isValid);
        assertTrue(validator.validate("DRbnCYbuMXdKU4y8dya9EnocL47gFjErWe").isValid);
        assertTrue(validator.validate("DTPAqTryNRCE2FgsxzohTtJXfCBCDnG6Rc").isValid);

        assertFalse(validator.validate("17VZNX1SN5NtKa8UQFxwQbFeFc3iqRYhemqq").isValid);
        assertFalse(validator.validate("17VZNX1SN5NtKa8UQFxwQbFeFc3iqRYheO").isValid);
        assertFalse(validator.validate("17VZNX1SN5NtKa8UQFxwQbFeFc3iqRYhek#").isValid);
        assertFalse(validator.validate("").isValid);
    }

    @Test
    public void testIOP() {
        AltCoinAddressValidator validator = new AltCoinAddressValidator();
        validator.setCurrencyCode("IOP");

        assertTrue(validator.validate("pKbz7iRUSiUaTgh4UuwQCnc6pWZnyCGWxM").isValid);
        assertTrue(validator.validate("pAubDQFjUMaR93V4RjHYFh1YW1dzJ9YPW1").isValid);

        assertFalse(validator.validate("17VZNX1SN5NtKa8UQFxwQbFeFc3iqRYhem").isValid);
        assertFalse(validator.validate("").isValid);
    }

    @Test
    public void test888() {
        AltCoinAddressValidator validator = new AltCoinAddressValidator();
        validator.setCurrencyCode("888");

        assertTrue(validator.validate("8TP9rh3SH6n9cSLmV22vnSNNw56LKGpLra").isValid);
        assertTrue(validator.validate("37NwrYsD1HxQW5zfLTuQcUUXGMPvQgzTSn").isValid);

        assertFalse(validator.validate("1ANNa15ZQXAZUgFiqJ2i7Z2DPU2J6hW62i").isValid);
        assertFalse(validator.validate("38NwrYsD1HxQW5zfLT0QcUUXGMPvQgzTSn").isValid);
        assertFalse(validator.validate("8tP9rh3SH6n9cSLmV22vnSNNw56LKGpLrB").isValid);
        assertFalse(validator.validate("8Zbvjr").isValid);
        assertFalse(validator.validate("").isValid);
    }

    @Test
    public void testGBYTE() {
        AltCoinAddressValidator validator = new AltCoinAddressValidator();
        validator.setCurrencyCode("GBYTE");

        assertTrue(validator.validate("BN7JXKXWEG4BVJ7NW6Q3Z7SMJNZJYM3G").isValid);
        assertTrue(validator.validate("XGKZODTTTRXIUA75TKONWHFDCU6634DE").isValid);

        assertFalse(validator.validate("XGKZODTGTRXIUA75TKONWHFDCU6634DE").isValid);
        assertFalse(validator.validate("XGKZODTTTRXIUA75TKONWHFDCU6634D").isValid);
        assertFalse(validator.validate("XGKZODTTTRXIUA75TKONWHFDCU6634DZ").isValid);
        assertFalse(validator.validate("").isValid);
    }

    @Test
    public void testNXT() {
        AltCoinAddressValidator validator = new AltCoinAddressValidator();
        validator.setCurrencyCode("NXT");

        assertTrue(validator.validate("NXT-JM2U-U4AE-G7WF-3NP9F").isValid);
        assertTrue(validator.validate("NXT-6UNJ-UMFM-Z525-4S24M").isValid);
        assertTrue(validator.validate("NXT-2223-2222-KB8Y-22222").isValid);

        assertFalse(validator.validate("").isValid);
        assertFalse(validator.validate("abcde").isValid);
        assertFalse(validator.validate("NXT-").isValid);
        assertFalse(validator.validate("NXT-JM2U-U4AE-G7WF-3ND9F").isValid);
        assertFalse(validator.validate("NXT-JM2U-U4AE-G7WF-3Np9F").isValid);
        assertFalse(validator.validate("NXT-2222-2222-2222-22222").isValid);
    }

    // Added at 0.6.0
    @Test
    public void testDCT() {
        AltCoinAddressValidator validator = new AltCoinAddressValidator();
        validator.setCurrencyCode("DCT");

        assertTrue(validator.validate("ud6910c2790bda53bcc53cb131f8fa3bf").isValid);
        assertTrue(validator.validate("decent-account123").isValid);
        assertTrue(validator.validate("decent.acc-123").isValid);

        assertFalse(validator.validate("my.acc123").isValid);
        assertFalse(validator.validate("123decent").isValid);
        assertFalse(validator.validate("decent_acc").isValid);
        assertFalse(validator.validate("dEcent").isValid);
        assertFalse(validator.validate("dct1").isValid);
        assertFalse(validator.validate("decent-").isValid);
        assertFalse(validator.validate("").isValid);
    }

    @Test
    public void testPNC() {
        AltCoinAddressValidator validator = new AltCoinAddressValidator();
        validator.setCurrencyCode("PNC");

        assertTrue(validator.validate("3AB1qXhaU3hK5oAPQfwzN3QkM8LxAgL8vB").isValid);
        assertTrue(validator.validate("PD57PGdk69yioZ6FD3zFNzVUeJhMf6Kti4").isValid);

        assertFalse(validator.validate("3AB1qXhaU3hK5oAPQfwzN3QkM8LxAgL8v").isValid);
        assertFalse(validator.validate("PD57PGdk69yioZ6FD3zFNzVUeJhMf6Kti42").isValid);
        assertFalse(validator.validate("PD57PGdk69yioZ6FD3zFNzVUeJhMMMKti4").isValid);
        assertFalse(validator.validate("PD57PG").isValid);
        assertFalse(validator.validate("").isValid);
    }

    @Test
    public void testWAC() {
        AltCoinAddressValidator validator = new AltCoinAddressValidator();
        validator.setCurrencyCode("WAC");

        assertTrue(validator.validate("WfEnB3VGrBqW7uamJMymymEwxMBYQKELKY").isValid);
        assertTrue(validator.validate("WTLWtNN5iJJQyTeMfZMMrfrDvdGZrYGP5U").isValid);
        assertTrue(validator.validate("WemK3MgwREsEaF4vdtYLxmMqAXp49C2LYQ").isValid);
        assertTrue(validator.validate("WZggcFY5cJdAxx9unBW5CVPAH8VLTxZ6Ym").isValid);

        assertFalse(validator.validate("").isValid);
        assertFalse(validator.validate("abcde").isValid);
        assertFalse(validator.validate("mWvZ7nZAUzpRMFp2Bfjxz27Va47nUfB79E").isValid);
        assertFalse(validator.validate("WemK3MgwREsE23fgsadtYLxmMqAX9C2LYQ").isValid);
    }

    @Test
    public void testZEN() {
        AltCoinAddressValidator validator = new AltCoinAddressValidator();
        validator.setCurrencyCode("ZEN");

        assertTrue(validator.validate("znk62Ey7ptTyHgYLaLDTEwhLF6uN1DXTBfa").isValid);
        assertTrue(validator.validate("znTqzi5rTXf6KJnX5tLaC5CMGHfeWJwy1c7").isValid);
        assertTrue(validator.validate("t1V9h2P9n4sYg629Xn4jVDPySJJxGmPb1HK").isValid);  // Random address from ZCash blockchain
        assertTrue(validator.validate("t3Ut4KUq2ZSMTPNE67pBU5LqYCi2q36KpXQ").isValid);  // Random address from ZCash blockchain

        assertFalse(validator.validate("zcKffBrza1cirFY47aKvXiV411NZMscf7zUY5bD1HwvkoQvKHgpxLYUHtMCLqBAeif1VwHmMjrMAKNrdCknCVqCzRNizHUq").isValid);
        assertFalse(validator.validate("AFTqzi5rTXf6KJnX5tLaC5CMGHfeWJwy1c7").isValid);
        assertFalse(validator.validate("zig-zag").isValid);
        assertFalse(validator.validate("0123456789").isValid);
        assertFalse(validator.validate("").isValid);
    }

    @Test
    public void testELLA() {
        AltCoinAddressValidator validator = new AltCoinAddressValidator();
        validator.setCurrencyCode("ELLA");

        assertTrue(validator.validate("0x65767ec6d4d3d18a200842352485cdc37cbf3a21").isValid);
        assertTrue(validator.validate("65767ec6d4d3d18a200842352485cdc37cbf3a21").isValid);

        assertFalse(validator.validate("0x65767ec6d4d3d18a200842352485cdc37cbf3a216").isValid);
        assertFalse(validator.validate("0x65767ec6d4d3d18a200842352485cdc37cbf3a2g").isValid);
        assertFalse(validator.validate("65767ec6d4d3d18a200842352485cdc37cbf3a2g").isValid);
        assertFalse(validator.validate("").isValid);
    }

    @Test
    public void testXCN() {
        AltCoinAddressValidator validator = new AltCoinAddressValidator();
        validator.setCurrencyCode("XCN");

        assertTrue(validator.validate("CT49DTNo5itqYoAD6XTGyTKbe8z5nGY2D5").isValid);
        assertTrue(validator.validate("CGTta3M4t3yXu8uRgkKvaWd2d8DQvDPnpL").isValid);
        assertTrue(validator.validate("Cco3zGiEJMyz3wrndEr6wg5cm1oUAbBoR2").isValid);
        assertTrue(validator.validate("CPzmjGCDEdQuRffmbpkrYQtSiUAm4oZJgt").isValid);

        assertFalse(validator.validate("CT49DTNo5itqYoAD6XTGyTKbe8z5nGY2D4").isValid);
        assertFalse(validator.validate("CGTta3M4t3yXu8uRgkKvaWd2d8DQvDPnpl").isValid);
        assertFalse(validator.validate("Cco3zGiEJMyz3wrndEr6wg5cm1oUAbBoR1").isValid);
        assertFalse(validator.validate("CPzmjGCDEdQuRffmbpkrYQtSiUAm4oZJgT").isValid);
        assertFalse(validator.validate("CT49DTNo5itqYoAD6XTGyTKbe8z5nGY2Da").isValid);
        assertFalse(validator.validate("").isValid);
        assertFalse(validator.validate("asdasd").isValid);
        assertFalse(validator.validate("cT49DTNo5itqYoAD6XTGyTKbe8z5nGY2Da").isValid);
        assertFalse(validator.validate("No5itqYoAD6XTGyTKbe8z5nGY2Da").isValid);
    }

    @Test
    public void testTRC() {
        AltCoinAddressValidator validator = new AltCoinAddressValidator();
        validator.setCurrencyCode("TRC");

        assertTrue(validator.validate("1Bys8pZaKo4GTWcpArMg92cBgYqij8mKXt").isValid);
        assertTrue(validator.validate("12Ycuof6g5GRyWy56eQ3NvJpwAM8z9pb4g").isValid);
        assertTrue(validator.validate("1DEBTTVCn1h9bQS9scVP6UjoSsjbtJBvXF").isValid);
        assertTrue(validator.validate("18s142HdWDfDQXYBpuyMvsU3KHwryLxnCr").isValid);

        assertFalse(validator.validate("18s142HdWDfDQXYBpyuMvsU3KHwryLxnCr").isValid);
        assertFalse(validator.validate("18s142HdWDfDQXYBpuyMvsU3KHwryLxnC").isValid);
        assertFalse(validator.validate("8s142HdWDfDQXYBpuyMvsU3KHwryLxnCr").isValid);
        assertFalse(validator.validate("18s142HdWDfDQXYBuyMvsU3KHwryLxnCr").isValid);
        assertFalse(validator.validate("").isValid);
        assertFalse(validator.validate("1asdasd").isValid);
        assertFalse(validator.validate("asdasd").isValid);
    }

    @Test
    public void testINXT() {
        AltCoinAddressValidator validator = new AltCoinAddressValidator();
        validator.setCurrencyCode("INXT");

        assertTrue(validator.validate("0x2a65Aca4D5fC5B5C859090a6c34d164135398226").isValid);
        assertTrue(validator.validate("2a65Aca4D5fC5B5C859090a6c34d164135398226").isValid);

        assertFalse(validator.validate("0x2a65Aca4D5fC5B5C859090a6c34d1641353982266").isValid);
        assertFalse(validator.validate("0x2a65Aca4D5fC5B5C859090a6c34d16413539822g").isValid);
        assertFalse(validator.validate("2a65Aca4D5fC5B5C859090a6c34d16413539822g").isValid);
        assertFalse(validator.validate("").isValid);
    }

    @Test
    public void testPART() {
        AltCoinAddressValidator validator = new AltCoinAddressValidator();
        validator.setCurrencyCode("PART");
        assertTrue(validator.validate("PZdYWHgyhuG7NHVCzEkkx3dcLKurTpvmo6").isValid);
        assertTrue(validator.validate("RJAPhgckEgRGVPZa9WoGSWW24spskSfLTQ").isValid);
        assertTrue(validator.validate("PaqMewoBY4vufTkKeSy91su3CNwviGg4EK").isValid);
        assertTrue(validator.validate("PpWHwrkUKRYvbZbTic57YZ1zjmsV9X9Wu7").isValid);

        assertFalse(validator.validate("17VZNX1SN5NtKa8UQFxwQbFeFc3iqRYhemqq").isValid);
        assertFalse(validator.validate("17VZNX1SN5NtKa8UQFxwQbFeFc3iqRYheO").isValid);
        assertFalse(validator.validate("17VZNX1SN5NtKa8UQFxwQbFeFc3iqRYhek#").isValid);
        assertFalse(validator.validate("").isValid);
    }

    // Added 0.6.1
    @Test
    public void testMDC() {
        AltCoinAddressValidator validator = new AltCoinAddressValidator();
        validator.setCurrencyCode("MDC");

        assertTrue(validator.validate("mHUisRLQ4vMXrWrVfGfiEHuD3KZqiUNvzH").isValid);
        assertTrue(validator.validate("mHbicWaTXNJDbeM6KXCit5JcmvMypwpq8T").isValid);

        assertFalse(validator.validate("LzBc4XEFSdzCDcTxAgf6EZXgsZWpztRhe").isValid);
        assertFalse(validator.validate("miCVC7QcY917Cz427qTB").isValid);
        assertFalse(validator.validate("12KYrjTdVGjFMtaxERSk3gphreJ5US8aUP").isValid);
        assertFalse(validator.validate("").isValid);
    }

    @Test
    public void testBCH() {
        AltCoinAddressValidator validator = new AltCoinAddressValidator();
        validator.setCurrencyCode("BCH");

        assertTrue(validator.validate("1HQQgsvLTgN9xD9hNmAgAreakzVzQUSLSH").isValid);
        assertTrue(validator.validate("1MEbUJ5v5MdDEqFJGz4SZp58KkaLdmXZ85").isValid);
        assertTrue(validator.validate("34dvotXMg5Gxc37TBVV2e5GUAfCFu7Ms4g").isValid);

        assertFalse(validator.validate("21HQQgsvLTgN9xD9hNmAgAreakzVzQUSLSHa").isValid);
        assertFalse(validator.validate("1HQQgsvLTgN9xD9hNmAgAreakzVzQUSLSHs").isValid);
        assertFalse(validator.validate("1HQQgsvLTgN9xD9hNmAgAreakzVzQUSLSH#").isValid);
        assertFalse(validator.validate("").isValid);
    }

    @Test
    public void testBCHC() {
        AltCoinAddressValidator validator = new AltCoinAddressValidator();
        validator.setCurrencyCode("BCHC");

        assertTrue(validator.validate("1HQQgsvLTgN9xD9hNmAgAreakzVzQUSLSH").isValid);
        assertTrue(validator.validate("1MEbUJ5v5MdDEqFJGz4SZp58KkaLdmXZ85").isValid);
        assertTrue(validator.validate("34dvotXMg5Gxc37TBVV2e5GUAfCFu7Ms4g").isValid);

        assertFalse(validator.validate("21HQQgsvLTgN9xD9hNmAgAreakzVzQUSLSHa").isValid);
        assertFalse(validator.validate("1HQQgsvLTgN9xD9hNmAgAreakzVzQUSLSHs").isValid);
        assertFalse(validator.validate("1HQQgsvLTgN9xD9hNmAgAreakzVzQUSLSH#").isValid);
        assertFalse(validator.validate("").isValid);
    }

    @Test
    public void testBTG() {
        AltCoinAddressValidator validator = new AltCoinAddressValidator();
        validator.setCurrencyCode("BTG");

        assertTrue(validator.validate("AehvQ57Fp168uY592LCUYBbyNEpiRAPufb").isValid);
        assertTrue(validator.validate("GWaSW6PHfQKBv8EXV3xiqGG2zxKZh4XYNu").isValid);
        assertTrue(validator.validate("GLpT8yG2kwPMdMfgwekG6tEAa91PSmN4ZC").isValid);

        assertFalse(validator.validate("GVTPWDVJgLxo5ZYSPXPDxE4s7LE5cLRwCc1").isValid);
        assertFalse(validator.validate("1GVTPWDVJgLxo5ZYSPXPDxE4s7LE5cLRwCc").isValid);
        assertFalse(validator.validate("1HQQgsvLTgN9xD9hNmAgAreakzVzQUSLSH#").isValid);
        assertFalse(validator.validate("").isValid);
    }

    // Added 0.6.2
    @Test
    public void testCAGE() {
        AltCoinAddressValidator validator = new AltCoinAddressValidator();
        validator.setCurrencyCode("CAGE");

        assertTrue(validator.validate("Db97PgfdBDhXk8DmrDhrUPyydTCELn8YSb").isValid);
        assertTrue(validator.validate("DYV4h7MTsQ91jqzbg94GFAAUbgdK7RZmpG").isValid);
        assertTrue(validator.validate("Db5y8iKtZ24DqgYpP2G8685vTWEvk3WACC").isValid);
        assertTrue(validator.validate("DjiQbPuBLJcVYUtzYMuFuzDwDYwb9mVhaK").isValid);

        assertFalse(validator.validate("17VZNX1SN5NtKa8UQFxwQbFeFc3iqRYhemqq").isValid);
        assertFalse(validator.validate("0x2a65Aca4D5fC5B5C859090a6c34d1641353982266").isValid);
        assertFalse(validator.validate("DNkkfdUvkCDiywYE98MTVp9nQJTgeZAiFr").isValid);
        assertFalse(validator.validate("").isValid);
    }

    @Test
    public void testCRED() {
        AltCoinAddressValidator validator = new AltCoinAddressValidator();
        validator.setCurrencyCode("CRED");

        assertTrue(validator.validate("0x65767ec6d4d3d18a200842352485cdc37cbf3a21").isValid);
        assertTrue(validator.validate("65767ec6d4d3d18a200842352485cdc37cbf3a21").isValid);

        assertFalse(validator.validate("0x65767ec6d4d3d18a200842352485cdc37cbf3a216").isValid);
        assertFalse(validator.validate("0x65767ec6d4d3d18a200842352485cdc37cbf3a2g").isValid);
        assertFalse(validator.validate("65767ec6d4d3d18a200842352485cdc37cbf3a2g").isValid);
        assertFalse(validator.validate("").isValid);
    }

    @Test
    public void testXSPEC() {
        AltCoinAddressValidator validator = new AltCoinAddressValidator();
        validator.setCurrencyCode("XSPEC");

        assertTrue(validator.validate("SUZRHjTLSCr581qLsGqMqBD5f3oW2JHckn").isValid);
        assertTrue(validator.validate("SZ4S1oFfUa4a9s9Kg8bNRywucHiDZmcUuz").isValid);
        assertTrue(validator.validate("SdyjGEmgroK2vxBhkHE1MBUVRbUWpRAdVG").isValid);

        assertFalse(validator.validate("17VZNX1SN5NtKa8UQFxwQbFeFc3iqRYhemqq").isValid);
        assertFalse(validator.validate("17VZNX1SN5NtKa8UQFxwQbFeFc3iqRYheO").isValid);
        assertFalse(validator.validate("17VZNX1SN5NtKa8UQFxwQbFeFc3iqRYhek#").isValid);
        assertFalse(validator.validate("").isValid);
    }

    // Added 0.6.3
    @Test
    public void testWILD() {
        AltCoinAddressValidator validator = new AltCoinAddressValidator();
        validator.setCurrencyCode("WILD");

        assertTrue(validator.validate("0x2a65Aca4D5fC5B5C859090a6c34d164135398226").isValid);
        assertTrue(validator.validate("2a65Aca4D5fC5B5C859090a6c34d164135398226").isValid);

        assertFalse(validator.validate("0x2a65Aca4D5fC5B5C859090a6c34d1641353982266").isValid);
        assertFalse(validator.validate("0x2a65Aca4D5fC5B5C859090a6c34d16413539822g").isValid);
        assertFalse(validator.validate("2a65Aca4D5fC5B5C859090a6c34d16413539822g").isValid);
        assertFalse(validator.validate("").isValid);
    }

    @Test
    public void testONION() {
        AltCoinAddressValidator validator = new AltCoinAddressValidator();
        validator.setCurrencyCode("ONION");

        assertTrue(validator.validate("DbkkqXwdiWJNcpfw49f2xzTVEbvL1SYWDm").isValid);
        assertTrue(validator.validate("DetWWdj7VUTDg1yMhjgRfzvwTf4rRSoywK").isValid);
        assertTrue(validator.validate("Dr5aiywUzZgYHvrQgrCsk6qhxhFzM8VVUM").isValid);

        assertFalse(validator.validate("17VZNX1SN5NtKa8UQFxwQbFeFc3iqRYhemqq").isValid);
        assertFalse(validator.validate("17VZNX1SN5NtKa8UQFxwQbFeFc3iqRYheO").isValid);
        assertFalse(validator.validate("1HQQgsvLTgN9xD9hNmAgAreakzVzQUSLSH#").isValid);
        assertFalse(validator.validate("").isValid);
    }

    // Added 0.6.4
    @Test
    public void testCREA() {
        AltCoinAddressValidator validator = new AltCoinAddressValidator();
        validator.setCurrencyCode("CREA");

        assertTrue(validator.validate("CGjh99QdHxCE6g9pGUucCJNeUyQPRJr4fE").isValid);
        assertTrue(validator.validate("FTDYi4GoD3vFYFhEGbuifSZjs6udXVin7B").isValid);
        assertTrue(validator.validate("361uBxJvmg6f62dMYVM9b7GeR38phkkTyA").isValid);

        assertFalse(validator.validate("C7VZNX1SN5NtKa8UQFxwQbFeFc3iqRYhemqq").isValid);
        assertFalse(validator.validate("F7VZNX1SN5NtKa8UQFxwQbFeFc3iqRYheO").isValid);
        assertFalse(validator.validate("17VZNX1SN5NtKa8UQFxwQbFeFc3iqRYhek#").isValid);
        assertFalse(validator.validate("").isValid);
    }

    @Test
    public void testXIN() {
        AltCoinAddressValidator validator = new AltCoinAddressValidator();
        validator.setCurrencyCode("XIN");

        assertTrue(validator.validate("XIN-FXFA-LR6Y-QZAW-9V4SX").isValid);
        assertTrue(validator.validate("XIN-JM2U-U4AE-G7WF-3NP9F").isValid);
        assertTrue(validator.validate("XIN-2223-2222-KB8Y-22222").isValid);

        assertFalse(validator.validate("").isValid);
        assertFalse(validator.validate("abcde").isValid);
        assertFalse(validator.validate("XIN-").isValid);

        assertFalse(validator.validate("XIN-FXFA-LR6Y-QZAW-9V4SXA").isValid);
        assertFalse(validator.validate("NIX-FXFA-LR6Y-QZAW-9V4SX").isValid);

        assertFalse(validator.validate("XIN-FXF-LR6Y-QZAW-9V4SX").isValid);
        assertFalse(validator.validate("XIN-FXFA-LR6-QZAW-9V4SX").isValid);
        assertFalse(validator.validate("XIN-FXFA-LR6Y-QZA-9V4SX").isValid);
        assertFalse(validator.validate("XIN-FXFA-LR6Y-QZAW-9V4S").isValid);
    }

    // Added 0.6.5
    @Test
    public void testBETR() {
        AltCoinAddressValidator validator = new AltCoinAddressValidator();
        validator.setCurrencyCode("BETR");

        assertTrue(validator.validate("0x2a65Aca4D5fC5B5C859090a6c34d164135398226").isValid);
        assertTrue(validator.validate("2a65Aca4D5fC5B5C859090a6c34d164135398226").isValid);

        assertFalse(validator.validate("0x2a65Aca4D5fC5B5C859090a6c34d1641353982266").isValid);
        assertFalse(validator.validate("0x2a65Aca4D5fC5B5C859090a6c34d16413539822g").isValid);
        assertFalse(validator.validate("2a65Aca4D5fC5B5C859090a6c34d16413539822g").isValid);
        assertFalse(validator.validate("").isValid);
    }

    @Test
    public void testMVT() {
        AltCoinAddressValidator validator = new AltCoinAddressValidator();
        validator.setCurrencyCode("MVT");

        assertTrue(validator.validate("0x2a65Aca4D5fC5B5C859090a6c34d164135398226").isValid);
        assertTrue(validator.validate("2a65Aca4D5fC5B5C859090a6c34d164135398226").isValid);

        assertFalse(validator.validate("0x2a65Aca4D5fC5B5C859090a6c34d1641353982266").isValid);
        assertFalse(validator.validate("0x2a65Aca4D5fC5B5C859090a6c34d16413539822g").isValid);
        assertFalse(validator.validate("2a65Aca4D5fC5B5C859090a6c34d16413539822g").isValid);
        assertFalse(validator.validate("").isValid);
    }

    @Test
    public void testREF() {
        AltCoinAddressValidator validator = new AltCoinAddressValidator();
        validator.setCurrencyCode("REF");

        assertTrue(validator.validate("0x2a65Aca4D5fC5B5C859090a6c34d164135398226").isValid);
        assertTrue(validator.validate("2a65Aca4D5fC5B5C859090a6c34d164135398226").isValid);

        assertFalse(validator.validate("0x2a65Aca4D5fC5B5C859090a6c34d1641353982266").isValid);
        assertFalse(validator.validate("0x2a65Aca4D5fC5B5C859090a6c34d16413539822g").isValid);
        assertFalse(validator.validate("2a65Aca4D5fC5B5C859090a6c34d16413539822g").isValid);
        assertFalse(validator.validate("").isValid);
    }

    // Added 0.6.6
    @Test
    public void testSTL() {
        AltCoinAddressValidator validator = new AltCoinAddressValidator();
        validator.setCurrencyCode("STL");

        assertTrue(validator.validate("Se3x7sVdvUnMMn2KoYLyYVHMJGRoB2R3V8K3LYuHAiEXgVac7vsmFiXUC8dSpJnjXDfwytKsQJV6HFH8MjwPagTJ2Aha46RZM").isValid);
        assertTrue(validator.validate("Se3F51UzpbVVnQRx2VNbcjfBoQJfeuyFF353i1jLnCZda9yVN3vy8csbYCESBvf38TFkchH1C1tMY6XHkC8L678K2vLsVZVMU").isValid);

        assertFalse(validator.validate("Se3x7svUnMMn2KoYLyYVHMJGRoB2R3V8K3LYuHAiEXgVac7vsmFiXUC8dSpJnjXDfwytKsQJV6HFH8MjwPagTJ2Aha46RZM").isValid); //Only 95 charecter, expected is 97.
        assertFalse(validator.validate("SX45GjRnvqheAgCpx4nJeKRjDtS5tYawxEP1GaTj79dTEm21Dtdxex6EHyDqBpofoDqW9k9uQWtkGgbbF8kiRSZ27AksBg7G111").isValid); //Address prefix is Se and not SX and not 99 chars.
        assertFalse(validator.validate("Se3F51UzpbVVnQRx2VNbcjfBoQJfeuyFF353i1jLnCZda9yVN3vy8csbYCESBvf38TFkchH1C1tMY6XHkC8L678K2vLsVZVMUII").isValid); //99 Charecters, expected is 97
        assertFalse(validator.validate("").isValid);
    }

    @Test
    public void testDAI() {
        AltCoinAddressValidator validator = new AltCoinAddressValidator();
        validator.setCurrencyCode("DAI");

        assertTrue(validator.validate("0x2a65Aca4D5fC5B5C859090a6c34d164135398226").isValid);
        assertTrue(validator.validate("2a65Aca4D5fC5B5C859090a6c34d164135398226").isValid);

        assertFalse(validator.validate("0x2a65Aca4D5fC5B5C859090a6c34d1641353982266").isValid);
        assertFalse(validator.validate("0x2a65Aca4D5fC5B5C859090a6c34d16413539822g").isValid);
        assertFalse(validator.validate("2a65Aca4D5fC5B5C859090a6c34d16413539822g").isValid);
        assertFalse(validator.validate("").isValid);
    }

    @Test
    public void testYTN() {
        AltCoinAddressValidator validator = new AltCoinAddressValidator();
        validator.setCurrencyCode("YTN");
        assertTrue(validator.validate("YTgSv7bk5x5p6te3uf3HbUwgnf7zEJM4Jn").isValid);
        assertTrue(validator.validate("YVz19KtQUfyTP4AJS8sbRBqi7dkGTL2ovd").isValid);

        assertFalse(validator.validate("YiTwGuv3opowtPF5w8LUWBXFmaxc9S68ha").isValid);
        assertFalse(validator.validate("17VZNX1SN5NtKa8UQFxwQbFeFc3iqRYhemqq").isValid);
        assertFalse(validator.validate("YVZNX1SN5NtKa8UQFxwQbFeFc3iqRYheO").isValid);
        assertFalse(validator.validate("YiTwGuv3opowtPF5w8LUWBlFmaxc9S68hz").isValid);
        assertFalse(validator.validate("YiTwGuv3opowtPF5w8LUWB0Fmaxc9S68hz").isValid);
        assertFalse(validator.validate("YiTwGuv3opowtPF5w8LUWBIFmaxc9S68hz").isValid);
        assertFalse(validator.validate("").isValid);
    }

    @Test
    public void testDARX() {
        AltCoinAddressValidator validator = new AltCoinAddressValidator();
        validator.setCurrencyCode("DARX");

        assertTrue(validator.validate("RN8spHmkV6ZtRsquaTJMRZJujRQkkDNh2G").isValid);
        assertTrue(validator.validate("RTD9jtKybd7TeM597t5MkNof84GPka34R7").isValid);

        assertFalse(validator.validate("LAPc1FumbYifKpfBpGbRLuPcLAJwHUxeyu").isValid);
        assertFalse(validator.validate("ROPc1FumbYifKpfBpGbRLuPcLAJwHUxeyu").isValid);
        assertFalse(validator.validate("rN8spHmkV6ZtROquaTJMRZJujRQkkDNh2G").isValid);
        assertFalse(validator.validate("1NxrMzHCjG8X9kqTEZBXUNB5PC58DSXAht").isValid);
    }

    @Test
    public void testODN() {
        AltCoinAddressValidator validator = new AltCoinAddressValidator();
        validator.setCurrencyCode("ODN");

        assertTrue(validator.validate("XEfyuzk8yTp5eA9eVUeCW2PFbCFtNb6Jgv").isValid);
        assertTrue(validator.validate("XJegzjV2GK9CeQLNNcc5GVSSqTkv1XMxSF").isValid);
        assertTrue(validator.validate("XLfvvLuwjUrz2kf5gghEmUPFE3vFvwfEiL").isValid);
        assertTrue(validator.validate("XNC1e9TfUApfBsH9JCubioS5XGuwFLbsP4").isValid);

        assertFalse(validator.validate("17VZNX1SN5NtKa8UQFxwQbFeFc3iqRYhemqq").isValid);
        assertFalse(validator.validate("0x2a65Aca4D5fC5B5C859090a6c34d1641353982266").isValid);
        assertFalse(validator.validate("SSnwqFBiyqK1n4BV7kPX86iesev2NobhEo").isValid);
        assertFalse(validator.validate("").isValid);
    }

    @Test
    public void testCDT() {
        AltCoinAddressValidator validator = new AltCoinAddressValidator();
        validator.setCurrencyCode("CDT");

        assertTrue(validator.validate("DM7BjopQ3bGYxSPZ4yhfttxqnDrEkyc3sw").isValid);
        assertTrue(validator.validate("DB4CaJ81SiT3VtpGC8K1RMirPJZjsmKiZd").isValid);
        assertTrue(validator.validate("DE7uB1mws1RwYNDPpfEnQ7a4i9tdqqV1Lf").isValid);
        assertTrue(validator.validate("DJ8FnzVCa8AXEBt5aqPcJubKRzanQKvxkY").isValid);
        assertTrue(validator.validate("D5QmzfBjwrUyAKtvectJL7kBawfWtwdJqz").isValid);
        assertTrue(validator.validate("DDRJemKbVtTVV8r2jSG9wevv3JeUj2edAr").isValid);

        assertFalse(validator.validate("17VZNX1SN5NtKa8UQFxwQbFeFc3iqRYhemqq").isValid);
        assertFalse(validator.validate("0x2a65Aca4D5fC5B5C859090a6c34d1641353982266").isValid);
        assertFalse(validator.validate("SSnwqFBiyqK1n4BV7kPX86iesev2NobhEo").isValid);
        assertFalse(validator.validate("").isValid);
    }

    @Test
    public void testDGM() {
        AltCoinAddressValidator validator = new AltCoinAddressValidator();
        validator.setCurrencyCode("DGM");

        assertTrue(validator.validate("DvaAgcLKrno2AC7kYhHVDCrkhx2xHFpXUf").isValid);
        assertTrue(validator.validate("E9p49poRmnuLdnu55bzKe7t48xtYv2bRES").isValid);

        assertFalse(validator.validate("0xmnuL9poRmnuLd55bzKe7t48xtYv2bRES").isValid);
        assertFalse(validator.validate("DvaAgcLKrno2AC7kYhHVDC").isValid);
        assertFalse(validator.validate("19p49poRmnuLdnu55bzKe7t48xtYv2bRES").isValid);
        assertFalse(validator.validate("").isValid);
    }

    @Test
    public void testSCS() {
        AltCoinAddressValidator validator = new AltCoinAddressValidator();
        validator.setCurrencyCode("SCS");

        assertTrue(validator.validate("SNrVzPaFVCQGH4Rdch2EuhoyeWMfgWqk1J").isValid);
        assertTrue(validator.validate("SXPvGe87gdCFQH8zPU3JdKNGwAa4c6979r").isValid);
        assertTrue(validator.validate("STGvWjZdkwDeNoYa73cqMrAFFYm5xtJndc").isValid);
        assertTrue(validator.validate("SVPZMBgDxBVDRisdDZGD1XQwyAz8RBbo3J").isValid);

        assertFalse(validator.validate("SVPZMBgDxBVDRisdDZGD1XQwyAz8RBbo3R").isValid);
        assertFalse(validator.validate("mipcBbFg9gMiCh81Kj8tqqdgoZub1ZJRfn").isValid);
        assertFalse(validator.validate("XLfvvLuwjUrz2kf5gghEmUPFE3vFvwfEiL").isValid);
        assertFalse(validator.validate("").isValid);
    }

    @Test
    public void testSOS() {
        AltCoinAddressValidator validator = new AltCoinAddressValidator();
        validator.setCurrencyCode("SOS");

        assertTrue(validator.validate("0x2a65Aca4D5fC5B5C859090a6c34d164135398226").isValid);
        assertTrue(validator.validate("2a65Aca4D5fC5B5C859090a6c34d164135398226").isValid);

        assertFalse(validator.validate("0x2a65Aca4D5fC5B5C859090a6c34d1641353982266").isValid);
        assertFalse(validator.validate("0x2a65Aca4D5fC5B5C859090a6c34d16413539822g").isValid);
        assertFalse(validator.validate("2a65Aca4D5fC5B5C859090a6c34d16413539822g").isValid);
        assertFalse(validator.validate("").isValid);
    }

    @Test
    public void testACH() {
        AltCoinAddressValidator validator = new AltCoinAddressValidator();
        validator.setCurrencyCode("ACH");

        assertTrue(validator.validate("AciV7ZyJDpCg7kGGmbo97VjgjpVZkXRTMD").isValid);
        assertTrue(validator.validate("ARhW8anWaZtExdK2cQkBwsvsQZ9TkC9bwH").isValid);
        assertTrue(validator.validate("AcxpGTWX4zFiD8p8hfYw99RXV7MY2y8hs9").isValid);

        assertFalse(validator.validate("GWaSW6PHfQKBv8EXV3xiqGG2zxKZh4XYNu").isValid);
        assertFalse(validator.validate("AcxpGTWX4zFiD8p8hfY099RXV7MY2y8hs9").isValid);
        assertFalse(validator.validate("17VZNX1SN5NtKa8UQFxwQbFeFc3iqRYhem").isValid);
        assertFalse(validator.validate("").isValid);
    }

    @Test
    public void testVDN() {
        AltCoinAddressValidator validator = new AltCoinAddressValidator();
        validator.setCurrencyCode("VDN");

        assertTrue(validator.validate("DG1KpSsSXd3uitgwHaA1i6T1Bj1hWEwAxB").isValid);
        assertTrue(validator.validate("DPEfTj1C9tTKEqkLPUwtUtCZHd7ViedBmZ").isValid);
        assertTrue(validator.validate("DLzjxv6Rk9hMYEFHBLqvyT8pkfS43u9Md5").isValid);
        assertTrue(validator.validate("DHexLqYt4ooDDnpmfEMSa1oJBbaZBxURZH").isValid);
        assertTrue(validator.validate("DHPybrRc2iqeE4aU8mmXKf8v38JTDyH2V9").isValid);

        assertFalse(validator.validate("17VZNX1SN5NtKa8UQFxwQbFeFc3iqRYhemqq").isValid);
        assertFalse(validator.validate("3CDJNfdWX8m2NwuGUV3nhXHXEeLygMXoAj").isValid);
        assertFalse(validator.validate("DG1KpSsSXd3uitgwHaA1i6T1BjSHORTER").isValid);
        assertFalse(validator.validate("DG1KpSsSXd3uitgwHaA1i6T1Bj1hWLONGER").isValid);
        assertFalse(validator.validate("HG1KpSsSXd3uitgwHaA1i6T1Bj1hWEwAxB").isValid);
    }
<<<<<<< HEAD

    // Added 0.7.0
    @Test
    public void testALC() {
        AltCoinAddressValidator validator = new AltCoinAddressValidator();
        validator.setCurrencyCode("ALC");

        assertTrue(validator.validate("AQJTNtWcP7opxuR52Lf5vmoQTC8EHQ6GxV").isValid);
        assertTrue(validator.validate("ALEK7jttmqtx2ZhXHg69Zr426qKBnzYA9E").isValid);
        assertTrue(validator.validate("AP1egWUthPoYvZL57aBk4RPqUgjG1fJGn6").isValid);
        assertTrue(validator.validate("AST3zfvPdZ35npxAVC8ABgVCxxDLwTmAHU").isValid);

        assertFalse(validator.validate("1AQJTNtWcP7opxuR52Lf5vmoQTC8EHQ6GxV").isValid);
        assertFalse(validator.validate("1ALEK7jttmqtx2ZhXHg69Zr426qKBnzYA9E").isValid);
        assertFalse(validator.validate("1AP1egWUthPoYvZL57aBk4RPqUgjG1fJGn6").isValid);
        assertFalse(validator.validate("").isValid);
    }

    @Test
    public void testDIN() {
        AltCoinAddressValidator validator = new AltCoinAddressValidator();
        validator.setCurrencyCode("DIN");

        assertTrue(validator.validate("DBmvak2TM8GpeiR3ZEVWAHWFZeiw9FG7jK").isValid);
        assertTrue(validator.validate("DDWit1CcocL2j3CzfmZgz4bx2DE1h8tugv").isValid);
        assertTrue(validator.validate("DF8D75bjz6i8azUHgmbV3awpn6tni5W43B").isValid);
        assertTrue(validator.validate("DJquenkkiFVNpF7vVLg2xKnxCjKwnYb6Ay").isValid);

        assertFalse(validator.validate("1QbFeFc3iqRYhemqq7VZNX1SN5NtKa8UQFxw").isValid);
        assertFalse(validator.validate("7rrpfJKZC7t1R2FPKrsvfkcE8KBLuSyVYAjt").isValid);
        assertFalse(validator.validate("QFxwQbFeFc3iqRYhek#17VZNX1SN5NtKa8U").isValid);
        assertFalse(validator.validate("").isValid);
    }
=======
	
	@Test
    public void testStraya() {
        AltCoinAddressValidator validator = new AltCoinAddressValidator();
        validator.setCurrencyCode("NAH");

        assertTrue(validator.validate("SZHa3vS9ctDJwx3BziaqgN3zQMkYpgyP7f").isValid);
        assertTrue(validator.validate("SefAdKgyqdg7wd1emhFynPs44d1b2Ca2U1").isValid);
        assertTrue(validator.validate("SSw6555umxHsPZgE96KoyiEVY3CDuJRBQc").isValid);
        assertTrue(validator.validate("SYwJ6aXQkmt3ExuaXBSCmyiHRn8fUpxXUi").isValid);

        assertFalse(validator.validate("17VZNX1SN5NtKa8UQFxwQbFeFc3iqRYhemqq").isValid);
        assertFalse(validator.validate("0x2a65Aca4D5fC5B5C859090a6c34d1641353982266").isValid);
        assertFalse(validator.validate("DNkkfdUvkCDiywYE98MTVp9nQJTgeZAiFr").isValid);
        assertFalse(validator.validate("").isValid);
    }
	
>>>>>>> d88a27a0
}<|MERGE_RESOLUTION|>--- conflicted
+++ resolved
@@ -738,7 +738,6 @@
         assertFalse(validator.validate("DG1KpSsSXd3uitgwHaA1i6T1Bj1hWLONGER").isValid);
         assertFalse(validator.validate("HG1KpSsSXd3uitgwHaA1i6T1Bj1hWEwAxB").isValid);
     }
-<<<<<<< HEAD
 
     // Added 0.7.0
     @Test
@@ -772,8 +771,7 @@
         assertFalse(validator.validate("QFxwQbFeFc3iqRYhek#17VZNX1SN5NtKa8U").isValid);
         assertFalse(validator.validate("").isValid);
     }
-=======
-	
+
 	@Test
     public void testStraya() {
         AltCoinAddressValidator validator = new AltCoinAddressValidator();
@@ -789,6 +787,5 @@
         assertFalse(validator.validate("DNkkfdUvkCDiywYE98MTVp9nQJTgeZAiFr").isValid);
         assertFalse(validator.validate("").isValid);
     }
-	
->>>>>>> d88a27a0
+
 }