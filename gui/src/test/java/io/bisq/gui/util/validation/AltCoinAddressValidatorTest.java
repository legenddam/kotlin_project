/*
 * This file is part of Bisq.
 *
 * Bisq is free software: you can redistribute it and/or modify it
 * under the terms of the GNU Affero General Public License as published by
 * the Free Software Foundation, either version 3 of the License, or (at
 * your option) any later version.
 *
 * Bisq is distributed in the hope that it will be useful, but WITHOUT
 * ANY WARRANTY; without even the implied warranty of MERCHANTABILITY or
 * FITNESS FOR A PARTICULAR PURPOSE. See the GNU Affero General Public
 * License for more details.
 *
 * You should have received a copy of the GNU Affero General Public License
 * along with Bisq. If not, see <http://www.gnu.org/licenses/>.
 */

package io.bisq.gui.util.validation;

import io.bisq.common.locale.CurrencyUtil;
import io.bisq.common.locale.Res;
import io.bisq.core.app.BisqEnvironment;
import io.bisq.core.btc.BaseCurrencyNetwork;
import org.junit.Before;
import org.junit.Test;

import static junit.framework.TestCase.assertFalse;
import static org.junit.Assert.assertTrue;

public class AltCoinAddressValidatorTest {
    @Before
    public void setup() {
        final BaseCurrencyNetwork baseCurrencyNetwork = BisqEnvironment.getBaseCurrencyNetwork();
        final String currencyCode = baseCurrencyNetwork.getCurrencyCode();
        Res.setBaseCurrencyCode(currencyCode);
        Res.setBaseCurrencyName(baseCurrencyNetwork.getCurrencyName());
        CurrencyUtil.setBaseCurrencyCode(currencyCode);
    }

    @Test
    public void testBTC() {
        AltCoinAddressValidator validator = new AltCoinAddressValidator();
        validator.setCurrencyCode("BTC");

        assertTrue(validator.validate("17VZNX1SN5NtKa8UQFxwQbFeFc3iqRYhem").isValid);
        assertTrue(validator.validate("3EktnHQD7RiAE6uzMj2ZifT9YgRrkSgzQX").isValid);
        assertTrue(validator.validate("1111111111111111111114oLvT2").isValid);
        assertTrue(validator.validate("1BitcoinEaterAddressDontSendf59kuE").isValid);

        assertFalse(validator.validate("17VZNX1SN5NtKa8UQFxwQbFeFc3iqRYhemqq").isValid);
        assertFalse(validator.validate("17VZNX1SN5NtKa8UQFxwQbFeFc3iqRYheO").isValid);
        assertFalse(validator.validate("17VZNX1SN5NtKa8UQFxwQbFeFc3iqRYhek#").isValid);
        assertFalse(validator.validate("").isValid);
    }

    @Test
    public void testBSQ() {
        AltCoinAddressValidator validator = new AltCoinAddressValidator();
        validator.setCurrencyCode("BSQ");

        assertTrue(validator.validate("B17VZNX1SN5NtKa8UQFxwQbFeFc3iqRYhem").isValid);
        assertTrue(validator.validate("B3EktnHQD7RiAE6uzMj2ZifT9YgRrkSgzQX").isValid);
        assertTrue(validator.validate("B1111111111111111111114oLvT2").isValid);
        assertTrue(validator.validate("B1BitcoinEaterAddressDontSendf59kuE").isValid);

        assertFalse(validator.validate("B17VZNX1SN5NtKa8UQFxwQbFeFc3iqRYhemqq").isValid);
        assertFalse(validator.validate("B17VZNX1SN5NtKa8UQFxwQbFeFc3iqRYheO").isValid);
        assertFalse(validator.validate("B17VZNX1SN5NtKa8UQFxwQbFeFc3iqRYhek#").isValid);
        assertFalse(validator.validate("").isValid);
    }

    @Test
    public void testLTC() {
        AltCoinAddressValidator validator = new AltCoinAddressValidator();
        validator.setCurrencyCode("LTC");

        assertTrue(validator.validate("Lg3PX8wRWmApFCoCMAsPF5P9dPHYQHEWKW").isValid);
        assertTrue(validator.validate("LTuoeY6RBHV3n3cfhXVVTbJbxzxnXs9ofm").isValid);
        assertTrue(validator.validate("LgfapHEPhZbRF9pMd5WPT35hFXcZS1USrW").isValid);

        assertFalse(validator.validate("1LgfapHEPhZbRF9pMd5WPT35hFXcZS1USrW").isValid);
        assertFalse(validator.validate("LgfapHEPhZbdRF9pMd5WPT35hFXcZS1USrW").isValid);
        assertFalse(validator.validate("LgfapHEPhZbRF9pMd5WPT35hFXcZS1USrW#").isValid);
        assertFalse(validator.validate("").isValid);
    }

    @Test
    public void testDOGE() {
        AltCoinAddressValidator validator = new AltCoinAddressValidator();
        validator.setCurrencyCode("DOGE");

        assertTrue(validator.validate("DEa7damK8MsbdCJztidBasZKVsDLJifWfE").isValid);
        assertTrue(validator.validate("DNkkfdUvkCDiywYE98MTVp9nQJTgeZAiFr").isValid);
        assertTrue(validator.validate("DDWUYQ3GfMDj8hkx8cbnAMYkTzzAunAQxg").isValid);

        assertFalse(validator.validate("1DDWUYQ3GfMDj8hkx8cbnAMYkTzzAunAQxg").isValid);
        assertFalse(validator.validate("DDWUYQ3GfMDj8hkx8cbnAMYkTzzAunAQxgs").isValid);
        assertFalse(validator.validate("DDWUYQ3GfMDj8hkx8cbnAMYkTzzAunAQxg#").isValid);
        assertFalse(validator.validate("").isValid);
    }

    @Test
    public void testDASH() {
        AltCoinAddressValidator validator = new AltCoinAddressValidator();
        validator.setCurrencyCode("DASH");

        assertTrue(validator.validate("XjNms118hx6dGyBqsrVMTbzMUmxDVijk7Y").isValid);
        assertTrue(validator.validate("XjNPzWfzGiY1jHUmwn9JDSVMsTs6EtZQMc").isValid);
        assertTrue(validator.validate("XnaJzoAKTNa67Fpt1tLxD5bFMcyN4tCvTT").isValid);

        assertFalse(validator.validate("1XnaJzoAKTNa67Fpt1tLxD5bFMcyN4tCvTT").isValid);
        assertFalse(validator.validate("XnaJzoAKTNa67Fpt1tLxD5bFMcyN4tCvTTd").isValid);
        assertFalse(validator.validate("XnaJzoAKTNa67Fpt1tLxD5bFMcyN4tCvTT#").isValid);
        assertFalse(validator.validate("").isValid);
    }

    @Test
    public void testETH() {
        AltCoinAddressValidator validator = new AltCoinAddressValidator();
        validator.setCurrencyCode("ETH");

        assertTrue(validator.validate("0x2a65Aca4D5fC5B5C859090a6c34d164135398226").isValid);
        assertTrue(validator.validate("2a65Aca4D5fC5B5C859090a6c34d164135398226").isValid);

        assertFalse(validator.validate("0x2a65Aca4D5fC5B5C859090a6c34d1641353982266").isValid);
        assertFalse(validator.validate("0x2a65Aca4D5fC5B5C859090a6c34d16413539822g").isValid);
        assertFalse(validator.validate("2a65Aca4D5fC5B5C859090a6c34d16413539822g").isValid);
        assertFalse(validator.validate("").isValid);
    }

    @Test
    public void testPIVX() {
        AltCoinAddressValidator validator = new AltCoinAddressValidator();
        validator.setCurrencyCode("PIVX");

        assertTrue(validator.validate("DFJku78A14HYwPSzC5PtUmda7jMr5pbD2B").isValid);
        assertTrue(validator.validate("DAeiBSH4nudXgoxS4kY6uhTPobc7ALrWDA").isValid);
        assertTrue(validator.validate("DRbnCYbuMXdKU4y8dya9EnocL47gFjErWe").isValid);
        assertTrue(validator.validate("DTPAqTryNRCE2FgsxzohTtJXfCBCDnG6Rc").isValid);

        assertFalse(validator.validate("17VZNX1SN5NtKa8UQFxwQbFeFc3iqRYhemqq").isValid);
        assertFalse(validator.validate("17VZNX1SN5NtKa8UQFxwQbFeFc3iqRYheO").isValid);
        assertFalse(validator.validate("17VZNX1SN5NtKa8UQFxwQbFeFc3iqRYhek#").isValid);
        assertFalse(validator.validate("").isValid);
    }

    @Test
    public void testIOP() {
        AltCoinAddressValidator validator = new AltCoinAddressValidator();
        validator.setCurrencyCode("IOP");

        assertTrue(validator.validate("pKbz7iRUSiUaTgh4UuwQCnc6pWZnyCGWxM").isValid);
        assertTrue(validator.validate("pAubDQFjUMaR93V4RjHYFh1YW1dzJ9YPW1").isValid);

        assertFalse(validator.validate("17VZNX1SN5NtKa8UQFxwQbFeFc3iqRYhem").isValid);
        assertFalse(validator.validate("").isValid);
    }

    @Test
    public void test888() {
        AltCoinAddressValidator validator = new AltCoinAddressValidator();
        validator.setCurrencyCode("888");

        assertTrue(validator.validate("8TP9rh3SH6n9cSLmV22vnSNNw56LKGpLra").isValid);
        assertTrue(validator.validate("37NwrYsD1HxQW5zfLTuQcUUXGMPvQgzTSn").isValid);

        assertFalse(validator.validate("1ANNa15ZQXAZUgFiqJ2i7Z2DPU2J6hW62i").isValid);
        assertFalse(validator.validate("38NwrYsD1HxQW5zfLT0QcUUXGMPvQgzTSn").isValid);
        assertFalse(validator.validate("8tP9rh3SH6n9cSLmV22vnSNNw56LKGpLrB").isValid);
        assertFalse(validator.validate("8Zbvjr").isValid);
        assertFalse(validator.validate("").isValid);
    }

    @Test
    public void testGBYTE() {
        AltCoinAddressValidator validator = new AltCoinAddressValidator();
        validator.setCurrencyCode("GBYTE");

        assertTrue(validator.validate("BN7JXKXWEG4BVJ7NW6Q3Z7SMJNZJYM3G").isValid);
        assertTrue(validator.validate("XGKZODTTTRXIUA75TKONWHFDCU6634DE").isValid);

        assertFalse(validator.validate("XGKZODTGTRXIUA75TKONWHFDCU6634DE").isValid);
        assertFalse(validator.validate("XGKZODTTTRXIUA75TKONWHFDCU6634D").isValid);
        assertFalse(validator.validate("XGKZODTTTRXIUA75TKONWHFDCU6634DZ").isValid);
        assertFalse(validator.validate("").isValid);
    }

    @Test
    public void testNXT() {
        AltCoinAddressValidator validator = new AltCoinAddressValidator();
        validator.setCurrencyCode("NXT");

        assertTrue(validator.validate("NXT-JM2U-U4AE-G7WF-3NP9F").isValid);
        assertTrue(validator.validate("NXT-6UNJ-UMFM-Z525-4S24M").isValid);
        assertTrue(validator.validate("NXT-2223-2222-KB8Y-22222").isValid);

        assertFalse(validator.validate("").isValid);
        assertFalse(validator.validate("abcde").isValid);
        assertFalse(validator.validate("NXT-").isValid);
        assertFalse(validator.validate("NXT-JM2U-U4AE-G7WF-3ND9F").isValid);
        assertFalse(validator.validate("NXT-JM2U-U4AE-G7WF-3Np9F").isValid);
        assertFalse(validator.validate("NXT-2222-2222-2222-22222").isValid);
    }

    // Added at 0.6.1

    @Test
    public void testDCT() {
        AltCoinAddressValidator validator = new AltCoinAddressValidator();
        validator.setCurrencyCode("DCT");

        assertTrue(validator.validate("ud6910c2790bda53bcc53cb131f8fa3bf").isValid);
        assertTrue(validator.validate("decent-account123").isValid);
        assertTrue(validator.validate("decent.acc-123").isValid);

        assertFalse(validator.validate("my.acc123").isValid);
        assertFalse(validator.validate("123decent").isValid);
        assertFalse(validator.validate("decent_acc").isValid);
        assertFalse(validator.validate("dEcent").isValid);
        assertFalse(validator.validate("dct1").isValid);
        assertFalse(validator.validate("decent-").isValid);
        assertFalse(validator.validate("").isValid);
    }

    @Test
    public void testPNC() {
        AltCoinAddressValidator validator = new AltCoinAddressValidator();
        validator.setCurrencyCode("PNC");

        assertTrue(validator.validate("3AB1qXhaU3hK5oAPQfwzN3QkM8LxAgL8vB").isValid);
        assertTrue(validator.validate("PD57PGdk69yioZ6FD3zFNzVUeJhMf6Kti4").isValid);

        assertFalse(validator.validate("3AB1qXhaU3hK5oAPQfwzN3QkM8LxAgL8v").isValid);
        assertFalse(validator.validate("PD57PGdk69yioZ6FD3zFNzVUeJhMf6Kti42").isValid);
        assertFalse(validator.validate("PD57PGdk69yioZ6FD3zFNzVUeJhMMMKti4").isValid);
        assertFalse(validator.validate("PD57PG").isValid);
        assertFalse(validator.validate("").isValid);
    }

    @Test
    public void testWAC() {
        AltCoinAddressValidator validator = new AltCoinAddressValidator();
        validator.setCurrencyCode("WAC");

        assertTrue(validator.validate("WfEnB3VGrBqW7uamJMymymEwxMBYQKELKY").isValid);
        assertTrue(validator.validate("WTLWtNN5iJJQyTeMfZMMrfrDvdGZrYGP5U").isValid);
        assertTrue(validator.validate("WemK3MgwREsEaF4vdtYLxmMqAXp49C2LYQ").isValid);
        assertTrue(validator.validate("WZggcFY5cJdAxx9unBW5CVPAH8VLTxZ6Ym").isValid);

        assertFalse(validator.validate("").isValid);
        assertFalse(validator.validate("abcde").isValid);
        assertFalse(validator.validate("mWvZ7nZAUzpRMFp2Bfjxz27Va47nUfB79E").isValid);
        assertFalse(validator.validate("WemK3MgwREsE23fgsadtYLxmMqAX9C2LYQ").isValid);
    }

    @Test
    public void testZEN() {
        AltCoinAddressValidator validator = new AltCoinAddressValidator();
        validator.setCurrencyCode("ZEN");

        assertTrue(validator.validate("znk62Ey7ptTyHgYLaLDTEwhLF6uN1DXTBfa").isValid);
        assertTrue(validator.validate("znTqzi5rTXf6KJnX5tLaC5CMGHfeWJwy1c7").isValid);
        assertTrue(validator.validate("t1V9h2P9n4sYg629Xn4jVDPySJJxGmPb1HK").isValid);  // Random address from ZCash blockchain
        assertTrue(validator.validate("t3Ut4KUq2ZSMTPNE67pBU5LqYCi2q36KpXQ").isValid);  // Random address from ZCash blockchain

        assertFalse(validator.validate("zcKffBrza1cirFY47aKvXiV411NZMscf7zUY5bD1HwvkoQvKHgpxLYUHtMCLqBAeif1VwHmMjrMAKNrdCknCVqCzRNizHUq").isValid);
        assertFalse(validator.validate("AFTqzi5rTXf6KJnX5tLaC5CMGHfeWJwy1c7").isValid);
        assertFalse(validator.validate("zig-zag").isValid);
        assertFalse(validator.validate("0123456789").isValid);
        assertFalse(validator.validate("").isValid);
    }

    @Test
    public void testELLA() {
        AltCoinAddressValidator validator = new AltCoinAddressValidator();
        validator.setCurrencyCode("ELLA");

        assertTrue(validator.validate("0x65767ec6d4d3d18a200842352485cdc37cbf3a21").isValid);
        assertTrue(validator.validate("65767ec6d4d3d18a200842352485cdc37cbf3a21").isValid);

        assertFalse(validator.validate("0x65767ec6d4d3d18a200842352485cdc37cbf3a216").isValid);
        assertFalse(validator.validate("0x65767ec6d4d3d18a200842352485cdc37cbf3a2g").isValid);
        assertFalse(validator.validate("65767ec6d4d3d18a200842352485cdc37cbf3a2g").isValid);
        assertFalse(validator.validate("").isValid);
    }

    @Test
    public void testXCN() {
        AltCoinAddressValidator validator = new AltCoinAddressValidator();
        validator.setCurrencyCode("XCN");

        assertTrue(validator.validate("CT49DTNo5itqYoAD6XTGyTKbe8z5nGY2D5").isValid);
        assertTrue(validator.validate("CGTta3M4t3yXu8uRgkKvaWd2d8DQvDPnpL").isValid);
        assertTrue(validator.validate("Cco3zGiEJMyz3wrndEr6wg5cm1oUAbBoR2").isValid);
        assertTrue(validator.validate("CPzmjGCDEdQuRffmbpkrYQtSiUAm4oZJgt").isValid);

        assertFalse(validator.validate("CT49DTNo5itqYoAD6XTGyTKbe8z5nGY2D4").isValid);
        assertFalse(validator.validate("CGTta3M4t3yXu8uRgkKvaWd2d8DQvDPnpl").isValid);
        assertFalse(validator.validate("Cco3zGiEJMyz3wrndEr6wg5cm1oUAbBoR1").isValid);
        assertFalse(validator.validate("CPzmjGCDEdQuRffmbpkrYQtSiUAm4oZJgT").isValid);
        assertFalse(validator.validate("CT49DTNo5itqYoAD6XTGyTKbe8z5nGY2Da").isValid);
        assertFalse(validator.validate("").isValid);
        assertFalse(validator.validate("asdasd").isValid);
        assertFalse(validator.validate("cT49DTNo5itqYoAD6XTGyTKbe8z5nGY2Da").isValid);
        assertFalse(validator.validate("No5itqYoAD6XTGyTKbe8z5nGY2Da").isValid);
    }

    @Test
    public void testTRC() {
        AltCoinAddressValidator validator = new AltCoinAddressValidator();
        validator.setCurrencyCode("TRC");

        assertTrue(validator.validate("1Bys8pZaKo4GTWcpArMg92cBgYqij8mKXt").isValid);
        assertTrue(validator.validate("12Ycuof6g5GRyWy56eQ3NvJpwAM8z9pb4g").isValid);
        assertTrue(validator.validate("1DEBTTVCn1h9bQS9scVP6UjoSsjbtJBvXF").isValid);
        assertTrue(validator.validate("18s142HdWDfDQXYBpuyMvsU3KHwryLxnCr").isValid);

        assertFalse(validator.validate("18s142HdWDfDQXYBpyuMvsU3KHwryLxnCr").isValid);
        assertFalse(validator.validate("18s142HdWDfDQXYBpuyMvsU3KHwryLxnC").isValid);
        assertFalse(validator.validate("8s142HdWDfDQXYBpuyMvsU3KHwryLxnCr").isValid);
        assertFalse(validator.validate("18s142HdWDfDQXYBuyMvsU3KHwryLxnCr").isValid);
        assertFalse(validator.validate("").isValid);
        assertFalse(validator.validate("1asdasd").isValid);
        assertFalse(validator.validate("asdasd").isValid);
    }

    @Test
    public void testINXT() {
        AltCoinAddressValidator validator = new AltCoinAddressValidator();
        validator.setCurrencyCode("INXT");

        assertTrue(validator.validate("0x2a65Aca4D5fC5B5C859090a6c34d164135398226").isValid);
        assertTrue(validator.validate("2a65Aca4D5fC5B5C859090a6c34d164135398226").isValid);

        assertFalse(validator.validate("0x2a65Aca4D5fC5B5C859090a6c34d1641353982266").isValid);
        assertFalse(validator.validate("0x2a65Aca4D5fC5B5C859090a6c34d16413539822g").isValid);
        assertFalse(validator.validate("2a65Aca4D5fC5B5C859090a6c34d16413539822g").isValid);
        assertFalse(validator.validate("").isValid);
    }

    @Test
    public void testPART() {
        AltCoinAddressValidator validator = new AltCoinAddressValidator();
        validator.setCurrencyCode("PART");
        assertTrue(validator.validate("PZdYWHgyhuG7NHVCzEkkx3dcLKurTpvmo6").isValid);
        assertTrue(validator.validate("RJAPhgckEgRGVPZa9WoGSWW24spskSfLTQ").isValid);
        assertTrue(validator.validate("PaqMewoBY4vufTkKeSy91su3CNwviGg4EK").isValid);
        assertTrue(validator.validate("PpWHwrkUKRYvbZbTic57YZ1zjmsV9X9Wu7").isValid);

        assertFalse(validator.validate("17VZNX1SN5NtKa8UQFxwQbFeFc3iqRYhemqq").isValid);
        assertFalse(validator.validate("17VZNX1SN5NtKa8UQFxwQbFeFc3iqRYheO").isValid);
        assertFalse(validator.validate("17VZNX1SN5NtKa8UQFxwQbFeFc3iqRYhek#").isValid);
        assertFalse(validator.validate("").isValid);
    }

    // Added 0.6.1
    @Test
    public void testMDC() {
        AltCoinAddressValidator validator = new AltCoinAddressValidator();
        validator.setCurrencyCode("MDC");

        assertTrue(validator.validate("LiL8HvSJRDgnS5BXATWe5MzWYicCbRvisr").isValid);
        assertTrue(validator.validate("LX8B2K8eHSxWjfS55sdMoQj2PCPmvRRyLv").isValid);

        assertFalse(validator.validate("mzBc4XEFSdzCDcTxAgf6EZXgsZWpztRhe").isValid);
        assertFalse(validator.validate("miCVC7QcY917Cz427qTBEUrvBzRapHrupc").isValid);
        assertFalse(validator.validate("12KYrjTdVGjFMtaxERSk3gphreJ5US8aUP").isValid);
        assertFalse(validator.validate("").isValid);
    }

    @Test
    public void testBCH() {
        AltCoinAddressValidator validator = new AltCoinAddressValidator();
        validator.setCurrencyCode("BCH");

        assertTrue(validator.validate("1HQQgsvLTgN9xD9hNmAgAreakzVzQUSLSH").isValid);
        assertTrue(validator.validate("1MEbUJ5v5MdDEqFJGz4SZp58KkaLdmXZ85").isValid);
        assertTrue(validator.validate("34dvotXMg5Gxc37TBVV2e5GUAfCFu7Ms4g").isValid);

        assertFalse(validator.validate("21HQQgsvLTgN9xD9hNmAgAreakzVzQUSLSHa").isValid);
        assertFalse(validator.validate("1HQQgsvLTgN9xD9hNmAgAreakzVzQUSLSHs").isValid);
        assertFalse(validator.validate("1HQQgsvLTgN9xD9hNmAgAreakzVzQUSLSH#").isValid);
        assertFalse(validator.validate("").isValid);
    }

    @Test
    public void testBCHC() {
        AltCoinAddressValidator validator = new AltCoinAddressValidator();
        validator.setCurrencyCode("BCHC");

        assertTrue(validator.validate("1HQQgsvLTgN9xD9hNmAgAreakzVzQUSLSH").isValid);
        assertTrue(validator.validate("1MEbUJ5v5MdDEqFJGz4SZp58KkaLdmXZ85").isValid);
        assertTrue(validator.validate("34dvotXMg5Gxc37TBVV2e5GUAfCFu7Ms4g").isValid);

        assertFalse(validator.validate("21HQQgsvLTgN9xD9hNmAgAreakzVzQUSLSHa").isValid);
        assertFalse(validator.validate("1HQQgsvLTgN9xD9hNmAgAreakzVzQUSLSHs").isValid);
        assertFalse(validator.validate("1HQQgsvLTgN9xD9hNmAgAreakzVzQUSLSH#").isValid);
        assertFalse(validator.validate("").isValid);
    }

    @Test
    public void testBTG() {
        AltCoinAddressValidator validator = new AltCoinAddressValidator();
        validator.setCurrencyCode("BTG");

        assertTrue(validator.validate("AehvQ57Fp168uY592LCUYBbyNEpiRAPufb").isValid);
        assertTrue(validator.validate("GWaSW6PHfQKBv8EXV3xiqGG2zxKZh4XYNu").isValid);
        assertTrue(validator.validate("GLpT8yG2kwPMdMfgwekG6tEAa91PSmN4ZC").isValid);

        assertFalse(validator.validate("GVTPWDVJgLxo5ZYSPXPDxE4s7LE5cLRwCc1").isValid);
        assertFalse(validator.validate("1GVTPWDVJgLxo5ZYSPXPDxE4s7LE5cLRwCc").isValid);
        assertFalse(validator.validate("1HQQgsvLTgN9xD9hNmAgAreakzVzQUSLSH#").isValid);
        assertFalse(validator.validate("").isValid);
    }
<<<<<<< HEAD
	
	@Test
    public void testCAGE() {
        AltCoinAddressValidator validator = new AltCoinAddressValidator();
        validator.setCurrencyCode("CAGE");

        assertTrue(validator.validate("Db97PgfdBDhXk8DmrDhrUPyydTCELn8YSb").isValid);
        assertTrue(validator.validate("DYV4h7MTsQ91jqzbg94GFAAUbgdK7RZmpG").isValid);
        assertTrue(validator.validate("Db5y8iKtZ24DqgYpP2G8685vTWEvk3WACC").isValid);
        assertTrue(validator.validate("DjiQbPuBLJcVYUtzYMuFuzDwDYwb9mVhaK").isValid);

        assertFalse(validator.validate("17VZNX1SN5NtKa8UQFxwQbFeFc3iqRYhemqq").isValid);
        assertFalse(validator.validate("0x2a65Aca4D5fC5B5C859090a6c34d1641353982266").isValid);
		assertFalse(validator.validate("DNkkfdUvkCDiywYE98MTVp9nQJTgeZAiFr").isValid);
=======
    
    @Test
    public void testCRED() {
        AltCoinAddressValidator validator = new AltCoinAddressValidator();
        validator.setCurrencyCode("CRED");

        assertTrue(validator.validate("0x65767ec6d4d3d18a200842352485cdc37cbf3a21").isValid);
        assertTrue(validator.validate("65767ec6d4d3d18a200842352485cdc37cbf3a21").isValid);

        assertFalse(validator.validate("0x65767ec6d4d3d18a200842352485cdc37cbf3a216").isValid);
        assertFalse(validator.validate("0x65767ec6d4d3d18a200842352485cdc37cbf3a2g").isValid);
        assertFalse(validator.validate("65767ec6d4d3d18a200842352485cdc37cbf3a2g").isValid);
>>>>>>> 8c3f7e5d
        assertFalse(validator.validate("").isValid);
    }
}<|MERGE_RESOLUTION|>--- conflicted
+++ resolved
@@ -412,8 +412,7 @@
         assertFalse(validator.validate("1HQQgsvLTgN9xD9hNmAgAreakzVzQUSLSH#").isValid);
         assertFalse(validator.validate("").isValid);
     }
-<<<<<<< HEAD
-	
+
 	@Test
     public void testCAGE() {
         AltCoinAddressValidator validator = new AltCoinAddressValidator();
@@ -427,8 +426,9 @@
         assertFalse(validator.validate("17VZNX1SN5NtKa8UQFxwQbFeFc3iqRYhemqq").isValid);
         assertFalse(validator.validate("0x2a65Aca4D5fC5B5C859090a6c34d1641353982266").isValid);
 		assertFalse(validator.validate("DNkkfdUvkCDiywYE98MTVp9nQJTgeZAiFr").isValid);
-=======
-    
+        assertFalse(validator.validate("").isValid);
+    }
+
     @Test
     public void testCRED() {
         AltCoinAddressValidator validator = new AltCoinAddressValidator();
@@ -440,7 +440,6 @@
         assertFalse(validator.validate("0x65767ec6d4d3d18a200842352485cdc37cbf3a216").isValid);
         assertFalse(validator.validate("0x65767ec6d4d3d18a200842352485cdc37cbf3a2g").isValid);
         assertFalse(validator.validate("65767ec6d4d3d18a200842352485cdc37cbf3a2g").isValid);
->>>>>>> 8c3f7e5d
         assertFalse(validator.validate("").isValid);
     }
 }