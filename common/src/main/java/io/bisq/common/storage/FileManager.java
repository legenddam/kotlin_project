/*
 * This file is part of bisq.
 *
 * bisq is free software: you can redistribute it and/or modify it
 * under the terms of the GNU Affero General Public License as published by
 * the Free Software Foundation, either version 3 of the License, or (at
 * your option) any later version.
 *
 * bisq is distributed in the hope that it will be useful, but WITHOUT
 * ANY WARRANTY; without even the implied warranty of MERCHANTABILITY or
 * FITNESS FOR A PARTICULAR PURPOSE. See the GNU Affero General Public
 * License for more details.
 *
 * You should have received a copy of the GNU Affero General Public License
 * along with bisq. If not, see <http://www.gnu.org/licenses/>.
 */

package io.bisq.common.storage;

import com.google.common.util.concurrent.CycleDetectingLockFactory;
import io.bisq.common.UserThread;
import io.bisq.common.app.DevEnv;
import io.bisq.common.proto.persistable.PersistableEnvelope;
import io.bisq.common.proto.persistable.PersistenceProtoResolver;
import io.bisq.common.util.Utilities;
import io.bisq.generated.protobuffer.PB;
import lombok.extern.slf4j.Slf4j;

import java.io.*;
import java.nio.file.Paths;
import java.util.Random;
import java.util.concurrent.Callable;
import java.util.concurrent.ScheduledThreadPoolExecutor;
import java.util.concurrent.TimeUnit;
import java.util.concurrent.atomic.AtomicBoolean;
import java.util.concurrent.locks.ReentrantLock;

@Slf4j
public class FileManager<T extends PersistableEnvelope> {
    private final File dir;
    private final File storageFile;
    private final ScheduledThreadPoolExecutor executor;
    private final AtomicBoolean savePending;
    private final long delay;
    private final Callable<Void> saveFileTask;
    private T persistable;
    private final PersistenceProtoResolver persistenceProtoResolver;
    private final ReentrantLock writeLock = CycleDetectingLockFactory.newInstance(CycleDetectingLockFactory.Policies.THROW).newReentrantLock("writeLock");

    ///////////////////////////////////////////////////////////////////////////////////////////
    // Constructor
    ///////////////////////////////////////////////////////////////////////////////////////////

    public FileManager(File dir, File storageFile, long delay, PersistenceProtoResolver persistenceProtoResolver) {
        this.dir = dir;
        this.storageFile = storageFile;
        this.persistenceProtoResolver = persistenceProtoResolver;

        executor = Utilities.getScheduledThreadPoolExecutor("FileManager", 1, 10, 5);

        // File must only be accessed from the auto-save executor from now on, to avoid simultaneous access.
        savePending = new AtomicBoolean();
        this.delay = delay;

        saveFileTask = () -> {
            try {
                Thread.currentThread().setName("Save-file-task-" + new Random().nextInt(10000));
                // Runs in an auto save thread.
                if (!savePending.getAndSet(false)) {
                    // Some other scheduled request already beat us to it.
                    return null;
                }
                saveNowInternal(persistable);
            } catch (Throwable e) {
                log.error("Error during saveFileTask", e);
            }
            return null;
        };
        Runtime.getRuntime().addShutdownHook(new Thread(() -> {
            UserThread.execute(FileManager.this::shutDown);
        }, "FileManager.ShutDownHook"));
    }


    ///////////////////////////////////////////////////////////////////////////////////////////
    // API
    ///////////////////////////////////////////////////////////////////////////////////////////

    /**
     * Actually write the wallet file to disk, using an atomic rename when possible. Runs on the current thread.
     */
    public void saveNow(T persistable) {
        saveNowInternal(persistable);
    }

    /**
     * Queues up a save in the background. Useful for not very important wallet changes.
     */
    public void saveLater(T persistable) {
        saveLater(persistable, delay);
    }

    public void saveLater(T persistable, long delayInMilli) {
        this.persistable = persistable;

        if (savePending.getAndSet(true))
            return;   // Already pending.

        executor.schedule(saveFileTask, delayInMilli, TimeUnit.MILLISECONDS);
    }

    public synchronized T read(File file) throws IOException, ClassNotFoundException {
        log.info("Reading file:{}", file.getAbsolutePath());

        try (final FileInputStream fileInputStream = new FileInputStream(file)) {
            PB.PersistableEnvelope persistable = PB.PersistableEnvelope.parseDelimitedFrom(fileInputStream);
            return (T) persistenceProtoResolver.fromProto(persistable);
        } catch (Throwable t) {
            String errorMsg = "Exception at proto read: " + t.getMessage() + " file:" + file.getAbsolutePath();
            log.error(errorMsg, t);
            //if(DevEnv.DEV_MODE)
            throw new RuntimeException(errorMsg);
        }
    }

    public synchronized void removeFile(String fileName) {
        log.debug("removeFile" + fileName);
        File file = new File(dir, fileName);
        boolean result = file.delete();
        if (!result)
            log.warn("Could not delete file: " + file.toString());

        File backupDir = new File(Paths.get(dir.getAbsolutePath(), "backup").toString());
        if (backupDir.exists()) {
            File backupFile = new File(Paths.get(dir.getAbsolutePath(), "backup", fileName).toString());
            if (backupFile.exists()) {
                result = backupFile.delete();
                if (!result)
                    log.warn("Could not delete backupFile: " + file.toString());
            }
        }
    }


    /**
     * Shut down auto-saving.
     */
    void shutDown() {
        executor.shutdown();
        try {
            executor.awaitTermination(5, TimeUnit.SECONDS);
        } catch (InterruptedException e) {
            Thread.currentThread().interrupt();
        }
    }

    public synchronized void removeAndBackupFile(String fileName) throws IOException {
        File corruptedBackupDir = new File(Paths.get(dir.getAbsolutePath(), "backup_of_corrupted_data").toString());
        if (!corruptedBackupDir.exists())
            if (!corruptedBackupDir.mkdir())
                log.warn("make dir failed");

        File corruptedFile = new File(Paths.get(dir.getAbsolutePath(), "backup_of_corrupted_data", fileName).toString());
        renameTempFileToFile(storageFile, corruptedFile);
    }

    public synchronized void backupFile(String fileName, int numMaxBackupFiles) {
        FileUtil.rollingBackup(dir, fileName, numMaxBackupFiles);
    }

    ///////////////////////////////////////////////////////////////////////////////////////////
    // Private
    ///////////////////////////////////////////////////////////////////////////////////////////

    private void saveNowInternal(T persistable) {
        long now = System.currentTimeMillis();
        saveToFile(persistable, dir, storageFile);
        log.trace("Save {} completed in {} msec", storageFile, System.currentTimeMillis() - now);
    }

    // TODO Sometimes we get a ConcurrentModificationException here
    private synchronized void saveToFile(T persistable, File dir, File storageFile) {
        File tempFile = null;
        FileOutputStream fileOutputStream = null;
        PrintWriter printWriter = null;

        log.info("saveToFile persistable.class " + persistable.getClass().getSimpleName());
        PB.PersistableEnvelope protoPersistable = null;
        try {
            protoPersistable = (PB.PersistableEnvelope) persistable.toProtoMessage();

            // check if what we're saving can also be read in correctly
            if (DevEnv.DEV_MODE) {
<<<<<<< HEAD
                log.info("Testing reading of protoPersistable");
=======
                log.info("Checking that the saved Persistable can be read again...");
>>>>>>> 438c75a1
                PersistableEnvelope object = persistenceProtoResolver.fromProto(protoPersistable);
                if (object == null) {
                    log.error("Check on saved Persistable failed, object is null. storageFile={}", storageFile);
                    persistenceProtoResolver.fromProto(protoPersistable);
                } else {
                    log.info("Check on saved Persistable complete: {} ", object);
                }
            }
        } catch (Throwable e) {
            log.error("Error in saveToFile toProtoMessage: {}, {}, {}", persistable.getClass().getSimpleName(), storageFile, e.getStackTrace());
            PersistableEnvelope object = persistenceProtoResolver.fromProto(protoPersistable);
        }

        try {
            if (!dir.exists() && !dir.mkdir())
                log.warn("make dir failed");

            tempFile = File.createTempFile("temp", null, dir);
            tempFile.deleteOnExit();
            if (protoPersistable != null) {
                fileOutputStream = new FileOutputStream(tempFile);

                log.info("Writing protobuffer class:{} to file:{}", persistable.getClass(), storageFile.getName());
                writeLock.lock();
                protoPersistable.writeDelimitedTo(fileOutputStream);

                // Attempt to force the bits to hit the disk. In reality the OS or hard disk itself may still decide
                // to not write through to physical media for at least a few seconds, but this is the best we can do.
                fileOutputStream.flush();
                fileOutputStream.getFD().sync();
                writeLock.unlock();

                // Close resources before replacing file with temp file because otherwise it causes problems on windows
                // when rename temp file
                fileOutputStream.close();
            } else {
                log.warn("Could not persist: {},{}", persistable.getClass(), persistable.toString());
                /*
                // Don't use auto closeable resources in try() as we would need too many try/catch clauses (for tempFile)
                // and we need to close it
                // manually before replacing file with temp file
                fileOutputStream = new FileOutputStream(tempFile);
                objectOutputStream = new ObjectOutputStream(fileOutputStream);

                writeLock.lock();
                objectOutputStream.writeObject(persistable);
                // Attempt to force the bits to hit the disk. In reality the OS or hard disk itself may still decide
                // to not write through to physical media for at least a few seconds, but this is the best we can do.
                fileOutputStream.flush();
                fileOutputStream.getFD().sync();
                writeLock.unlock();

                // Close resources before replacing file with temp file because otherwise it causes problems on windows
                // when rename temp file
                fileOutputStream.close();
                objectOutputStream.close();
                */
            }
            renameTempFileToFile(tempFile, storageFile);
        } catch (Throwable t) {
            log.error("Error at saveToFile, storageFile=" + storageFile.toString(), t);
        } finally {
            if (writeLock.isLocked())
                writeLock.unlock();
            if (tempFile != null && tempFile.exists()) {
                log.warn("Temp file still exists after failed save. We will delete it now. storageFile=" + storageFile);
                if (!tempFile.delete())
                    log.error("Cannot delete temp file.");
            }

            try {
                if (fileOutputStream != null)
                    fileOutputStream.close();
                if (printWriter != null)
                    printWriter.close();
            } catch (IOException e) {
                // We swallow that
                e.printStackTrace();
                log.error("Cannot close resources." + e.getMessage());
            }
        }
    }

    private synchronized void renameTempFileToFile(File tempFile, File file) throws IOException {
        if (Utilities.isWindows()) {
            // Work around an issue on Windows whereby you can't rename over existing files.
            final File canonical = file.getCanonicalFile();
            if (canonical.exists() && !canonical.delete()) {
                throw new IOException("Failed to delete canonical file for replacement with save");
            }
            if (!tempFile.renameTo(canonical)) {
                throw new IOException("Failed to rename " + tempFile + " to " + canonical);
            }
        } else if (!tempFile.renameTo(file)) {
            throw new IOException("Failed to rename " + tempFile + " to " + file);
        }
    }
}<|MERGE_RESOLUTION|>--- conflicted
+++ resolved
@@ -191,17 +191,12 @@
 
             // check if what we're saving can also be read in correctly
             if (DevEnv.DEV_MODE) {
-<<<<<<< HEAD
-                log.info("Testing reading of protoPersistable");
-=======
-                log.info("Checking that the saved Persistable can be read again...");
->>>>>>> 438c75a1
+                log.info("Reverting the protopersistable during saving");
                 PersistableEnvelope object = persistenceProtoResolver.fromProto(protoPersistable);
+                log.error("object " + object);
                 if (object == null) {
-                    log.error("Check on saved Persistable failed, object is null. storageFile={}", storageFile);
+                    log.error("object is null. storageFile=" + storageFile);
                     persistenceProtoResolver.fromProto(protoPersistable);
-                } else {
-                    log.info("Check on saved Persistable complete: {} ", object);
                 }
             }
         } catch (Throwable e) {
