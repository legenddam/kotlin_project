/*
 * This file is part of Bisq.
 *
 * Bisq is free software: you can redistribute it and/or modify it
 * under the terms of the GNU Affero General Public License as published by
 * the Free Software Foundation, either version 3 of the License, or (at
 * your option) any later version.
 *
 * Bisq is distributed in the hope that it will be useful, but WITHOUT
 * ANY WARRANTY; without even the implied warranty of MERCHANTABILITY or
 * FITNESS FOR A PARTICULAR PURPOSE. See the GNU Affero General Public
 * License for more details.
 *
 * You should have received a copy of the GNU Affero General Public License
 * along with Bisq. If not, see <http://www.gnu.org/licenses/>.
 */

<<<<<<< HEAD
=======

>>>>>>> 94f90def
package bisq.desktop.main.overlays.windows;

import bisq.desktop.components.AutoTooltipButton;
import bisq.desktop.components.BusyAnimation;
import bisq.desktop.main.overlays.Overlay;
import bisq.desktop.main.overlays.popups.Popup;
import bisq.desktop.util.Layout;

import bisq.core.user.Preferences;

import bisq.network.NetworkOptionKeys;
import bisq.network.p2p.network.DefaultPluggableTransports;
import bisq.network.p2p.network.NetworkNode;

import bisq.common.UserThread;
import bisq.common.locale.Res;
import bisq.common.storage.FileUtil;
import bisq.common.util.Tuple2;
import bisq.common.util.Tuple3;
import bisq.common.util.Utilities;

import com.google.inject.name.Named;

import javax.inject.Inject;

import javafx.scene.Scene;
import javafx.scene.control.Button;
import javafx.scene.control.ComboBox;
import javafx.scene.control.Label;
import javafx.scene.control.RadioButton;
import javafx.scene.control.TextArea;
import javafx.scene.control.ToggleGroup;
import javafx.scene.input.KeyCode;
import javafx.scene.layout.GridPane;
import javafx.scene.layout.HBox;
import javafx.scene.layout.Pane;
import javafx.scene.layout.Priority;

import javafx.geometry.HPos;
import javafx.geometry.Insets;
import javafx.geometry.VPos;

import javafx.collections.FXCollections;

import javafx.util.StringConverter;

import java.nio.file.Paths;

import java.io.File;
import java.io.IOException;

import java.net.URI;

import java.util.Arrays;
import java.util.concurrent.TimeUnit;

import lombok.extern.slf4j.Slf4j;

import static bisq.desktop.util.FormBuilder.*;

@Slf4j
public class TorNetworkSettingsWindow extends Overlay<TorNetworkSettingsWindow> {

    public enum BridgeOption {
        NONE,
        PROVIDED,
        CUSTOM
    }

    public enum Transport {
        OBFS_4,
        OBFS_3,
        MEEK_AMAZON,
        MEEK_AZURE
    }

    private final Preferences preferences;
    private NetworkNode networkNode;
    private final File torDir;
    private RadioButton noBridgesRadioButton, providedBridgesRadioButton, customBridgesRadioButton;
    private Label enterBridgeLabel;
    private ComboBox<Transport> transportTypeComboBox;
    private TextArea bridgeEntriesTextArea;
    private Label transportTypeLabel;
    private BridgeOption selectedBridgeOption = BridgeOption.NONE;
    private Transport selectedTorTransportOrdinal = Transport.OBFS_4;
    private String customBridges = "";

    @Inject
    public TorNetworkSettingsWindow(Preferences preferences,
                                    NetworkNode networkNode,
                                    @Named(NetworkOptionKeys.TOR_DIR) File torDir) {
        this.preferences = preferences;
        this.networkNode = networkNode;
        this.torDir = torDir;

        type = Type.Attention;

        useShutDownButton();
    }


    ///////////////////////////////////////////////////////////////////////////////////////////
    // Public API
    ///////////////////////////////////////////////////////////////////////////////////////////

    public void show() {
        if (!isDisplayed) {
            if (headLine == null)
                headLine = Res.get("torNetworkSettingWindow.header");

            width = 1000;
            createGridPane();
            addContent();
            addCloseButton();
            applyStyles();
            display();
        }
    }

    protected void addCloseButton() {
        closeButton = new AutoTooltipButton(closeButtonText == null ? Res.get("shared.close") : closeButtonText);
        closeButton.setOnAction(event -> doClose());

        if (actionHandlerOptional.isPresent()) {
            actionButton = new AutoTooltipButton(Res.get("shared.shutDown"));
            actionButton.setDefaultButton(true);
            //TODO app wide focus
            //actionButton.requestFocus();
            actionButton.setOnAction(event -> saveAndShutDown());

            Button urlButton = new AutoTooltipButton(Res.get("torNetworkSettingWindow.openTorWebPage"));
            urlButton.setOnAction(event -> {
                try {
                    Utilities.openURI(URI.create("https://bridges.torproject.org/bridges"));
                } catch (IOException e) {
                    e.printStackTrace();
                }
            });

            Pane spacer = new Pane();
            HBox hBox = new HBox();
            hBox.setSpacing(10);
            hBox.getChildren().addAll(spacer, urlButton, closeButton, actionButton);
            HBox.setHgrow(spacer, Priority.ALWAYS);

            GridPane.setHalignment(hBox, HPos.RIGHT);
            GridPane.setRowIndex(hBox, ++rowIndex);
            GridPane.setColumnSpan(hBox, 2);
            GridPane.setMargin(hBox, new Insets(buttonDistance, 0, 0, 0));
            gridPane.getChildren().add(hBox);
        } else if (!hideCloseButton) {
            closeButton.setDefaultButton(true);
            GridPane.setHalignment(closeButton, HPos.RIGHT);
            GridPane.setMargin(closeButton, new Insets(buttonDistance, 0, 0, 0));
            GridPane.setRowIndex(closeButton, rowIndex);
            GridPane.setColumnIndex(closeButton, 1);
            gridPane.getChildren().add(closeButton);
        }
    }

    ///////////////////////////////////////////////////////////////////////////////////////////
    // Protected
    ///////////////////////////////////////////////////////////////////////////////////////////

    @Override
    protected void setupKeyHandler(Scene scene) {
        if (!hideCloseButton) {
            scene.setOnKeyPressed(e -> {
                if (e.getCode() == KeyCode.ESCAPE) {
                    e.consume();
                    doClose();
                } else if (e.getCode() == KeyCode.ENTER) {
                    e.consume();
                    saveAndShutDown();
                }
            });
        }
    }

    @Override
    protected void applyStyles() {
        super.applyStyles();
        gridPane.setId("popup-grid-pane-bg");
    }

    private void addContent() {
        addTitledGroupBg(gridPane, ++rowIndex, 1, Res.get("torNetworkSettingWindow.deleteFiles.header"));

        Label deleteFilesLabel = addLabel(gridPane, rowIndex, Res.get("torNetworkSettingWindow.deleteFiles.info"), Layout.FIRST_ROW_DISTANCE);
        deleteFilesLabel.setWrapText(true);
        GridPane.setColumnIndex(deleteFilesLabel, 0);
        GridPane.setColumnSpan(deleteFilesLabel, 2);
        GridPane.setHalignment(deleteFilesLabel, HPos.LEFT);
        GridPane.setValignment(deleteFilesLabel, VPos.TOP);

        Tuple3<Button, BusyAnimation, Label> tuple = addButtonBusyAnimationLabelAfterGroup(gridPane, ++rowIndex, Res.get("torNetworkSettingWindow.deleteFiles.button"));
        Button deleteFilesButton = tuple.first;
        deleteFilesButton.setOnAction(e -> {
            tuple.second.play();
            tuple.third.setText(Res.get("torNetworkSettingWindow.deleteFiles.progress"));
            gridPane.setMouseTransparent(true);
            deleteFilesButton.setDisable(true);
            cleanTorDir(() -> {
                tuple.second.stop();
                tuple.third.setText("");
                new Popup<>().feedback(Res.get("torNetworkSettingWindow.deleteFiles.success"))
                        .useShutDownButton()
                        .hideCloseButton()
                        .show();
            });
        });


        addTitledGroupBg(gridPane, ++rowIndex, 7, Res.get("torNetworkSettingWindow.bridges.header"), Layout.GROUP_DISTANCE);

        Label bridgesLabel = addLabel(gridPane, rowIndex, Res.get("torNetworkSettingWindow.bridges.info"), Layout.FIRST_ROW_AND_GROUP_DISTANCE);
        bridgesLabel.setWrapText(true);
        GridPane.setColumnIndex(bridgesLabel, 0);
        GridPane.setColumnSpan(bridgesLabel, 2);
        GridPane.setHalignment(bridgesLabel, HPos.LEFT);
        GridPane.setValignment(bridgesLabel, VPos.TOP);

        //addLabelTextArea(gridPane, rowIndex, Res.get("torNetworkSettingWindow.info"), "", Layout.FIRST_ROW_AND_GROUP_DISTANCE);

        ToggleGroup toggleGroup = new ToggleGroup();

        // noBridges
        noBridgesRadioButton = addRadioButton(gridPane, ++rowIndex, toggleGroup, Res.get("torNetworkSettingWindow.noBridges"));
        noBridgesRadioButton.setUserData(BridgeOption.NONE);
        GridPane.setMargin(noBridgesRadioButton, new Insets(20, 0, 0, 0));

        // providedBridges
        providedBridgesRadioButton = addRadioButton(gridPane, ++rowIndex, toggleGroup, Res.get("torNetworkSettingWindow.providedBridges"));
        providedBridgesRadioButton.setUserData(BridgeOption.PROVIDED);
        final Tuple2<Label, ComboBox> labelComboBoxTuple2 = addLabelComboBox(gridPane, ++rowIndex, Res.get("torNetworkSettingWindow.transportType"));
        transportTypeLabel = labelComboBoxTuple2.first;
        transportTypeComboBox = labelComboBoxTuple2.second;
        transportTypeComboBox.setItems(FXCollections.observableArrayList(Arrays.asList(
                Transport.OBFS_4,
                Transport.OBFS_3,
                Transport.MEEK_AMAZON,
                Transport.MEEK_AZURE)));
        transportTypeComboBox.setConverter(new StringConverter<Transport>() {
            @Override
            public String toString(Transport transport) {
                switch (transport) {
                    case OBFS_3:
                        return Res.get("torNetworkSettingWindow.obfs3");
                    case MEEK_AMAZON:
                        return Res.get("torNetworkSettingWindow.meekAmazon");
                    case MEEK_AZURE:
                        return Res.get("torNetworkSettingWindow.meekAzure");
                    default:
                    case OBFS_4:
                        return Res.get("torNetworkSettingWindow.obfs4");
                }
            }

            @Override
            public Transport fromString(String string) {
                return null;
            }
        });

        // customBridges
        customBridgesRadioButton = addRadioButton(gridPane, ++rowIndex, toggleGroup, Res.get("torNetworkSettingWindow.customBridges"));
        customBridgesRadioButton.setUserData(BridgeOption.CUSTOM);

        final Tuple2<Label, TextArea> labelTextAreaTuple2 = addLabelTextArea(gridPane, ++rowIndex, Res.get("torNetworkSettingWindow.enterBridge"), Res.get("torNetworkSettingWindow.enterBridgePrompt"));
        enterBridgeLabel = labelTextAreaTuple2.first;
        bridgeEntriesTextArea = labelTextAreaTuple2.second;

        Label label2 = addLabel(gridPane, ++rowIndex, Res.get("torNetworkSettingWindow.restartInfo"));
        label2.setWrapText(true);
        GridPane.setColumnIndex(label2, 1);
        GridPane.setColumnSpan(label2, 2);
        GridPane.setHalignment(label2, HPos.LEFT);
        GridPane.setValignment(label2, VPos.TOP);
        GridPane.setMargin(label2, new Insets(10, 10, 20, 0));

        // init persisted values
        selectedBridgeOption = BridgeOption.values()[preferences.getBridgeOptionOrdinal()];
        switch (selectedBridgeOption) {
            case PROVIDED:
                toggleGroup.selectToggle(providedBridgesRadioButton);
                break;
            case CUSTOM:
                toggleGroup.selectToggle(customBridgesRadioButton);
                break;
            default:
            case NONE:
                toggleGroup.selectToggle(noBridgesRadioButton);
                break;
        }
        applyToggleSelection();

        selectedTorTransportOrdinal = Transport.values()[preferences.getTorTransportOrdinal()];
        transportTypeComboBox.getSelectionModel().select(selectedTorTransportOrdinal);

        customBridges = preferences.getCustomBridges();
        bridgeEntriesTextArea.setText(customBridges);

        toggleGroup.selectedToggleProperty().addListener((observable, oldValue, newValue) -> {
            selectedBridgeOption = (BridgeOption) newValue.getUserData();
            preferences.setBridgeOptionOrdinal(selectedBridgeOption.ordinal());
            applyToggleSelection();
        });
        transportTypeComboBox.getSelectionModel().selectedItemProperty().addListener((observable, oldValue, newValue) -> {
            selectedTorTransportOrdinal = newValue;
            preferences.setTorTransportOrdinal(selectedTorTransportOrdinal.ordinal());
            setBridgeAddressesByTransport();
        });
        bridgeEntriesTextArea.textProperty().addListener((observable, oldValue, newValue) -> {
                    customBridges = newValue;
                    preferences.setCustomBridges(customBridges);
                    setBridgeAddressesByCustomBridges();
                }
        );
    }

    private void cleanTorDir(Runnable resultHandler) {
        // We shut down Tor to be able to delete locked files (Windows locks files used by a process)
        networkNode.shutDown(() -> {
            // We give it a bit extra time to be sure that OS locks are removed
            UserThread.runAfter(() -> {
                final File hiddenservice = new File(Paths.get(torDir.getAbsolutePath(), "hiddenservice").toString());
                try {
                    FileUtil.deleteDirectory(torDir, hiddenservice, true);
                    resultHandler.run();
                } catch (IOException e) {
                    e.printStackTrace();
                    log.error(e.toString());
                    new Popup<>().error(e.toString()).show();
                }
            }, 3);
        });
    }

    private void applyToggleSelection() {
        switch (selectedBridgeOption) {
            case PROVIDED:
                transportTypeLabel.setDisable(false);
                transportTypeComboBox.setDisable(false);
                enterBridgeLabel.setDisable(true);
                bridgeEntriesTextArea.setDisable(true);

                setBridgeAddressesByTransport();
                break;
            case CUSTOM:
                enterBridgeLabel.setDisable(false);
                bridgeEntriesTextArea.setDisable(false);
                transportTypeLabel.setDisable(true);
                transportTypeComboBox.setDisable(true);

                setBridgeAddressesByCustomBridges();
                break;
            default:
            case NONE:
                transportTypeLabel.setDisable(true);
                transportTypeComboBox.setDisable(true);
                enterBridgeLabel.setDisable(true);
                bridgeEntriesTextArea.setDisable(true);

                preferences.setBridgeAddresses(null);
                break;
        }
    }

    private void setBridgeAddressesByTransport() {
        switch (selectedTorTransportOrdinal) {
            case OBFS_3:
                preferences.setBridgeAddresses(DefaultPluggableTransports.OBFS_3);
                break;
            case MEEK_AMAZON:
                preferences.setBridgeAddresses(DefaultPluggableTransports.MEEK_AMAZON);
                break;
            case MEEK_AZURE:
                preferences.setBridgeAddresses(DefaultPluggableTransports.MEEK_AZURE);
                break;
            default:
            case OBFS_4:
                preferences.setBridgeAddresses(DefaultPluggableTransports.OBFS_4);
                break;
        }
    }

    private void setBridgeAddressesByCustomBridges() {
        preferences.setBridgeAddresses(customBridges != null ? Arrays.asList(customBridges.split("\\n")) : null);
    }

    private void saveAndShutDown() {
        UserThread.runAfter(() -> {
            actionHandlerOptional.ifPresent(Runnable::run);
        }, 500, TimeUnit.MILLISECONDS);
        hide();
    }
}<|MERGE_RESOLUTION|>--- conflicted
+++ resolved
@@ -15,10 +15,7 @@
  * along with Bisq. If not, see <http://www.gnu.org/licenses/>.
  */
 
-<<<<<<< HEAD
-=======
-
->>>>>>> 94f90def
+
 package bisq.desktop.main.overlays.windows;
 
 import bisq.desktop.components.AutoTooltipButton;
