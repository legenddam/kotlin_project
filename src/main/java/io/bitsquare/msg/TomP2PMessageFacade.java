--- conflicted
+++ resolved
@@ -125,175 +125,6 @@
     }
 
     ///////////////////////////////////////////////////////////////////////////////////////////
-<<<<<<< HEAD
-=======
-    // Offer
-    ///////////////////////////////////////////////////////////////////////////////////////////
-
-    public void addOffer(Offer offer, AddOfferListener addOfferListener) {
-        Number160 locationKey = Number160.createHash(offer.getCurrency().getCurrencyCode());
-        try {
-            final Data offerData = new Data(offer);
-
-            // the offer is default 30 days valid
-            int defaultOfferTTL = 30 * 24 * 60 * 60;
-            offerData.ttlSeconds(defaultOfferTTL);
-            log.trace("Add offer to DHT requested. Added data: [locationKey: " + locationKey +
-                    ", hash: " + offerData.hash().toString() + "]");
-            FuturePut futurePut = p2pNode.addProtectedData(locationKey, offerData);
-            futurePut.addListener(new BaseFutureListener<BaseFuture>() {
-                                      @Override
-                                      public void operationComplete(BaseFuture future) throws Exception {
-                                          if (isSuccess(future)) {
-                                              Platform.runLater(() -> {
-                                                  addOfferListener.onComplete();
-                                                  offerBookListeners.stream().forEach(listener -> {
-                                                      try {
-                                                          Object offerDataObject = offerData.object();
-                                                          if (offerDataObject instanceof Offer) {
-                                                              log.error("Added offer to DHT with ID: " + ((Offer)
-                                                                      offerDataObject).getId());
-                                                              listener.onOfferAdded((Offer) offerDataObject);
-                                                          }
-                                                      } catch (ClassNotFoundException | IOException e) {
-                                                          e.printStackTrace();
-                                                          log.error("Add offer to DHT failed: " + e.getMessage());
-                                                      }
-                                                  });
-
-                                                  // TODO will be removed when we don't use polling anymore
-                                                  writeInvalidationTimestampToDHT(locationKey);
-                                                  log.trace("Add offer to DHT was successful. Added data: " +
-                                                          "[locationKey: " + locationKey +
-                                                          ", value: " + offerData + "]");
-                                              });
-                                          }
-                                          else {
-                                              Platform.runLater(() -> {
-                                                  addOfferListener.onFailed("Add offer to DHT failed.",
-                                                          new Exception("Add offer to DHT failed. Reason: " + future
-                                                                  .failedReason()));
-                                                  log.error("Add offer to DHT failed. Reason: " + future.failedReason
-                                                          ());
-                                              });
-                                          }
-                                      }
-
-                                      @Override
-                                      public void exceptionCaught(Throwable t) throws Exception {
-                                          Platform.runLater(() -> {
-                                              addOfferListener.onFailed("Add offer to DHT failed with an exception.",
-                                                      t);
-                                              log.error("Add offer to DHT failed with an exception: " + t.getMessage());
-                                          });
-                                      }
-                                  }
-
-            );
-        } catch (IOException e) {
-            Platform.runLater(() -> {
-                addOfferListener.onFailed("Add offer to DHT failed with an exception.", e);
-                log.error("Add offer to DHT failed with an exception: " + e.getMessage());
-            });
-        }
-    }
-
-    //TODO remove is failing, probably due Coin or Fiat class (was working before)
-    // objects are identical but returned object form network might have some problem with serialisation?
-
-    public void removeOffer(Offer offer) {
-        Number160 locationKey = Number160.createHash(offer.getCurrency().getCurrencyCode());
-        try {
-            final Data offerData = new Data(offer);
-            log.trace("Remove offer from DHT requested. Removed data: [locationKey: " + locationKey +
-                    ", hash: " + offerData.hash().toString() + "]");
-            FutureRemove futureRemove = p2pNode.removeFromDataMap(locationKey, offerData);
-            futureRemove.addListener(new BaseFutureListener<BaseFuture>() {
-                @Override
-                public void operationComplete(BaseFuture future) throws Exception {
-                    if (isSuccess(future)) {
-                        Platform.runLater(() -> {
-                            offerBookListeners.stream().forEach(offerBookListener -> {
-                                try {
-                                    Object offerDataObject = offerData.object();
-                                    if (offerDataObject instanceof Offer) {
-                                        log.trace("Remove offer from DHT was successful. Removed data: [key: " +
-                                                locationKey + ", " +
-                                                "offer: " + offerDataObject + "]");
-                                        offerBookListener.onOfferRemoved((Offer) offerDataObject);
-                                    }
-                                } catch (ClassNotFoundException | IOException e) {
-                                    e.printStackTrace();
-                                    log.error("Remove offer from DHT failed. Error: " + e.getMessage());
-                                }
-                            });
-                            writeInvalidationTimestampToDHT(locationKey);
-                        });
-                    }
-                    else {
-                        log.error("Remove offer from DHT failed. Cause: future.isSuccess() = false, locationKey: " +
-                                locationKey + ", Reason: " + future.failedReason());
-                    }
-                }
-
-                @Override
-                public void exceptionCaught(Throwable t) throws Exception {
-                    log.error("Remove offer from DHT failed. Error: " + t.getMessage());
-                }
-            });
-        } catch (IOException e) {
-            e.printStackTrace();
-            log.error("Remove offer from DHT failed. Error: " + e.getMessage());
-        }
-    }
-
-    public void getOffers(String currencyCode) {
-        Number160 locationKey = Number160.createHash(currencyCode);
-        log.trace("Get offers from DHT requested for locationKey: " + locationKey);
-        FutureGet futureGet = p2pNode.getDataMap(locationKey);
-        futureGet.addListener(new BaseFutureAdapter<BaseFuture>() {
-            @Override
-            public void operationComplete(BaseFuture baseFuture) throws Exception {
-                if (isSuccess(baseFuture)) {
-                    final Map<Number640, Data> dataMap = futureGet.dataMap();
-                    final List<Offer> offers = new ArrayList<>();
-                    if (dataMap != null) {
-                        for (Data offerData : dataMap.values()) {
-                            try {
-                                Object offerDataObject = offerData.object();
-                                if (offerDataObject instanceof Offer) {
-                                    offers.add((Offer) offerDataObject);
-                                }
-                            } catch (ClassNotFoundException | IOException e) {
-                                e.printStackTrace();
-                            }
-                        }
-
-                        Platform.runLater(() -> offerBookListeners.stream().forEach(listener ->
-                                listener.onOffersReceived(offers)));
-                    }
-
-                    log.trace("Get offers from DHT was successful. Stored data: [key: " + locationKey
-                            + ", values: " + futureGet.dataMap() + "]");
-                }
-                else {
-                    final Map<Number640, Data> dataMap = futureGet.dataMap();
-                    if (dataMap == null || dataMap.size() == 0) {
-                        log.trace("Get offers from DHT delivered empty dataMap.");
-                        Platform.runLater(() -> offerBookListeners.stream().forEach(listener ->
-                                listener.onOffersReceived(new ArrayList<>())));
-                    }
-                    else {
-                        log.error("Get offers from DHT  was not successful with reason:" + baseFuture.failedReason());
-                    }
-                }
-            }
-        });
-    }
-
-
-    ///////////////////////////////////////////////////////////////////////////////////////////
->>>>>>> 4c83bc12
     // Trade process
     ///////////////////////////////////////////////////////////////////////////////////////////
 
@@ -449,96 +280,12 @@
         incomingMessageListeners.remove(listener);
     }
 
-
-<<<<<<< HEAD
-=======
-    /*
-     * We store the timestamp of any change of the offer list (add, remove offer) and we poll in intervals for changes.
-     * If we detect a change we request the offer list from the DHT.
-     * Polling should be replaced by a push based solution later.
-     */
-
-    ///////////////////////////////////////////////////////////////////////////////////////////
-    // Polling
-    ///////////////////////////////////////////////////////////////////////////////////////////
-
-    private void writeInvalidationTimestampToDHT(Number160 locationKey) {
-        invalidationTimestamp.set(System.currentTimeMillis());
-        try {
-            FuturePut putFuture = p2pNode.putData(getInvalidatedLocationKey(locationKey),
-                    new Data(invalidationTimestamp.get()));
-            putFuture.addListener(new BaseFutureListener<BaseFuture>() {
-                @Override
-                public void operationComplete(BaseFuture future) throws Exception {
-                    if (isSuccess(putFuture))
-                        log.trace("Update invalidationTimestamp to DHT was successful. TimeStamp=" +
-                                invalidationTimestamp.get());
-                    else
-                        log.error("Update invalidationTimestamp to DHT failed with reason:" + putFuture.failedReason());
-                }
-
-                @Override
-                public void exceptionCaught(Throwable t) throws Exception {
-                    log.error("Update invalidationTimestamp to DHT failed with exception:" + t.getMessage());
-                }
-            });
-        } catch (IOException e) {
-            log.error("Update invalidationTimestamp to DHT failed with exception:" + e.getMessage());
-        }
-    }
-
-    public LongProperty invalidationTimestampProperty() {
-        return invalidationTimestamp;
-    }
-
-    public void requestInvalidationTimeStampFromDHT(String currencyCode) {
-        Number160 locationKey = Number160.createHash(currencyCode);
-        FutureGet getFuture = p2pNode.getData(getInvalidatedLocationKey(locationKey));
-        getFuture.addListener(new BaseFutureListener<BaseFuture>() {
-            @Override
-            public void operationComplete(BaseFuture future) throws Exception {
-                if (isSuccess(getFuture)) {
-                    Data data = getFuture.data();
-                    if (data != null && data.object() instanceof Long) {
-                        final Object object = data.object();
-                        Platform.runLater(() -> {
-                            Long timeStamp = (Long) object;
-                            //log.trace("Get invalidationTimestamp from DHT was successful. TimeStamp=" + timeStamp);
-                            invalidationTimestamp.set(timeStamp);
-                        });
-                    }
-                    else if (data != null) {
-                        log.error("Get invalidationTimestamp from DHT failed. Data = " + data);
-                    }
-                }
-                else if (getFuture.data() == null) {
-                    // OK as nothing is set at the moment
-                    log.trace("Get invalidationTimestamp from DHT returns null. That is ok for the startup.");
-                }
-                else {
-                    log.error("Get invalidationTimestamp from DHT failed with reason:" + getFuture.failedReason());
-                }
-            }
-
-            @Override
-            public void exceptionCaught(Throwable t) throws Exception {
-                log.error("Get invalidationTimestamp from DHT failed with exception:" + t.getMessage());
-                t.printStackTrace();
-            }
-        });
-    }
-
-    private Number160 getInvalidatedLocationKey(Number160 locationKey) {
-        return Number160.createHash(locationKey + "invalidated");
-    }
-
     // Isolate the success handling as there is bug in port forwarding mode
     private boolean isSuccess(BaseFuture baseFuture) {
         // return baseFuture.isSuccess();
         return true;
     }
 
->>>>>>> 4c83bc12
     ///////////////////////////////////////////////////////////////////////////////////////////
     // Incoming message handler
     ///////////////////////////////////////////////////////////////////////////////////////////
