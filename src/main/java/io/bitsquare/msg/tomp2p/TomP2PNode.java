/*
 * This file is part of Bitsquare.
 *
 * Bitsquare is free software: you can redistribute it and/or modify it
 * under the terms of the GNU Affero General Public License as published by
 * the Free Software Foundation, either version 3 of the License, or (at
 * your option) any later version.
 *
 * Bitsquare is distributed in the hope that it will be useful, but WITHOUT
 * ANY WARRANTY; without even the implied warranty of MERCHANTABILITY or
 * FITNESS FOR A PARTICULAR PURPOSE. See the GNU Affero General Public
 * License for more details.
 *
 * You should have received a copy of the GNU Affero General Public License
 * along with Bitsquare. If not, see <http://www.gnu.org/licenses/>.
 */

package io.bitsquare.msg.tomp2p;

import io.bitsquare.BitsquareException;
import io.bitsquare.msg.MessageBroker;
import io.bitsquare.msg.listeners.BootstrapListener;
<<<<<<< HEAD
=======
import io.bitsquare.network.BootstrapState;
import io.bitsquare.network.ClientNode;
import io.bitsquare.network.ConnectionType;
import io.bitsquare.network.Node;
>>>>>>> 76815c9f
import io.bitsquare.network.tomp2p.TomP2PPeer;

import com.google.common.util.concurrent.FutureCallback;
import com.google.common.util.concurrent.Futures;
import com.google.common.util.concurrent.SettableFuture;

import java.io.IOException;

import java.security.KeyPair;
import java.security.PublicKey;

import java.util.Timer;
import java.util.TimerTask;

import javax.annotation.Nullable;

import javax.inject.Inject;

import javafx.application.Platform;

import net.tomp2p.connection.PeerConnection;
import net.tomp2p.dht.FutureGet;
import net.tomp2p.dht.FuturePut;
import net.tomp2p.dht.FutureRemove;
import net.tomp2p.dht.PeerDHT;
import net.tomp2p.futures.BaseFuture;
import net.tomp2p.futures.BaseFutureListener;
import net.tomp2p.futures.FutureDirect;
import net.tomp2p.futures.FuturePeerConnection;
import net.tomp2p.peers.Number160;
import net.tomp2p.peers.PeerAddress;
import net.tomp2p.peers.PeerSocketAddress;
import net.tomp2p.storage.Data;
import net.tomp2p.utils.Utils;

import org.jetbrains.annotations.NotNull;

import org.slf4j.Logger;
import org.slf4j.LoggerFactory;

import static com.google.common.base.Preconditions.checkNotNull;

/**
 * The fully bootstrapped P2PNode which is responsible himself for his availability in the messaging system. It saves
 * for instance the IP address periodically.
 * This class is offering generic functionality of TomP2P needed for Bitsquare, like data and domain protection.
 * It does not handle any domain aspects of Bitsquare.
 */
public class TomP2PNode implements ClientNode {
    private static final Logger log = LoggerFactory.getLogger(TomP2PNode.class);

    private KeyPair keyPair;
    private MessageBroker messageBroker;

    private PeerAddress storedPeerAddress;

    private PeerDHT peerDHT;
    private BootstrappedPeerFactory bootstrappedPeerFactory;


    ///////////////////////////////////////////////////////////////////////////////////////////
    // Constructor
    ///////////////////////////////////////////////////////////////////////////////////////////

    @Inject
    public TomP2PNode(BootstrappedPeerFactory bootstrappedPeerFactory) {
        this.bootstrappedPeerFactory = bootstrappedPeerFactory;
    }

    // for unit testing
    TomP2PNode(KeyPair keyPair, PeerDHT peerDHT) {
        this.keyPair = keyPair;
        this.peerDHT = peerDHT;
        peerDHT.peerBean().keyPair(keyPair);
        messageBroker = (message, peerAddress) -> {
        };
    }


    ///////////////////////////////////////////////////////////////////////////////////////////
    // Public methods
    ///////////////////////////////////////////////////////////////////////////////////////////

    public void setMessageBroker(MessageBroker messageBroker) {
        this.messageBroker = messageBroker;
    }

    public void setKeyPair(@NotNull KeyPair keyPair) {
        this.keyPair = keyPair;
        bootstrappedPeerFactory.setKeyPair(keyPair);
    }

    public void bootstrap(BootstrapListener bootstrapListener) {
        checkNotNull(keyPair, "keyPair must not be null.");
        checkNotNull(messageBroker, "messageBroker must not be null.");

        bootstrappedPeerFactory.bootstrapState.addListener((ov, oldValue, newValue) ->
                bootstrapListener.onBootstrapStateChanged(newValue));

        SettableFuture<PeerDHT> bootstrapFuture = bootstrappedPeerFactory.start();
        Futures.addCallback(bootstrapFuture, new FutureCallback<PeerDHT>() {
            @Override
            public void onSuccess(@Nullable PeerDHT peerDHT) {
                if (peerDHT != null) {
                    TomP2PNode.this.peerDHT = peerDHT;
                    setup();
                    Platform.runLater(bootstrapListener::onCompleted);
                }
                else {
                    log.error("Error at bootstrap: peerDHT = null");
                    Platform.runLater(() -> bootstrapListener.onFailed(
                            new BitsquareException("Error at bootstrap: peerDHT = null")));
                }
            }

            @Override
            public void onFailure(@NotNull Throwable t) {
                log.error("Exception at bootstrap " + t.getMessage());
                Platform.runLater(() -> bootstrapListener.onFailed(t));
            }
        });
<<<<<<< HEAD
=======

        bootstrappedPeerFactory.getBootstrapState().addListener((ov, oldValue, newValue) ->
                bootstrapListener.onBootstrapStateChanged(newValue));
>>>>>>> 76815c9f
    }

    private void setup() {
        setupTimerForIPCheck();
        setupReplyHandler();
        storeAddressAfterBootstrap();
    }

    public void shutDown() {
        bootstrappedPeerFactory.shutDown();

        if (peerDHT != null)
            peerDHT.shutdown();
    }

<<<<<<< HEAD
    public PeerDHT getPeerDHT() {
        return peerDHT;
    }


=======
>>>>>>> 76815c9f
    ///////////////////////////////////////////////////////////////////////////////////////////
    // Generic DHT methods
    ///////////////////////////////////////////////////////////////////////////////////////////

    // TODO remove all security features for the moment. There are some problems with a "wrong signature!" msg in
    // the logs
    public FuturePut putDomainProtectedData(Number160 locationKey, Data data) {
        log.trace("putDomainProtectedData");
        return peerDHT.put(locationKey).data(data).start();
    }

    public FuturePut putData(Number160 locationKey, Data data) {
        log.trace("putData");
        return peerDHT.put(locationKey).data(data).start();
    }

    public FutureGet getDomainProtectedData(Number160 locationKey, PublicKey publicKey) {
        log.trace("getDomainProtectedData");
        return peerDHT.get(locationKey).start();
    }

    public FutureGet getData(Number160 locationKey) {
        //log.trace("getData");
        return peerDHT.get(locationKey).start();
    }

    public FuturePut addProtectedData(Number160 locationKey, Data data) {
        log.trace("addProtectedData");
        return peerDHT.add(locationKey).data(data).start();
    }

    public FutureRemove removeFromDataMap(Number160 locationKey, Data data) {
        Number160 contentKey = data.hash();
        log.trace("removeFromDataMap with contentKey " + contentKey.toString());
        return peerDHT.remove(locationKey).contentKey(contentKey).start();
    }

    public FutureGet getDataMap(Number160 locationKey) {
        log.trace("getDataMap");
        return peerDHT.get(locationKey).all().start();
    }

    public FutureDirect sendData(PeerAddress peerAddress, Object payLoad) {
        log.trace("sendData");
        FuturePeerConnection futurePeerConnection = peerDHT.peer().createPeerConnection(peerAddress,
                PeerConnection.HEART_BEAT_MILLIS);
        FutureDirect futureDirect = peerDHT.peer().sendDirect(futurePeerConnection).object(payLoad).start();
        futureDirect.addListener(new BaseFutureListener<BaseFuture>() {
            @Override
            public void operationComplete(BaseFuture future) throws Exception {
                if (future.isSuccess()) {
                    log.debug("sendMessage completed");
                }
                else {
                    log.error("sendData failed with Reason " + futureDirect.failedReason());
                }
            }

            @Override
            public void exceptionCaught(Throwable t) throws Exception {
                log.error("Exception at sendData " + t.toString());
            }
        });

        return futureDirect;
    }

//
//    public FuturePut putDomainProtectedData(Number160 locationKey, Data data) {
//        log.trace("putDomainProtectedData");
//        data.protectEntry(keyPair);
//        final Number160 ownerKeyHash = Utils.makeSHAHash(keyPair.getPublic().getEncoded());
//        return peerDHT.put(locationKey).data(data).keyPair(keyPair).domainKey(ownerKeyHash).protectDomain().start();
//    }
//
//    // No protection, everybody can write.
//    public FuturePut putData(Number160 locationKey, Data data) {
//        log.trace("putData");
//        return peerDHT.put(locationKey).data(data).start();
//    }
//
//    // Not public readable. Only users with the public key of the peer who stored the data can read that data
//    public FutureGet getDomainProtectedData(Number160 locationKey, PublicKey publicKey) {
//        log.trace("getDomainProtectedData");
//        final Number160 ownerKeyHash = Utils.makeSHAHash(publicKey.getEncoded());
//        return peerDHT.get(locationKey).domainKey(ownerKeyHash).start();
//    }
//
//    // No protection, everybody can read.
//    public FutureGet getData(Number160 locationKey) {
//        log.trace("getData");
//        return peerDHT.get(locationKey).start();
//    }
//
//    // No domain protection, but entry protection
//    public FuturePut addProtectedData(Number160 locationKey, Data data) {
//        log.trace("addProtectedData");
//        data.protectEntry(keyPair);
//        log.trace("addProtectedData with contentKey " + data.hash().toString());
//        return peerDHT.add(locationKey).data(data).keyPair(keyPair).start();
//    }
//
//    // No domain protection, but entry protection
//    public FutureRemove removeFromDataMap(Number160 locationKey, Data data) {
//        log.trace("removeFromDataMap");
//        Number160 contentKey = data.hash();
//        log.trace("removeFromDataMap with contentKey " + contentKey.toString());
//        return peerDHT.remove(locationKey).contentKey(contentKey).keyPair(keyPair).start();
//    }
//
//    // Public readable
//    public FutureGet getDataMap(Number160 locationKey) {
//        log.trace("getDataMap");
//        return peerDHT.get(locationKey).all().start();
//    }

    // Send signed payLoad to peer
//    public FutureDirect sendData(PeerAddress peerAddress, Object payLoad) {
//        // use 30 seconds as max idle time before connection get closed
//        FuturePeerConnection futurePeerConnection = peerDHT.peer().createPeerConnection(peerAddress, 30000);
//        FutureDirect futureDirect = peerDHT.peer().sendDirect(futurePeerConnection).object(payLoad).sign().start();
//        futureDirect.addListener(new BaseFutureListener<BaseFuture>() {
//            @Override
//            public void operationComplete(BaseFuture future) throws Exception {
//                if (futureDirect.isSuccess()) {
//                    log.debug("sendMessage completed");
//                }
//                else {
//                    log.error("sendData failed with Reason " + futureDirect.failedReason());
//                }
//            }
//
//            @Override
//            public void exceptionCaught(Throwable t) throws Exception {
//                log.error("Exception at sendData " + t.toString());
//            }
//        });
//
//        return futureDirect;
//    }
//


    ///////////////////////////////////////////////////////////////////////////////////////////
    // Private
    ///////////////////////////////////////////////////////////////////////////////////////////

    private void setupReplyHandler() {
        peerDHT.peer().objectDataReply((sender, request) -> {
            log.debug("handleMessage peerAddress " + sender);
            log.debug("handleMessage message " + request);

            if (!sender.equals(peerDHT.peer().peerAddress())) {
                if (messageBroker != null)
                    messageBroker.handleMessage(request, new TomP2PPeer(sender));
            }
            else {
                throw new RuntimeException("Received msg from myself. That must never happen.");
            }
            return null;
        });
    }

    private void setupTimerForIPCheck() {
        Timer timer = new Timer();
        long checkIfIPChangedPeriod = 600 * 1000;
        timer.scheduleAtFixedRate(new TimerTask() {
            @Override
            public void run() {
                if (peerDHT != null && !storedPeerAddress.equals(peerDHT.peerAddress())) {
                    try {
                        storeAddress();
                    } catch (IOException e) {
                        e.printStackTrace();
                        log.error(e.toString());
                    }
                }
            }
        }, checkIfIPChangedPeriod, checkIfIPChangedPeriod);
    }

    private void storeAddressAfterBootstrap() {
        try {
            FuturePut futurePut = storeAddress();
            futurePut.addListener(new BaseFutureListener<BaseFuture>() {
                @Override
                public void operationComplete(BaseFuture future) throws Exception {
                    if (future.isSuccess()) {
                        storedPeerAddress = peerDHT.peerAddress();
                        log.debug("storedPeerAddress = " + storedPeerAddress);
                    }
                    else {
                        log.error("storedPeerAddress not successful");
                    }
                }

                @Override
                public void exceptionCaught(Throwable t) throws Exception {
                    log.error("Error at storedPeerAddress " + t.toString());
                }
            });
        } catch (IOException e) {
            e.printStackTrace();
            log.error("Error at storePeerAddress " + e.toString());
        }
    }

    private FuturePut storeAddress() throws IOException {
        Number160 locationKey = Utils.makeSHAHash(keyPair.getPublic().getEncoded());
        Data data = new Data(new TomP2PPeer(peerDHT.peerAddress()));
        log.debug("storePeerAddress " + peerDHT.peerAddress().toString());
        return putDomainProtectedData(locationKey, data);
    }

    @Override
    public ConnectionType getConnectionType() {
        BootstrapState bootstrapState = bootstrappedPeerFactory.getBootstrapState().get();
        switch (bootstrapState) {
            case DIRECT_SUCCESS:
                return ConnectionType.DIRECT;
            case NAT_SUCCESS:
                return ConnectionType.NAT;
            case RELAY_SUCCESS:
                return ConnectionType.RELAY;
            default:
                throw new BitsquareException("Invalid bootstrap state: %s", bootstrapState);
        }
    }

    @Override
    public Node getAddress() {
        PeerSocketAddress socketAddress = peerDHT.peerAddress().peerSocketAddress();
        return Node.at(
                peerDHT.peerID().toString(),
                socketAddress.inetAddress().getHostAddress(),
                socketAddress.tcpPort());
    }

    @Override
    public Node getBootstrapNodeAddress() {
        return bootstrappedPeerFactory.getBootstrapNode();
    }
}<|MERGE_RESOLUTION|>--- conflicted
+++ resolved
@@ -20,13 +20,10 @@
 import io.bitsquare.BitsquareException;
 import io.bitsquare.msg.MessageBroker;
 import io.bitsquare.msg.listeners.BootstrapListener;
-<<<<<<< HEAD
-=======
 import io.bitsquare.network.BootstrapState;
 import io.bitsquare.network.ClientNode;
 import io.bitsquare.network.ConnectionType;
 import io.bitsquare.network.Node;
->>>>>>> 76815c9f
 import io.bitsquare.network.tomp2p.TomP2PPeer;
 
 import com.google.common.util.concurrent.FutureCallback;
@@ -123,7 +120,7 @@
         checkNotNull(keyPair, "keyPair must not be null.");
         checkNotNull(messageBroker, "messageBroker must not be null.");
 
-        bootstrappedPeerFactory.bootstrapState.addListener((ov, oldValue, newValue) ->
+        bootstrappedPeerFactory.getBootstrapState().addListener((ov, oldValue, newValue) ->
                 bootstrapListener.onBootstrapStateChanged(newValue));
 
         SettableFuture<PeerDHT> bootstrapFuture = bootstrappedPeerFactory.start();
@@ -148,12 +145,6 @@
                 Platform.runLater(() -> bootstrapListener.onFailed(t));
             }
         });
-<<<<<<< HEAD
-=======
-
-        bootstrappedPeerFactory.getBootstrapState().addListener((ov, oldValue, newValue) ->
-                bootstrapListener.onBootstrapStateChanged(newValue));
->>>>>>> 76815c9f
     }
 
     private void setup() {
@@ -169,14 +160,6 @@
             peerDHT.shutdown();
     }
 
-<<<<<<< HEAD
-    public PeerDHT getPeerDHT() {
-        return peerDHT;
-    }
-
-
-=======
->>>>>>> 76815c9f
     ///////////////////////////////////////////////////////////////////////////////////////////
     // Generic DHT methods
     ///////////////////////////////////////////////////////////////////////////////////////////
