--- conflicted
+++ resolved
@@ -432,16 +432,11 @@
         }
         return new OfferPayload(offer.getId(), offer.getDate(), getNodeAddress(offer.getOffererNodeAddress()), getPubKeyRing(offer.getPubKeyRing()), getDirection(offer.getDirection()),
                 offer.getFiatPrice(), offer.getMarketPriceMargin(), offer.getUseMarketBasedPrice(), offer.getAmount(), offer.getMinAmount(), offer.getCurrencyCode(), arbitratorNodeAddresses,
-<<<<<<< HEAD
-                offer.getPaymentMethodName(), offer.getOffererPaymentAccountId(), offer.getOfferFeePaymentTxID(), offer.getCountryCode(), acceptedCountryCodes, offer.getBankId(), acceptedBankIds,
-                offer.getVersionNr(), offer.getBlockHeightAtOfferCreation(), offer.getTxFee(), offer.getCreateOfferFee(), offer.getSecurityDeposit(), offer.getMaxTradeLimit(), offer.getMaxTradePeriod(), offer.getUseAutoClose(),
-=======
                 offer.getPaymentMethodName(), offer.getOffererPaymentAccountId(), offer.getOfferFeePaymentTxID(), offer.getCountryCode(), acceptedCountryCodes, offer.getBankId(), acceptedBankIds, priceFeedService,
                 offer.getVersionNr(), offer.getBlockHeightAtOfferCreation(), offer.getTxFee(), offer.getCreateOfferFee(),
                 offer.getBuyerSecurityDeposit(),
                 offer.getSellerSecurityDeposit(),
                 offer.getMaxTradeLimit(), offer.getMaxTradePeriod(), offer.getUseAutoClose(),
->>>>>>> 116a0367
                 offer.getUseReOpenAfterAutoClose(), offer.getLowerClosePrice(), offer.getUpperClosePrice(), offer.getIsPrivateOffer(), offer.getHashOfChallenge(), extraDataMapMap);
     }
 
