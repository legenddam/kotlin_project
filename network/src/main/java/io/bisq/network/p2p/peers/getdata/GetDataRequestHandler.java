package io.bisq.network.p2p.peers.getdata;

import com.google.common.util.concurrent.FutureCallback;
import com.google.common.util.concurrent.Futures;
import com.google.common.util.concurrent.SettableFuture;
import io.bisq.common.Timer;
import io.bisq.common.UserThread;
import io.bisq.common.app.Log;
import io.bisq.network.p2p.network.CloseConnectionReason;
import io.bisq.network.p2p.network.Connection;
import io.bisq.network.p2p.network.NetworkNode;
import io.bisq.network.p2p.peers.getdata.messages.GetDataRequest;
import io.bisq.network.p2p.peers.getdata.messages.GetDataResponse;
import io.bisq.network.p2p.peers.getdata.messages.GetUpdatedDataRequest;
import io.bisq.network.p2p.storage.P2PDataStorage;
import io.bisq.network.p2p.storage.payload.CapabilityRequiringPayload;
import io.bisq.network.p2p.storage.payload.PersistableNetworkPayload;
import io.bisq.network.p2p.storage.payload.ProtectedStorageEntry;
<<<<<<< HEAD
=======
import io.bisq.network.p2p.storage.payload.ProtectedStoragePayload;
import lombok.extern.slf4j.Slf4j;
>>>>>>> 560f4d61
import org.jetbrains.annotations.NotNull;

import java.util.HashSet;
import java.util.Map;
import java.util.Set;
import java.util.concurrent.TimeUnit;
import java.util.stream.Collectors;
@Slf4j
public class GetDataRequestHandler {
    private static final long TIMEOUT = 60;


    ///////////////////////////////////////////////////////////////////////////////////////////
    // Listener
    ///////////////////////////////////////////////////////////////////////////////////////////

    public interface Listener {
        void onComplete();

        void onFault(String errorMessage, Connection connection);
    }


    ///////////////////////////////////////////////////////////////////////////////////////////
    // Class fields
    ///////////////////////////////////////////////////////////////////////////////////////////

    private final NetworkNode networkNode;
    private final P2PDataStorage dataStorage;
    private final Listener listener;
    private Timer timeoutTimer;
    private boolean stopped;


    ///////////////////////////////////////////////////////////////////////////////////////////
    // Constructor
    ///////////////////////////////////////////////////////////////////////////////////////////

    public GetDataRequestHandler(NetworkNode networkNode, P2PDataStorage dataStorage, Listener listener) {
        this.networkNode = networkNode;
        this.dataStorage = dataStorage;
        this.listener = listener;
    }


    ///////////////////////////////////////////////////////////////////////////////////////////
    // API
    ///////////////////////////////////////////////////////////////////////////////////////////

    public void handle(GetDataRequest getDataRequest, final Connection connection) {
        Log.traceCall(getDataRequest + "\n\tconnection=" + connection);

        GetDataResponse getDataResponse = new GetDataResponse(getFilteredProtectedStorageEntries(getDataRequest, connection),
                getFilteredPersistableNetworkPayload(getDataRequest, connection),
                getDataRequest.getNonce(),
                getDataRequest instanceof GetUpdatedDataRequest);

        if (timeoutTimer == null) {
            timeoutTimer = UserThread.runAfter(() -> {  // setup before sending to avoid race conditions
                        String errorMessage = "A timeout occurred for getDataResponse " +
                                " on connection:" + connection;
                        handleFault(errorMessage, CloseConnectionReason.SEND_MSG_TIMEOUT, connection);
                    },
                    TIMEOUT, TimeUnit.SECONDS);
        }

        SettableFuture<Connection> future = networkNode.sendMessage(connection, getDataResponse);
        Futures.addCallback(future, new FutureCallback<Connection>() {
            @Override
            public void onSuccess(Connection connection) {
                if (!stopped) {
                    log.trace("Send DataResponse to {} succeeded. getDataResponse={}",
                            connection.getPeersNodeAddressOptional(), getDataResponse);
                    cleanup();
                    listener.onComplete();
                } else {
                    log.trace("We have stopped already. We ignore that networkNode.sendMessage.onSuccess call.");
                }
            }

            @Override
            public void onFailure(@NotNull Throwable throwable) {
                if (!stopped) {
                    String errorMessage = "Sending getDataRequest to " + connection +
                            " failed. That is expected if the peer is offline. getDataResponse=" + getDataResponse + "." +
                            "Exception: " + throwable.getMessage();
                    handleFault(errorMessage, CloseConnectionReason.SEND_MSG_FAILURE, connection);
                } else {
                    log.trace("We have stopped already. We ignore that networkNode.sendMessage.onFailure call.");
                }
            }
        });
    }

    private Set<ProtectedStorageEntry> getFilteredProtectedStorageEntries(GetDataRequest getDataRequest, Connection connection) {
        final Set<P2PDataStorage.ByteArray> tempLookupSet = new HashSet<>();
        Set<P2PDataStorage.ByteArray> excludedKeysAsByteArray = P2PDataStorage.ByteArray.convertBytesSetToByteArraySet(getDataRequest.getExcludedKeys());

        return dataStorage.getMap().entrySet().stream()
                .filter(e -> !excludedKeysAsByteArray.contains(e.getKey()))
                .filter(entry -> !(entry.getValue().getProtectedStoragePayload() instanceof CapabilityRequiringPayload) ||
                        connection.isCapabilitySupported((CapabilityRequiringPayload)entry.getValue().getProtectedStoragePayload()))
                .filter(entry -> tempLookupSet.add(entry.getKey())) // add return false if item is already in tempLookupSet
                .map(Map.Entry::getValue)
                .collect(Collectors.toSet());
    }

    private Set<PersistableNetworkPayload> getFilteredPersistableNetworkPayload(GetDataRequest getDataRequest, Connection connection) {
        final Set<P2PDataStorage.ByteArray> tempLookupSet = new HashSet<>();
        Set<P2PDataStorage.ByteArray> excludedKeysAsByteArray = P2PDataStorage.ByteArray.convertBytesSetToByteArraySet(getDataRequest.getExcludedKeys());

        return dataStorage.getPersistableNetworkPayloadCollection().getMap().entrySet().stream()
                .filter(e -> !excludedKeysAsByteArray.contains(e.getKey()))
                .map(Map.Entry::getValue)
                .filter(payload -> (!(payload instanceof CapabilityRequiringPayload) ||
                        connection.isCapabilitySupported((CapabilityRequiringPayload)payload)))
                .filter(payload -> tempLookupSet.add(new P2PDataStorage.ByteArray(payload.getHash()))) // add return false if item is already in tempLookupSet
                .collect(Collectors.toSet());
    }


    /*private Set<ProtectedStorageEntry> getFilteredProtectedStorageEntries(GetDataRequest getDataRequest, Connection connection) {
        final Set<ProtectedStorageEntry> filteredDataSet = new HashSet<>();
        final Set<Integer> lookupSet = new HashSet<>();

        Set<P2PDataStorage.ByteArray> excludedKeysAsByteArray = P2PDataStorage.ByteArray.convertBytesSetToByteArraySet(getDataRequest.getExcludedKeys());
        Set<ProtectedStorageEntry> filteredSet = dataStorage.getMap().entrySet().stream()
                .filter(e -> !excludedKeysAsByteArray.contains(e.getKey()))
                .map(Map.Entry::getValue)
                .collect(Collectors.toSet());

        for (ProtectedStorageEntry protectedStorageEntry : filteredSet) {
            final ProtectedStoragePayload protectedStoragePayload = protectedStorageEntry.getProtectedStoragePayload();
            boolean doAdd = false;
            if (protectedStoragePayload instanceof CapabilityRequiringPayload) {
                final List<Integer> requiredCapabilities = ((CapabilityRequiringPayload) protectedStoragePayload).getRequiredCapabilities();
                final List<Integer> supportedCapabilities = connection.getSupportedCapabilities();
                if (supportedCapabilities != null) {
                    for (int messageCapability : requiredCapabilities) {
                        for (int connectionCapability : supportedCapabilities) {
                            if (messageCapability == connectionCapability) {
                                doAdd = true;
                                break;
                            }
                        }
                    }
                    if (!doAdd)
                        log.debug("We do not send the message to the peer because he does not support the required capability for that message type.\n" +
                                "Required capabilities is: " + requiredCapabilities.toString() + "\n" +
                                "Supported capabilities is: " + supportedCapabilities.toString() + "\n" +
                                "storagePayload is: " + Utilities.toTruncatedString(protectedStoragePayload));
                } else {
                    log.debug("We do not send the message to the peer because he uses an old version which does not support capabilities.\n" +
                            "Required capabilities is: " + requiredCapabilities.toString() + "\n" +
                            "storagePayload is: " + Utilities.toTruncatedString(protectedStoragePayload));
                }
            } else {
                doAdd = true;
            }
            if (doAdd) {
                boolean notContained = lookupSet.add(protectedStoragePayload.hashCode());
                // We want to ignore TradeStatistics but the class it not known in network module so we use PersistablePayload
                // as it was the only protectedStoragePayload object implementing PersistablePayload.
                // CompensationRequestPayload was the other class but once we impl. that we don't need
                // to support the old TradeStatistics data anymore...
                //TODO PersistablePayload check can be removed once old TradeStatistics are not supported anymore
                if (notContained && !(protectedStoragePayload instanceof PersistablePayload))
                    filteredDataSet.add(protectedStorageEntry);
            }
        }

        return filteredDataSet;
    }*/

    public void stop() {
        cleanup();
    }


    ///////////////////////////////////////////////////////////////////////////////////////////
    // Private
    ///////////////////////////////////////////////////////////////////////////////////////////

    private void handleFault(String errorMessage, CloseConnectionReason closeConnectionReason, Connection connection) {
        if (!stopped) {
            log.info(errorMessage + "\n\tcloseConnectionReason=" + closeConnectionReason);
            cleanup();
            listener.onFault(errorMessage, connection);
        } else {
            log.warn("We have already stopped (handleFault)");
        }
    }

    private void cleanup() {
        stopped = true;
        if (timeoutTimer != null) {
            timeoutTimer.stop();
            timeoutTimer = null;
        }
    }
}<|MERGE_RESOLUTION|>--- conflicted
+++ resolved
@@ -6,6 +6,8 @@
 import io.bisq.common.Timer;
 import io.bisq.common.UserThread;
 import io.bisq.common.app.Log;
+import io.bisq.common.proto.persistable.PersistablePayload;
+import io.bisq.common.util.Utilities;
 import io.bisq.network.p2p.network.CloseConnectionReason;
 import io.bisq.network.p2p.network.Connection;
 import io.bisq.network.p2p.network.NetworkNode;
@@ -16,14 +18,11 @@
 import io.bisq.network.p2p.storage.payload.CapabilityRequiringPayload;
 import io.bisq.network.p2p.storage.payload.PersistableNetworkPayload;
 import io.bisq.network.p2p.storage.payload.ProtectedStorageEntry;
-<<<<<<< HEAD
-=======
 import io.bisq.network.p2p.storage.payload.ProtectedStoragePayload;
-import lombok.extern.slf4j.Slf4j;
->>>>>>> 560f4d61
 import org.jetbrains.annotations.NotNull;
 
 import java.util.HashSet;
+import java.util.List;
 import java.util.Map;
 import java.util.Set;
 import java.util.concurrent.TimeUnit;
@@ -115,19 +114,6 @@
         });
     }
 
-    private Set<ProtectedStorageEntry> getFilteredProtectedStorageEntries(GetDataRequest getDataRequest, Connection connection) {
-        final Set<P2PDataStorage.ByteArray> tempLookupSet = new HashSet<>();
-        Set<P2PDataStorage.ByteArray> excludedKeysAsByteArray = P2PDataStorage.ByteArray.convertBytesSetToByteArraySet(getDataRequest.getExcludedKeys());
-
-        return dataStorage.getMap().entrySet().stream()
-                .filter(e -> !excludedKeysAsByteArray.contains(e.getKey()))
-                .filter(entry -> !(entry.getValue().getProtectedStoragePayload() instanceof CapabilityRequiringPayload) ||
-                        connection.isCapabilitySupported((CapabilityRequiringPayload)entry.getValue().getProtectedStoragePayload()))
-                .filter(entry -> tempLookupSet.add(entry.getKey())) // add return false if item is already in tempLookupSet
-                .map(Map.Entry::getValue)
-                .collect(Collectors.toSet());
-    }
-
     private Set<PersistableNetworkPayload> getFilteredPersistableNetworkPayload(GetDataRequest getDataRequest, Connection connection) {
         final Set<P2PDataStorage.ByteArray> tempLookupSet = new HashSet<>();
         Set<P2PDataStorage.ByteArray> excludedKeysAsByteArray = P2PDataStorage.ByteArray.convertBytesSetToByteArraySet(getDataRequest.getExcludedKeys());
@@ -136,13 +122,12 @@
                 .filter(e -> !excludedKeysAsByteArray.contains(e.getKey()))
                 .map(Map.Entry::getValue)
                 .filter(payload -> (!(payload instanceof CapabilityRequiringPayload) ||
-                        connection.isCapabilitySupported((CapabilityRequiringPayload)payload)))
-                .filter(payload -> tempLookupSet.add(new P2PDataStorage.ByteArray(payload.getHash()))) // add return false if item is already in tempLookupSet
+                        connection.isCapabilitySupported(getDataRequest)))
+                .filter(payload -> tempLookupSet.add(new P2PDataStorage.ByteArray(payload.getHash())))
                 .collect(Collectors.toSet());
     }
 
-
-    /*private Set<ProtectedStorageEntry> getFilteredProtectedStorageEntries(GetDataRequest getDataRequest, Connection connection) {
+    private Set<ProtectedStorageEntry> getFilteredProtectedStorageEntries(GetDataRequest getDataRequest, Connection connection) {
         final Set<ProtectedStorageEntry> filteredDataSet = new HashSet<>();
         final Set<Integer> lookupSet = new HashSet<>();
 
@@ -193,7 +178,7 @@
         }
 
         return filteredDataSet;
-    }*/
+    }
 
     public void stop() {
         cleanup();
