package io.bitsquare.p2p.network;

import com.google.common.util.concurrent.CycleDetectingLockFactory;
import com.google.common.util.concurrent.MoreExecutors;
import com.google.common.util.concurrent.Uninterruptibles;
import io.bitsquare.app.Log;
import io.bitsquare.app.Version;
import io.bitsquare.common.UserThread;
import io.bitsquare.common.util.Tuple2;
import io.bitsquare.common.util.Utilities;
import io.bitsquare.common.wire.proto.Messages;
import io.bitsquare.messages.Message;
import io.bitsquare.p2p.NodeAddress;
import io.bitsquare.p2p.messaging.PrefixedSealedAndSignedMessage;
import io.bitsquare.p2p.messaging.SupportedCapabilitiesMessage;
import io.bitsquare.p2p.network.messages.CloseConnectionMessage;
import io.bitsquare.p2p.network.messages.SendersNodeAddressMessage;
import io.bitsquare.p2p.peers.BanList;
import io.bitsquare.p2p.peers.getdata.messages.GetDataRequest;
import io.bitsquare.p2p.peers.getdata.messages.GetDataResponse;
import io.bitsquare.p2p.peers.keepalive.messages.KeepAliveMessage;
import io.bitsquare.p2p.peers.keepalive.messages.Ping;
import io.bitsquare.p2p.peers.keepalive.messages.Pong;
import io.bitsquare.p2p.storage.messages.AddDataMessage;
import io.bitsquare.p2p.storage.messages.RefreshTTLMessage;
import io.bitsquare.p2p.storage.payload.CapabilityRequiringPayload;
import io.bitsquare.p2p.storage.payload.StoragePayload;
import javafx.beans.property.ObjectProperty;
import javafx.beans.property.ReadOnlyObjectProperty;
import javafx.beans.property.SimpleObjectProperty;
import lombok.extern.slf4j.Slf4j;
import org.jetbrains.annotations.Nullable;
import org.slf4j.Logger;
import org.slf4j.LoggerFactory;

import java.io.*;
import java.net.Socket;
import java.net.SocketException;
import java.net.SocketTimeoutException;
import java.util.ArrayList;
import java.util.List;
import java.util.Optional;
import java.util.UUID;
import java.util.concurrent.*;
import java.util.concurrent.locks.ReentrantLock;
import java.util.stream.Collectors;

import static com.google.common.base.Preconditions.checkArgument;
import static com.google.common.base.Preconditions.checkNotNull;

/**
 * Connection is created by the server thread or by sendMessage from NetworkNode.
 * All handlers are called on User thread.
 */
@Slf4j
public class Connection implements MessageListener {

    ///////////////////////////////////////////////////////////////////////////////////////////
    // Enums
    ///////////////////////////////////////////////////////////////////////////////////////////

    public enum PeerType {
        SEED_NODE,
        PEER,
        DIRECT_MSG_PEER,
        INITIAL_DATA_REQUEST
    }


    ///////////////////////////////////////////////////////////////////////////////////////////
    // Static
    ///////////////////////////////////////////////////////////////////////////////////////////

    // Leaving some constants package-private for tests to know limits.
    static final int MAX_MSG_SIZE = 200 * 1024;                       // 200 kb
    static final int MAX_MSG_SIZE_GET_DATA = 10 * 1024 * 1024;         // 10 MB (425 offers resulted in about 660 kb, mailbox msg will add more to it) offer has usually 2 kb, mailbox 3kb.
    //TODO decrease limits again after testing
    static final int MSG_THROTTLE_PER_SEC = 200;              // With MAX_MSG_SIZE of 200kb results in bandwidth of 40MB/sec or 5 mbit/sec
    static final int MSG_THROTTLE_PER_10_SEC = 1000;          // With MAX_MSG_SIZE of 200kb results in bandwidth of 20MB/sec or 2.5 mbit/sec
    private static final int SOCKET_TIMEOUT = (int) TimeUnit.SECONDS.toMillis(60);

    public static int getMaxMsgSize() {
        return MAX_MSG_SIZE;
    }

    private static final CycleDetectingLockFactory cycleDetectingLockFactory = CycleDetectingLockFactory.newInstance(CycleDetectingLockFactory.Policies.THROW);


    ///////////////////////////////////////////////////////////////////////////////////////////
    // Class fields
    ///////////////////////////////////////////////////////////////////////////////////////////

    private final Socket socket;
    // private final MessageListener messageListener;
    private final ConnectionListener connectionListener;
    private final String portInfo;
    private final String uid;
    private final ExecutorService singleThreadExecutor = Executors.newSingleThreadExecutor();
    private final ReentrantLock protoOutputStreamLock = cycleDetectingLockFactory.newReentrantLock("protoOutputStreamLock");
    // holder of state shared between InputHandler and Connection
    private final SharedModel sharedModel;
    private final Statistic statistic;

    // set in init
    private InputHandler inputHandler;
    private OutputStream protoOutputStream;

    // mutable data, set from other threads but not changed internally.
    private Optional<NodeAddress> peersNodeAddressOptional = Optional.empty();
    private volatile boolean stopped;
    private PeerType peerType;
    private final ObjectProperty<NodeAddress> peersNodeAddressProperty = new SimpleObjectProperty<>();
    private final List<Tuple2<Long, Serializable>> messageTimeStamps = new ArrayList<>();
    private final CopyOnWriteArraySet<MessageListener> messageListeners = new CopyOnWriteArraySet<>();
    private volatile long lastSendTimeStamp = 0;


    ///////////////////////////////////////////////////////////////////////////////////////////
    // Constructor
    ///////////////////////////////////////////////////////////////////////////////////////////

    Connection(Socket socket, MessageListener messageListener, ConnectionListener connectionListener,
               @Nullable NodeAddress peersNodeAddress) {
        this.socket = socket;
        this.connectionListener = connectionListener;
        uid = UUID.randomUUID().toString();
        statistic = new Statistic();

        addMessageListener(messageListener);

        sharedModel = new SharedModel(this, socket);

        if (socket.getLocalPort() == 0)
            portInfo = "port=" + socket.getPort();
        else
            portInfo = "localPort=" + socket.getLocalPort() + "/port=" + socket.getPort();

        init(peersNodeAddress);
    }

    private void init(@Nullable NodeAddress peersNodeAddress) {
        try {
            socket.setSoTimeout(SOCKET_TIMEOUT);
            // Need to access first the ObjectOutputStream otherwise the ObjectInputStream would block
            // See: https://stackoverflow.com/questions/5658089/java-creating-a-new-objectinputstream-blocks/5658109#5658109
            // When you construct an ObjectInputStream, in the constructor the class attempts to read a header that
            // the associated ObjectOutputStream on the other end of the connection has written.
            // It will not return until that header has been read.
            protoOutputStream = socket.getOutputStream();
            InputStream protoInputStream = socket.getInputStream();
            // We create a thread for handling inputStream data
            inputHandler = new InputHandler(sharedModel, protoInputStream, portInfo, this);
            singleThreadExecutor.submit(inputHandler);

            // Use Peer as default, in case of other types they will set it as soon as possible.
            peerType = PeerType.PEER;

            if (peersNodeAddress != null)
                setPeersNodeAddress(peersNodeAddress);

            log.trace("New connection created: " + this.toString());

            UserThread.execute(() -> connectionListener.onConnection(this));

        } catch (Throwable e) {
            sharedModel.handleConnectionException(e);
        }
    }


    ///////////////////////////////////////////////////////////////////////////////////////////
    // API
    ///////////////////////////////////////////////////////////////////////////////////////////

    // Called form various threads
    public void sendMessage(Message message) {

        if (!stopped) {
            if (!isCapabilityRequired(message) || isCapabilitySupported(message)) {
                try {
                    Log.traceCall();

                    // Throttle outbound messages
                    long now = System.currentTimeMillis();
                    long elapsed = now - lastSendTimeStamp;
                    if (elapsed < 20) {
                        log.debug("We got 2 sendMessage requests in less than 20 ms. We set the thread to sleep " +
                                        "for 50 ms to avoid flooding our peer. lastSendTimeStamp={}, now={}, elapsed={}",
                                lastSendTimeStamp, now, elapsed);
                        Thread.sleep(50);
                    }

                    Messages.Envelope envelope = null;

                    lastSendTimeStamp = now;
                    String peersNodeAddress = peersNodeAddressOptional.isPresent() ? peersNodeAddressOptional.get().toString() : "null";

                    envelope = message.toProtoBuf();
                    log.info("Sending message: {}", Utilities.toTruncatedString(envelope.toString(), 10000));

                    if (message instanceof Ping | message instanceof RefreshTTLMessage) {
                        // pings and offer refresh msg we dont want to log in production
                        log.trace("\n\n>>>>>>>>>>>>>>>>>>>>>>>>>>>>>>>>>>>>>>>>>>>>>>>>>>>>>>>>>>>>\n" +
                                        "Sending direct message to peer" +
                                        "Write object to outputStream to peer: {} (uid={})\ntruncated message={} / size={}" +
                                        "\n>>>>>>>>>>>>>>>>>>>>>>>>>>>>>>>>>>>>>>>>>>>>>>>>>>>>>>>>>>>>\n",
                                peersNodeAddress, uid, envelope.toString(), envelope.getSerializedSize());
                    } else if (message instanceof PrefixedSealedAndSignedMessage && peersNodeAddressOptional.isPresent()) {
                        setPeerType(Connection.PeerType.DIRECT_MSG_PEER);

                        log.debug("\n\n>>>>>>>>>>>>>>>>>>>>>>>>>>>>>>>>>>>>>>>>>>>>>>>>>>>>>>>>>>>>\n" +
                                        "Sending direct message to peer" +
                                        "Write object to outputStream to peer: {} (uid={})\ntruncated message={} / size={}" +
                                        "\n>>>>>>>>>>>>>>>>>>>>>>>>>>>>>>>>>>>>>>>>>>>>>>>>>>>>>>>>>>>>\n",
                                peersNodeAddress, uid, Utilities.toTruncatedString(message), -1);
                    } else if (message instanceof GetDataResponse && ((GetDataResponse) message).isGetUpdatedDataResponse) {
                        setPeerType(Connection.PeerType.PEER);
                    } else {
                        log.debug("\n\n>>>>>>>>>>>>>>>>>>>>>>>>>>>>>>>>>>>>>>>>>>>>>>>>>>>>>>>>>>>>\n" +
                                        "Write object to outputStream to peer: {} (uid={})\ntruncated message={} / size={}" +
                                        "\n>>>>>>>>>>>>>>>>>>>>>>>>>>>>>>>>>>>>>>>>>>>>>>>>>>>>>>>>>>>>\n",
                                peersNodeAddress, uid, Utilities.toTruncatedString(message), envelope.getSerializedSize());
                    }

                    if (!stopped && envelope != null) {
                        protoOutputStreamLock.lock();
                        envelope.writeDelimitedTo(protoOutputStream);
                        protoOutputStream.flush();

                        statistic.addSentBytes(envelope.getSerializedSize());
                        statistic.addSentMessage(message);

                        // We don't want to get the activity ts updated by ping/pong msg
                        if (!(message instanceof KeepAliveMessage))
                            statistic.updateLastActivityTimestamp();
                    } else {
                        log.error("Stopped: {} or envelope is null {}", stopped, envelope);
                    }
                } catch (IOException e) {
                    // an exception lead to a shutdown
                    sharedModel.handleConnectionException(e);

                } catch (Throwable t) {
                    log.error(t.getMessage());
                    t.printStackTrace();
                    sharedModel.handleConnectionException(t);
                } finally {
                    if (protoOutputStreamLock.isLocked())
                        protoOutputStreamLock.unlock();
                }

            }
        } else {
            log.debug("called sendMessage but was already stopped");
        }

    }

    public boolean isCapabilitySupported(Message message) {
        if (message instanceof AddDataMessage) {
            final StoragePayload storagePayload = (((AddDataMessage) message).protectedStorageEntry).getStoragePayload();
            if (storagePayload instanceof CapabilityRequiringPayload) {
                final List<Integer> requiredCapabilities = ((CapabilityRequiringPayload) storagePayload).getRequiredCapabilities();
                final List<Integer> supportedCapabilities = sharedModel.getSupportedCapabilities();
                if (supportedCapabilities != null) {
                    for (int messageCapability : requiredCapabilities) {
                        for (int connectionCapability : supportedCapabilities) {
                            if (messageCapability == connectionCapability)
                                return true;
                        }
                    }
                    log.debug("We do not send the message to the peer because he does not support the required capability for that message type.\n" +
                            "Required capabilities is: " + requiredCapabilities.toString() + "\n" +
                            "Supported capabilities is: " + supportedCapabilities.toString() + "\n" +
                            "connection: " + this.toString() + "\n" +
                            "storagePayload is: " + Utilities.toTruncatedString(storagePayload));
                    return false;
                } else {
                    log.debug("We do not send the message to the peer because he uses an old version which does not support capabilities.\n" +
                            "Required capabilities is: " + requiredCapabilities.toString() + "\n" +
                            "connection: " + this.toString() + "\n" +
                            "storagePayload is: " + Utilities.toTruncatedString(storagePayload));
                    return false;
                }
            } else {
                return true;
            }
        } else {
            return true;
        }
    }

    public boolean isCapabilityRequired(Message message) {
        return message instanceof AddDataMessage && (((AddDataMessage) message).protectedStorageEntry).getStoragePayload() instanceof CapabilityRequiringPayload;
    }

    public List<Integer> getSupportedCapabilities() {
        return sharedModel.getSupportedCapabilities();
    }

    public void addMessageListener(MessageListener messageListener) {
        boolean isNewEntry = messageListeners.add(messageListener);
        if (!isNewEntry)
            log.warn("Try to add a messageListener which was already added.");
    }

    public void removeMessageListener(MessageListener messageListener) {
        boolean contained = messageListeners.remove(messageListener);
        if (!contained)
            log.debug("Try to remove a messageListener which was never added.\n\t" +
                    "That might happen because of async behaviour of CopyOnWriteArraySet");
    }

    @SuppressWarnings("unused")
    public boolean reportIllegalRequest(RuleViolation ruleViolation) {
        return sharedModel.reportInvalidRequest(ruleViolation);
    }

    // TODO either use the argument or delete it
    private boolean violatesThrottleLimit(Message message) {
        long now = System.currentTimeMillis();
        boolean violated = false;
        //TODO remove message storage after network is tested stable
        if (messageTimeStamps.size() >= MSG_THROTTLE_PER_SEC) {
            // check if we got more than 70 (MSG_THROTTLE_PER_SEC) msg per sec.
            long compareValue = messageTimeStamps.get(messageTimeStamps.size() - MSG_THROTTLE_PER_SEC).first;
            // if duration < 1 sec we received too much messages
            violated = now - compareValue < TimeUnit.SECONDS.toMillis(1);
            if (violated) {
                log.error("violatesThrottleLimit MSG_THROTTLE_PER_SEC ");
                log.error("elapsed " + (now - compareValue));
                log.error("messageTimeStamps: \n\t" + messageTimeStamps.stream()
                        .map(e -> "\n\tts=" + e.first.toString() + " message=" + e.second.getClass().getName())
                        .collect(Collectors.toList()).toString());
            }
        }

        if (messageTimeStamps.size() >= MSG_THROTTLE_PER_10_SEC) {
            if (!violated) {
                // check if we got more than 50 msg per 10 sec.
                long compareValue = messageTimeStamps.get(messageTimeStamps.size() - MSG_THROTTLE_PER_10_SEC).first;
                // if duration < 10 sec we received too much messages
                violated = now - compareValue < TimeUnit.SECONDS.toMillis(10);

                if (violated) {
                    log.error("violatesThrottleLimit MSG_THROTTLE_PER_10_SEC ");
                    log.error("elapsed " + (now - compareValue));
                    log.error("messageTimeStamps: \n\t" + messageTimeStamps.stream()
                            .map(e -> "\n\tts=" + e.first.toString() + " message=" + e.second.getClass().getName())
                            .collect(Collectors.toList()).toString());
                }
            }
            // we limit to max 50 (MSG_THROTTLE_PER_10SEC) entries
            messageTimeStamps.remove(0);
        }

        messageTimeStamps.add(new Tuple2<>(now, message));
        return violated;
    }

    ///////////////////////////////////////////////////////////////////////////////////////////
    // MessageListener implementation
    ///////////////////////////////////////////////////////////////////////////////////////////

    // Only receive non - CloseConnectionMessage messages
    @Override
    public void onMessage(Message message, Connection connection) {
        checkArgument(connection.equals(this));
        UserThread.execute(() -> messageListeners.stream().forEach(e -> e.onMessage(message, connection)));
    }


    ///////////////////////////////////////////////////////////////////////////////////////////
    // Setters
    ///////////////////////////////////////////////////////////////////////////////////////////

    public void setPeerType(PeerType peerType) {
        Log.traceCall(peerType.toString());
        this.peerType = peerType;
    }

    public void setPeersNodeAddress(NodeAddress peerNodeAddress) {
        checkNotNull(peerNodeAddress, "peerAddress must not be null");
        peersNodeAddressOptional = Optional.of(peerNodeAddress);

        String peersNodeAddress = getPeersNodeAddressOptional().isPresent() ? getPeersNodeAddressOptional().get().getFullAddress() : "";
        if (this instanceof InboundConnection) {
            log.debug("\n\n############################################################\n" +
                    "We got the peers node address set.\n" +
                    "peersNodeAddress= " + peersNodeAddress +
                    "\nconnection.uid=" + getUid() +
                    "\n############################################################\n");
        }

        peersNodeAddressProperty.set(peerNodeAddress);

        if (BanList.contains(peerNodeAddress)) {
            log.warn("We detected a connection to a banned peer. We will close that connection. (setPeersNodeAddress)");
            sharedModel.reportInvalidRequest(RuleViolation.PEER_BANNED);
        }
    }


    ///////////////////////////////////////////////////////////////////////////////////////////
    // Getters
    ///////////////////////////////////////////////////////////////////////////////////////////

    public Optional<NodeAddress> getPeersNodeAddressOptional() {
        return peersNodeAddressOptional;
    }

    public String getUid() {
        return uid;
    }

    public boolean hasPeersNodeAddress() {
        return peersNodeAddressOptional.isPresent();
    }

    public boolean isStopped() {
        return stopped;
    }

    public PeerType getPeerType() {
        return peerType;
    }

    public ReadOnlyObjectProperty<NodeAddress> peersNodeAddressProperty() {
        return peersNodeAddressProperty;
    }

    public RuleViolation getRuleViolation() {
        return sharedModel.getRuleViolation();
    }

    public Statistic getStatistic() {
        return statistic;
    }


    ///////////////////////////////////////////////////////////////////////////////////////////
    // ShutDown
    ///////////////////////////////////////////////////////////////////////////////////////////

    public void shutDown(CloseConnectionReason closeConnectionReason) {
        shutDown(closeConnectionReason, null);
    }

    public void shutDown(CloseConnectionReason closeConnectionReason, @Nullable Runnable shutDownCompleteHandler) {
        Log.traceCall(this.toString());
        if (!stopped) {
            String peersNodeAddress = peersNodeAddressOptional.isPresent() ? peersNodeAddressOptional.get().toString() : "null";
            log.debug("\n\n%%%%%%%%%%%%%%%%%%%%%%%%%%%%%%%%%%%%%%%%%%%%%%%%%%%%%%%%%%%%\n" +
                    "ShutDown connection:"
                    + "\npeersNodeAddress=" + peersNodeAddress
                    + "\ncloseConnectionReason=" + closeConnectionReason
                    + "\nuid=" + uid
                    + "\n%%%%%%%%%%%%%%%%%%%%%%%%%%%%%%%%%%%%%%%%%%%%%%%%%%%%%%%%%%%%\n");

            if (closeConnectionReason.sendCloseMessage) {
                new Thread(() -> {
                    Thread.currentThread().setName("Connection:SendCloseConnectionMessage-" + this.uid);
                    Log.traceCall("sendCloseConnectionMessage");
                    try {
                        String reason = closeConnectionReason == CloseConnectionReason.RULE_VIOLATION ?
                                sharedModel.getRuleViolation().name() : closeConnectionReason.name();
                        sendMessage(new CloseConnectionMessage(reason));

                        setStopFlags();

                        Uninterruptibles.sleepUninterruptibly(200, TimeUnit.MILLISECONDS);
                    } catch (Throwable t) {
                        log.error(t.getMessage());
                        t.printStackTrace();
                    } finally {
                        setStopFlags();
                        UserThread.execute(() -> doShutDown(closeConnectionReason, shutDownCompleteHandler));
                    }
                }).start();
            } else {
                setStopFlags();
                doShutDown(closeConnectionReason, shutDownCompleteHandler);
            }
        } else {
            //TODO find out why we get called that
            log.debug("stopped was already at shutDown call");
            UserThread.execute(() -> doShutDown(closeConnectionReason, shutDownCompleteHandler));
        }
    }

    private void setStopFlags() {
        stopped = true;
        sharedModel.stop();
        if (inputHandler != null)
            inputHandler.stop();
    }

    private void doShutDown(CloseConnectionReason closeConnectionReason, @Nullable Runnable shutDownCompleteHandler) {
        // Use UserThread.execute as its not clear if that is called from a non-UserThread
        UserThread.execute(() -> connectionListener.onDisconnect(closeConnectionReason, this));
        try {
            sharedModel.getSocket().close();
        } catch (SocketException e) {
            log.trace("SocketException at shutdown might be expected " + e.getMessage());
        } catch (IOException e) {
            log.error("Exception at shutdown. " + e.getMessage());
            e.printStackTrace();
        } finally {
            MoreExecutors.shutdownAndAwaitTermination(singleThreadExecutor, 500, TimeUnit.MILLISECONDS);

            log.debug("Connection shutdown complete " + this.toString());
            // Use UserThread.execute as its not clear if that is called from a non-UserThread
            if (shutDownCompleteHandler != null)
                UserThread.execute(shutDownCompleteHandler);
        }
    }

    @Override
    public boolean equals(Object o) {
        if (this == o) return true;
        if (!(o instanceof Connection)) return false;

        Connection that = (Connection) o;

        return !(uid != null ? !uid.equals(that.uid) : that.uid != null);

    }

    @Override
    public int hashCode() {
        return uid != null ? uid.hashCode() : 0;
    }

    @Override
    public String toString() {
        return "Connection{" +
                "peerAddress=" + peersNodeAddressOptional +
                ", peerType=" + peerType +
                ", uid='" + uid + '\'' +
                '}';
    }

    @SuppressWarnings("unused")
    public String printDetails() {
        return "Connection{" +
                "peerAddress=" + peersNodeAddressOptional +
                ", peerType=" + peerType +
                ", portInfo=" + portInfo +
                ", uid='" + uid + '\'' +
                ", sharedSpace=" + sharedModel.toString() +
                ", stopped=" + stopped +
                '}';
    }


    ///////////////////////////////////////////////////////////////////////////////////////////
    // SharedSpace
    ///////////////////////////////////////////////////////////////////////////////////////////

    /**
     * Holds all shared data between Connection and InputHandler
     * Runs in same thread as Connection
     */
    private static class SharedModel {
        private static final Logger log = LoggerFactory.getLogger(SharedModel.class);

        private final Connection connection;
        private final Socket socket;
        private final ConcurrentHashMap<RuleViolation, Integer> ruleViolations = new ConcurrentHashMap<>();

        // mutable
        private volatile boolean stopped;
        private CloseConnectionReason closeConnectionReason;
        private RuleViolation ruleViolation;
        @Nullable
        private List<Integer> supportedCapabilities;


        public SharedModel(Connection connection, Socket socket) {
            this.connection = connection;
            this.socket = socket;
        }

        public boolean reportInvalidRequest(RuleViolation ruleViolation) {
            log.warn("We got reported an corrupt request " + ruleViolation + "\n\tconnection=" + this);
            int numRuleViolations;
            if (ruleViolations.contains(ruleViolation))
                numRuleViolations = ruleViolations.get(ruleViolation);
            else
                numRuleViolations = 0;

            numRuleViolations++;
            ruleViolations.put(ruleViolation, numRuleViolations);

            if (numRuleViolations >= ruleViolation.maxTolerance) {
                log.warn("We close connection as we received too many corrupt requests.\n" +
                        "numRuleViolations={}\n\t" +
                        "corruptRequest={}\n\t" +
                        "corruptRequests={}\n\t" +
                        "connection={}", numRuleViolations, ruleViolation, ruleViolations.toString(), connection);
                this.ruleViolation = ruleViolation;
                if (ruleViolation == RuleViolation.PEER_BANNED) {
                    log.warn("We detected a connection to a banned peer. We will close that connection. (reportInvalidRequest)");
                    shutDown(CloseConnectionReason.PEER_BANNED);
                } else if (ruleViolation == RuleViolation.INVALID_CLASS) {
                    shutDown(CloseConnectionReason.INVALID_CLASS_RECEIVED);
                } else {
                    shutDown(CloseConnectionReason.RULE_VIOLATION);
                }

                return true;
            } else {
                return false;
            }
        }

        @Nullable
        public List<Integer> getSupportedCapabilities() {
            return supportedCapabilities;
        }

        public void setSupportedCapabilities(List<Integer> supportedCapabilities) {
            this.supportedCapabilities = supportedCapabilities;
        }

        public void handleConnectionException(Throwable e) {
            Log.traceCall(e.toString());
            if (e instanceof SocketException) {
                if (socket.isClosed())
                    closeConnectionReason = CloseConnectionReason.SOCKET_CLOSED;
                else
                    closeConnectionReason = CloseConnectionReason.RESET;
            } else if (e instanceof SocketTimeoutException || e instanceof TimeoutException) {
                closeConnectionReason = CloseConnectionReason.SOCKET_TIMEOUT;
                log.debug("SocketTimeoutException at socket " + socket.toString() + "\n\tconnection={}" + this);
            } else if (e instanceof EOFException) {
                closeConnectionReason = CloseConnectionReason.TERMINATED;
            } else if (e instanceof OptionalDataException || e instanceof StreamCorruptedException) {
                closeConnectionReason = CloseConnectionReason.CORRUPTED_DATA;
            } else {
                // TODO sometimes we get StreamCorruptedException, OptionalDataException, IllegalStateException
                closeConnectionReason = CloseConnectionReason.UNKNOWN_EXCEPTION;
                log.warn("Unknown reason for exception at socket {}\n\t" +
                                "connection={}\n\t" +
                                "Exception=",
                        socket.toString(),
                        this,
                        e.toString());
                e.printStackTrace();
            }

            shutDown(closeConnectionReason);
        }

        public void shutDown(CloseConnectionReason closeConnectionReason) {
            if (!stopped) {
                stopped = true;
                connection.shutDown(closeConnectionReason);
            }
        }

        public Socket getSocket() {
            return socket;
        }

        public void stop() {
            this.stopped = true;
        }

        public RuleViolation getRuleViolation() {
            return ruleViolation;
        }

        @Override
        public String toString() {
            return "SharedSpace{" +
                    "socket=" + socket +
                    ", ruleViolations=" + ruleViolations +
                    '}';
        }
    }


    ///////////////////////////////////////////////////////////////////////////////////////////
    // InputHandler
    ///////////////////////////////////////////////////////////////////////////////////////////

    // Runs in same thread as Connection, receives a message, performs several checks on it
    // (including throttling limits, validity and statistics)
    // and delivers it to the message listener given in the constructor.
    private static class InputHandler implements Runnable {
        private static final Logger log = LoggerFactory.getLogger(InputHandler.class);

        private final SharedModel sharedModel;
        private final InputStream protoInputStream;
        private final String portInfo;
        private final MessageListener messageListener;

        private volatile boolean stopped;
        private long lastReadTimeStamp;
        private boolean threadNameSet;

        public InputHandler(SharedModel sharedModel, InputStream protoInputStream, String portInfo, MessageListener messageListener) {
            this.sharedModel = sharedModel;
            this.protoInputStream = protoInputStream;
            this.portInfo = portInfo;
            this.messageListener = messageListener;
        }

        public void stop() {
            if (!stopped) {
                try {
                    protoInputStream.close();
                } catch (IOException e) {
                    log.error("IOException at InputHandler.stop\n" + e.getMessage());
                    e.printStackTrace();
                } finally {
                    stopped = true;
                }
            }
        }

        @Override
        public void run() {
            try {
                Thread.currentThread().setName("InputHandler");
                while (!stopped && !Thread.currentThread().isInterrupted()) {
                    if (!threadNameSet && sharedModel.connection.getPeersNodeAddressOptional().isPresent()) {
                        Thread.currentThread().setName("InputHandler-" + sharedModel.connection.getPeersNodeAddressOptional().get().getFullAddress());
                        threadNameSet = true;
                    }
                    try {
                        if (sharedModel.getSocket().isClosed() || protoInputStream.available() < 0) {
                            log.warn("Shutdown because protoInputStream.available() < 0. protoInputStream.available()=" + protoInputStream.available());
                            sharedModel.shutDown(CloseConnectionReason.TERMINATED);
                            return;
                        }

                        Connection connection = sharedModel.connection;
                        log.trace("InputHandler waiting for incoming messages.\n\tConnection=" + connection);

                        // Throttle inbound messages
                        long now = System.currentTimeMillis();
                        long elapsed = now - lastReadTimeStamp;
                        if (elapsed < 10) {
                            log.debug("We got 2 messages received in less than 10 ms. We set the thread to sleep " +
                                            "for 20 ms to avoid getting flooded by our peer. lastReadTimeStamp={}, now={}, elapsed={}",
                                    lastReadTimeStamp, now, elapsed);
                            Thread.sleep(20);
                        }

                        // Reading the protobuffer message from the inputstream
                        Messages.Envelope envelope = null;
                        try {
//                            if (protoInputStream.available() > 0) {
                                envelope = Messages.Envelope.parseDelimitedFrom(protoInputStream);
//                            } else {
//                                return;
//                            }

                            if (envelope == null) {
                                log.debug("Envelope is null, available={}", protoInputStream.available());
                                reportInvalidRequest(RuleViolation.INVALID_DATA_TYPE);
                                return;
                            }
                        } catch (IOException e) {
                            log.error("Invalid data arrived at inputHandler of connection " + connection, e);
                            reportInvalidRequest(RuleViolation.INVALID_DATA_TYPE);
                        }

                        Message message = null;
                        Optional<Message> optMessage = ProtoBufferUtilities.fromProtoBuf(envelope);
                        if (optMessage.isPresent()) {
                            message = optMessage.get();
                        } else {
                            log.warn("Unknown message type received:{}", Utilities.toTruncatedString(envelope));
                        }

                        lastReadTimeStamp = now;
                        int size = envelope.getSerializedSize();

                        if (message instanceof Pong || message instanceof RefreshTTLMessage) {
                            // We only log Pong and RefreshTTLMessage when in dev environment (trace)
                            log.trace("\n\n<<<<<<<<<<<<<<<<<<<<<<<<<<<<<<<<<<<<<<<<<<<<<<<<<<<<<<<<<<<<\n" +
                                            "New data arrived at inputHandler of connection {}.\n" +
                                            "Received object (truncated)={} / size={}"
                                            + "\n<<<<<<<<<<<<<<<<<<<<<<<<<<<<<<<<<<<<<<<<<<<<<<<<<<<<<<<<<<<<\n",
                                    connection,
                                    Utilities.toTruncatedString(envelope.toString()),
                                    size);
                        }  else if (message instanceof Message) {
                            // We want to log all incoming messages (except Pong and RefreshTTLMessage)
                            // so we log before the data type checks
                            //log.info("size={}; object={}", size, Utilities.toTruncatedString(rawInputObject.toString(), 100));
                            log.debug("\n\n<<<<<<<<<<<<<<<<<<<<<<<<<<<<<<<<<<<<<<<<<<<<<<<<<<<<<<<<<<<<\n" +
                                            "New data arrived at inputHandler of connection {}.\n" +
                                            "Received object (truncated)={} / size={}"
                                            + "\n<<<<<<<<<<<<<<<<<<<<<<<<<<<<<<<<<<<<<<<<<<<<<<<<<<<<<<<<<<<<\n",
                                    connection,
                                    Utilities.toTruncatedString(envelope.toString()),
                                    size);
                        } else {
                            log.error("Invalid data arrived at inputHandler of connection {} Size={}", connection, size);
                            try {
                                // Don't call toString on rawInputObject
                                log.error("rawInputObject.className=" + message.getClass().getName());
                            } catch (Throwable ignore) {
                            }
                        }

                        // We want to track the size of each object even if it is invalid data
                        connection.statistic.addReceivedBytes(size);

                        // We want to track the messages also before the checks, so do it early...
                        if (message instanceof Message) {
                            connection.statistic.addReceivedMessage(message);
                        }

                        // First we check thel size
                        boolean exceeds;
<<<<<<< HEAD
                        if (message instanceof GetDataResponse) {
=======
                        if (rawInputObject instanceof GetDataResponse || rawInputObject instanceof GetDataRequest) {
>>>>>>> f988a6f7
                            exceeds = size > MAX_MSG_SIZE_GET_DATA;
                            log.info("size={}; object={}", size, Utilities.toTruncatedString(envelope, 100));
                        } else {
                            exceeds = size > MAX_MSG_SIZE;
                        }
                        if (exceeds)
                            log.warn("size > MAX_MSG_SIZE. size={}; object={}", size, Utilities.toTruncatedString(envelope));

                        if (exceeds && reportInvalidRequest(RuleViolation.MAX_MSG_SIZE_EXCEEDED))
                            return;

                        // Then check data throttle limit. Do that for non-message type objects as well,
                        // so that's why we use serializable here.
                        if (connection.violatesThrottleLimit(message)
                                && reportInvalidRequest(RuleViolation.THROTTLE_LIMIT_EXCEEDED))
                            return;

                        // Check P2P network ID
                        int messageVersion = (int) envelope.getP2PNetworkVersion();
                        // TODO this was Version.getP2PMessageVersion();
                        int p2PMessageVersion = Version.P2P_NETWORK_VERSION;
                        // TODO this does nothing anymore
                        if (messageVersion != messageVersion) {
                            log.warn("message.getMessageVersion()=" + messageVersion);
                            log.warn("Version.getP2PMessageVersion()=" + p2PMessageVersion);
                            log.warn("message=" + envelope.toString());
                            reportInvalidRequest(RuleViolation.WRONG_NETWORK_ID);
                            // We return anyway here independent of the return value of reportInvalidRequest
                            return;
                        }

                        // TODO no inheritance & is this even needed? We can send unsupported stuff to old nodes
                        if (sharedModel.getSupportedCapabilities() == null && message instanceof SupportedCapabilitiesMessage)
                            sharedModel.setSupportedCapabilities(((SupportedCapabilitiesMessage) message).getSupportedCapabilities());

                        if (message instanceof CloseConnectionMessage) {
                            // If we get a CloseConnectionMessage we shut down
                            log.debug("CloseConnectionMessage received. Reason={}\n\t" +
                                    "connection={}", envelope.getCloseConnectionMessage().getReason(), connection);
                            stop();
                            if (CloseConnectionReason.PEER_BANNED.name().equals(envelope.getCloseConnectionMessage().getReason())) {
                                log.warn("We got shut down because we are banned by the other peer. (InputHandler.run CloseConnectionMessage)");
                                sharedModel.shutDown(CloseConnectionReason.PEER_BANNED);
                            } else {
                                sharedModel.shutDown(CloseConnectionReason.CLOSE_REQUESTED_BY_PEER);
                            }
                        } else if (!stopped) {
                            // We don't want to get the activity ts updated by ping/pong msg
                            if (!(message instanceof KeepAliveMessage)) {
                                connection.statistic.updateLastActivityTimestamp();
                            }

                            if (message instanceof GetDataRequest) {
                                connection.setPeerType(PeerType.INITIAL_DATA_REQUEST);
                            }
                            // First a seed node gets a message from a peer (PreliminaryDataRequest using
                            // AnonymousMessage interface) which does not have its hidden service
                            // published, so it does not know its address. As the IncomingConnection does not have the
                            // peersNodeAddress set that connection cannot be used for outgoing messages until we
                            // get the address set.
                            // At the data update message (DataRequest using SendersNodeAddressMessage interface)
                            // after the HS is published we get the peer's address set.

                            // There are only those messages used for new connections to a peer:
                            // 1. PreliminaryDataRequest
                            // 2. DataRequest (implements SendersNodeAddressMessage)
                            // 3. GetPeersRequest (implements SendersNodeAddressMessage)
                            // 4. DirectMessage (implements SendersNodeAddressMessage)
                            if (message instanceof SendersNodeAddressMessage) {
                                NodeAddress senderNodeAddress = ((SendersNodeAddressMessage) message).getSenderNodeAddress();
                                // We must not shut down a banned peer at that moment as it would trigger a connection termination
                                // and we could not send the CloseConnectionMessage.
                                // We shut down a banned peer at the next step at setPeersNodeAddress().

                                Optional<NodeAddress> peersNodeAddressOptional = connection.getPeersNodeAddressOptional();
                                if (peersNodeAddressOptional.isPresent()) {
                                    // If we have already the peers address we check again if it matches our stored one
                                    checkArgument(peersNodeAddressOptional.get().equals(senderNodeAddress),
                                            "senderNodeAddress not matching connections peer address.\n\t" +
                                                    "message=" + message);
                                } else {
                                    connection.setPeersNodeAddress(senderNodeAddress);
                                }
                            }

                            if (message instanceof PrefixedSealedAndSignedMessage)
                                connection.setPeerType(Connection.PeerType.DIRECT_MSG_PEER);

                            // Further treatment of the incoming message
                            messageListener.onMessage(message, connection);
                        }
                    } catch (InvalidClassException e) {
                        log.error(e.getMessage());
                        e.printStackTrace();
                        reportInvalidRequest(RuleViolation.INVALID_CLASS);
                        return;
                    } catch (NoClassDefFoundError e) {
                        log.warn(e.getMessage());
                        e.printStackTrace();
                        reportInvalidRequest(RuleViolation.INVALID_DATA_TYPE);
                        return;
                    } catch (IOException e) {
                        stop();
                        sharedModel.handleConnectionException(e);
                    } catch (Throwable t) {
                        t.printStackTrace();
                        stop();
                        if (sharedModel != null)
                            sharedModel.handleConnectionException(new Exception(t));
                    }
                }
            } catch (Throwable t) {
                if (!(t instanceof OptionalDataException))
                    t.printStackTrace();
                stop();
                sharedModel.handleConnectionException(new Exception(t));
            }
        }


        private boolean reportInvalidRequest(RuleViolation ruleViolation) {
            boolean causedShutDown = sharedModel.reportInvalidRequest(ruleViolation);
            if (causedShutDown)
                stop();
            return causedShutDown;
        }

        @Override
        public String toString() {
            return "InputHandler{" +
                    "sharedSpace=" + sharedModel +
                    ", port=" + portInfo +
                    ", stopped=" + stopped +
                    '}';
        }
    }
}<|MERGE_RESOLUTION|>--- conflicted
+++ resolved
@@ -818,11 +818,7 @@
 
                         // First we check thel size
                         boolean exceeds;
-<<<<<<< HEAD
-                        if (message instanceof GetDataResponse) {
-=======
-                        if (rawInputObject instanceof GetDataResponse || rawInputObject instanceof GetDataRequest) {
->>>>>>> f988a6f7
+                        if (message instanceof GetDataResponse || message instanceof GetDataRequest) {
                             exceeds = size > MAX_MSG_SIZE_GET_DATA;
                             log.info("size={}; object={}", size, Utilities.toTruncatedString(envelope, 100));
                         } else {
