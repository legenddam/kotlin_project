--- conflicted
+++ resolved
@@ -23,12 +23,8 @@
     UNKNOWN_PEER_ADDRESS(true, true),
 
     // illegal requests
-<<<<<<< HEAD
-    RULE_VIOLATION(true, false);
-=======
     RULE_VIOLATION(true, false),
     PEER_BANNED(true, false);
->>>>>>> 896b99bb
 
     public final boolean sendCloseMessage;
     public boolean isIntended;
